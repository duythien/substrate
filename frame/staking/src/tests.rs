--- conflicted
+++ resolved
@@ -4166,11 +4166,7 @@
 				// 11 is taken;
 				// we finish since the 2x limit is reached.
 				assert_eq!(
-<<<<<<< HEAD
-					Staking::voters(Some(2))
-=======
-					Staking::electing_voters(Some(3))
->>>>>>> 6506784c
+					Staking::electing_voters(Some(2))
 						.unwrap()
 						.iter()
 						.map(|(stash, _, _)| stash)
@@ -4202,11 +4198,7 @@
 
 				// we take 4 voters
 				assert_eq!(
-<<<<<<< HEAD
-					Staking::voters(Some(4))
-=======
-					Staking::electing_voters(Some(5))
->>>>>>> 6506784c
+					Staking::electing_voters(Some(4))
 						.unwrap()
 						.iter()
 						.map(|(stash, _, _)| stash)
