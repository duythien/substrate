--- conflicted
+++ resolved
@@ -2798,7 +2798,6 @@
 }
 
 #[test]
-<<<<<<< HEAD
 fn offchain_election_flag_is_triggered() {
 	ExtBuilder::default()
 		.session_per_era(5)
@@ -2866,7 +2865,6 @@
 		assert_eq!(Staking::current_era(), 2);
 		assert_eq!(Staking::is_current_session_final(), false);
 	})
-=======
 fn slash_kicks_validators_not_nominators() {
 	ExtBuilder::default().build().execute_with(|| {
 		start_era(1);
@@ -2903,5 +2901,4 @@
 		let last_slash = <Staking as Store>::SlashingSpans::get(&11).unwrap().last_start();
 		assert!(nominations.submitted_in < last_slash);
 	});
->>>>>>> 6688c3be
 }