// This file is part of Substrate.

// Copyright (C) 2017-2022 Parity Technologies (UK) Ltd.
// SPDX-License-Identifier: Apache-2.0

// Licensed under the Apache License, Version 2.0 (the "License");
// you may not use this file except in compliance with the License.
// You may obtain a copy of the License at
//
// 	http://www.apache.org/licenses/LICENSE-2.0
//
// Unless required by applicable law or agreed to in writing, software
// distributed under the License is distributed on an "AS IS" BASIS,
// WITHOUT WARRANTIES OR CONDITIONS OF ANY KIND, either express or implied.
// See the License for the specific language governing permissions and
// limitations under the License.

//! Staking FRAME Pallet.

use frame_election_provider_support::{
	ElectionProvider, ElectionProviderBase, SortedListProvider, VoteWeight,
};
use frame_support::{
	dispatch::Codec,
	pallet_prelude::*,
	traits::{
		Currency, CurrencyToVote, Defensive, DefensiveSaturating, EnsureOrigin,
		EstimateNextNewSession, Get, LockIdentifier, LockableCurrency, OnUnbalanced, UnixTime,
	},
	weights::Weight,
	BoundedVec,
};
use frame_system::{ensure_root, ensure_signed, pallet_prelude::*};
use sp_runtime::{
	traits::{CheckedSub, SaturatedConversion, StaticLookup, Zero},
	ArithmeticError, Perbill, Percent,
};
use sp_staking::{EraIndex, PageIndex, SessionIndex};
use sp_std::prelude::*;

mod impls;

pub use impls::*;

use crate::{
	slashing, weights::WeightInfo, AccountIdLookupOf, ActiveEraInfo, BalanceOf, EraPayout,
	EraRewardPoints, Exposure, ExposurePage, Forcing, NegativeImbalanceOf, Nominations,
	PositiveImbalanceOf, RewardDestination, SessionInterface, StakingLedger, UnappliedSlash,
	UnlockChunk, ValidatorPrefs,
};

const STAKING_ID: LockIdentifier = *b"staking ";
// The speculative number of spans are used as an input of the weight annotation of
// [`Call::unbond`], as the post dipatch weight may depend on the number of slashing span on the
// account which is not provided as an input. The value set should be conservative but sensible.
pub(crate) const SPECULATIVE_NUM_SPANS: u32 = 32;

#[frame_support::pallet]
pub mod pallet {
	use frame_election_provider_support::ElectionDataProvider;

	use crate::{BenchmarkingConfig, ExposureExt, ExposureOverview};

	use super::*;

	/// The current storage version.
	const STORAGE_VERSION: StorageVersion = StorageVersion::new(13);

	#[pallet::pallet]
	#[pallet::generate_store(pub(crate) trait Store)]
	#[pallet::storage_version(STORAGE_VERSION)]
	pub struct Pallet<T>(_);

	/// Possible operations on the configuration values of this pallet.
	#[derive(TypeInfo, Debug, Clone, Encode, Decode, PartialEq)]
	pub enum ConfigOp<T: Default + Codec> {
		/// Don't change.
		Noop,
		/// Set the given value.
		Set(T),
		/// Remove from storage.
		Remove,
	}

	#[pallet::config]
	pub trait Config: frame_system::Config {
		/// The staking balance.
		type Currency: LockableCurrency<
			Self::AccountId,
			Moment = Self::BlockNumber,
			Balance = Self::CurrencyBalance,
		>;
		/// Just the `Currency::Balance` type; we have this item to allow us to constrain it to
		/// `From<u64>`.
		type CurrencyBalance: sp_runtime::traits::AtLeast32BitUnsigned
			+ codec::FullCodec
			+ Copy
			+ MaybeSerializeDeserialize
			+ sp_std::fmt::Debug
			+ Default
			+ From<u64>
			+ TypeInfo
			+ MaxEncodedLen;
		/// Time used for computing era duration.
		///
		/// It is guaranteed to start being called from the first `on_finalize`. Thus value at
		/// genesis is not used.
		type UnixTime: UnixTime;

		/// Convert a balance into a number used for election calculation. This must fit into a
		/// `u64` but is allowed to be sensibly lossy. The `u64` is used to communicate with the
		/// [`frame_election_provider_support`] crate which accepts u64 numbers and does operations
		/// in 128.
		/// Consequently, the backward convert is used convert the u128s from sp-elections back to a
		/// [`BalanceOf`].
		type CurrencyToVote: CurrencyToVote<BalanceOf<Self>>;

		/// Something that provides the election functionality.
		type ElectionProvider: ElectionProvider<
			AccountId = Self::AccountId,
			BlockNumber = Self::BlockNumber,
			// we only accept an election provider that has staking as data provider.
			DataProvider = Pallet<Self>,
		>;
		/// Something that provides the election functionality at genesis.
		type GenesisElectionProvider: ElectionProvider<
			AccountId = Self::AccountId,
			BlockNumber = Self::BlockNumber,
			DataProvider = Pallet<Self>,
		>;

		/// Maximum number of nominations per nominator.
		#[pallet::constant]
		type MaxNominations: Get<u32>;

		/// Number of eras to keep in history.
		///
		/// Following information is kept for eras in `[current_era -
		/// HistoryDepth, current_era]`: `ErasStakers`, `ErasStakersClipped`,
		/// `ErasValidatorPrefs`, `ErasValidatorReward`, `ErasRewardPoints`,
		/// `ErasTotalStake`, `ErasStartSessionIndex`, `ClaimedRewards`.
		///
		/// Must be more than the number of eras delayed by session.
		/// I.e. active era must always be in history. I.e. `active_era >
		/// current_era - history_depth` must be guaranteed.
		///
		/// If migrating an existing pallet from storage value to config value,
		/// this should be set to same value or greater as in storage.
		///
		/// Note: `HistoryDepth` is used as the upper bound for the `BoundedVec`
		/// item `StakingLedger.legacy_claimed_rewards`. Setting this value lower than
		/// the existing value can lead to inconsistencies in the
		/// `StakingLedger` and will need to be handled properly in a migration.
		/// The test `reducing_history_depth_abrupt` shows this effect.
		#[pallet::constant]
		type HistoryDepth: Get<u32>;

		/// Tokens have been minted and are unused for validator-reward.
		/// See [Era payout](./index.html#era-payout).
		type RewardRemainder: OnUnbalanced<NegativeImbalanceOf<Self>>;

		/// The overarching event type.
		type RuntimeEvent: From<Event<Self>> + IsType<<Self as frame_system::Config>::RuntimeEvent>;

		/// Handler for the unbalanced reduction when slashing a staker.
		type Slash: OnUnbalanced<NegativeImbalanceOf<Self>>;

		/// Handler for the unbalanced increment when rewarding a staker.
		/// NOTE: in most cases, the implementation of `OnUnbalanced` should modify the total
		/// issuance.
		type Reward: OnUnbalanced<PositiveImbalanceOf<Self>>;

		/// Number of sessions per era.
		#[pallet::constant]
		type SessionsPerEra: Get<SessionIndex>;

		/// Number of eras that staked funds must remain bonded for.
		#[pallet::constant]
		type BondingDuration: Get<EraIndex>;

		/// Number of eras that slashes are deferred by, after computation.
		///
		/// This should be less than the bonding duration. Set to 0 if slashes
		/// should be applied immediately, without opportunity for intervention.
		#[pallet::constant]
		type SlashDeferDuration: Get<EraIndex>;

		/// The origin which can manage less critical staking parameters that does not require root.
		///
		/// Supported actions: (1) cancel deferred slash, (2) set minimum commission.
		type AdminOrigin: EnsureOrigin<Self::RuntimeOrigin>;

		/// Interface for interacting with a session pallet.
		type SessionInterface: SessionInterface<Self::AccountId>;

		/// The payout for validators and the system for the current era.
		/// See [Era payout](./index.html#era-payout).
		type EraPayout: EraPayout<BalanceOf<Self>>;

		/// Something that can estimate the next session change, accurately or as a best effort
		/// guess.
		type NextNewSession: EstimateNextNewSession<Self::BlockNumber>;

		/// The maximum size of each `T::ExposurePage`.
		///
		/// An `ExposurePage` is bounded to a maximum of `MaxNominatorRewardedPerValidator`
		/// nominators. The actual page size is a dynamic value that is determined by the storage
		/// item `T::ExposurePageSize`.
		///
		/// For older non-paged exposure, a reward payout was restricted to the top
		/// `MaxNominatorRewardedPerValidator` nominators. This is to limit the i/o cost for the
		/// nominator payout.
		///
		/// The name is a bit misleading, because historically we used to reward the top
		/// `MaxNominatorRewardedPerValidator` nominators by stake when we did not had paged
		/// exposures. In future we should rename this to something like `ExposurePageSize` when we
		/// are ready to get rid of `ErasStakersClipped`.
		/// Refer issue: #13034
		/// TODO(ank4n): rename this to `MaxExposurePageSize`.
		#[pallet::constant]
		type MaxNominatorRewardedPerValidator: Get<u32>;

		/// The fraction of the validator set that is safe to be offending.
		/// After the threshold is reached a new era will be forced.
		type OffendingValidatorsThreshold: Get<Perbill>;

		/// Something that provides a best-effort sorted list of voters aka electing nominators,
		/// used for NPoS election.
		///
		/// The changes to nominators are reported to this. Moreover, each validator's self-vote is
		/// also reported as one independent vote.
		///
		/// To keep the load off the chain as much as possible, changes made to the staked amount
		/// via rewards and slashes are not reported and thus need to be manually fixed by the
		/// staker. In case of `bags-list`, this always means using `rebag` and `putInFrontOf`.
		///
		/// Invariant: what comes out of this list will always be a nominator.
		type VoterList: SortedListProvider<Self::AccountId, Score = VoteWeight>;

		/// WIP: This is a noop as of now, the actual business logic that's described below is going
		/// to be introduced in a follow-up PR.
		///
		/// Something that provides a best-effort sorted list of targets aka electable validators,
		/// used for NPoS election.
		///
		/// The changes to the approval stake of each validator are reported to this. This means any
		/// change to:
		/// 1. The stake of any validator or nominator.
		/// 2. The targets of any nominator
		/// 3. The role of any staker (e.g. validator -> chilled, nominator -> validator, etc)
		///
		/// Unlike `VoterList`, the values in this list are always kept up to date with reward and
		/// slash as well, and thus represent the accurate approval stake of all account being
		/// nominated by nominators.
		///
		/// Note that while at the time of nomination, all targets are checked to be real
		/// validators, they can chill at any point, and their approval stakes will still be
		/// recorded. This implies that what comes out of iterating this list MIGHT NOT BE AN ACTIVE
		/// VALIDATOR.
		type TargetList: SortedListProvider<Self::AccountId, Score = BalanceOf<Self>>;

		/// The maximum number of `unlocking` chunks a [`StakingLedger`] can
		/// have. Effectively determines how many unique eras a staker may be
		/// unbonding in.
		///
		/// Note: `MaxUnlockingChunks` is used as the upper bound for the
		/// `BoundedVec` item `StakingLedger.unlocking`. Setting this value
		/// lower than the existing value can lead to inconsistencies in the
		/// `StakingLedger` and will need to be handled properly in a runtime
		/// migration. The test `reducing_max_unlocking_chunks_abrupt` shows
		/// this effect.
		#[pallet::constant]
		type MaxUnlockingChunks: Get<u32>;

		/// A hook called when any staker is slashed. Mostly likely this can be a no-op unless
		/// other pallets exist that are affected by slashing per-staker.
		type OnStakerSlash: sp_staking::OnStakerSlash<Self::AccountId, BalanceOf<Self>>;

		/// Some parameters of the benchmarking.
		type BenchmarkingConfig: BenchmarkingConfig;

		/// Weight information for extrinsics in this pallet.
		type WeightInfo: WeightInfo;
	}

	/// The ideal number of active validators.
	#[pallet::storage]
	#[pallet::getter(fn validator_count)]
	pub type ValidatorCount<T> = StorageValue<_, u32, ValueQuery>;

	/// Minimum number of staking participants before emergency conditions are imposed.
	#[pallet::storage]
	#[pallet::getter(fn minimum_validator_count)]
	pub type MinimumValidatorCount<T> = StorageValue<_, u32, ValueQuery>;

	/// Any validators that may never be slashed or forcibly kicked. It's a Vec since they're
	/// easy to initialize and the performance hit is minimal (we expect no more than four
	/// invulnerables) and restricted to testnets.
	#[pallet::storage]
	#[pallet::getter(fn invulnerables)]
	#[pallet::unbounded]
	pub type Invulnerables<T: Config> = StorageValue<_, Vec<T::AccountId>, ValueQuery>;

	/// Map from all locked "stash" accounts to the controller account.
	///
	/// TWOX-NOTE: SAFE since `AccountId` is a secure hash.
	#[pallet::storage]
	#[pallet::getter(fn bonded)]
	pub type Bonded<T: Config> = StorageMap<_, Twox64Concat, T::AccountId, T::AccountId>;

	/// The minimum active bond to become and maintain the role of a nominator.
	#[pallet::storage]
	pub type MinNominatorBond<T: Config> = StorageValue<_, BalanceOf<T>, ValueQuery>;

	/// The minimum active bond to become and maintain the role of a validator.
	#[pallet::storage]
	pub type MinValidatorBond<T: Config> = StorageValue<_, BalanceOf<T>, ValueQuery>;

	/// The minimum active nominator stake of the last successful election.
	#[pallet::storage]
	pub type MinimumActiveStake<T> = StorageValue<_, BalanceOf<T>, ValueQuery>;

	/// The minimum amount of commission that validators can set.
	///
	/// If set to `0`, no limit exists.
	#[pallet::storage]
	pub type MinCommission<T: Config> = StorageValue<_, Perbill, ValueQuery>;

	/// Map from all (unlocked) "controller" accounts to the info regarding the staking.
	#[pallet::storage]
	#[pallet::getter(fn ledger)]
	pub type Ledger<T: Config> = StorageMap<_, Blake2_128Concat, T::AccountId, StakingLedger<T>>;

	/// Where the reward payment should be made. Keyed by stash.
	///
	/// TWOX-NOTE: SAFE since `AccountId` is a secure hash.
	#[pallet::storage]
	#[pallet::getter(fn payee)]
	pub type Payee<T: Config> =
		StorageMap<_, Twox64Concat, T::AccountId, RewardDestination<T::AccountId>, ValueQuery>;

	/// The map from (wannabe) validator stash key to the preferences of that validator.
	///
	/// TWOX-NOTE: SAFE since `AccountId` is a secure hash.
	#[pallet::storage]
	#[pallet::getter(fn validators)]
	pub type Validators<T: Config> =
		CountedStorageMap<_, Twox64Concat, T::AccountId, ValidatorPrefs, ValueQuery>;

	/// The maximum validator count before we stop allowing new validators to join.
	///
	/// When this value is not set, no limits are enforced.
	#[pallet::storage]
	pub type MaxValidatorsCount<T> = StorageValue<_, u32, OptionQuery>;

	/// The map from nominator stash key to their nomination preferences, namely the validators that
	/// they wish to support.
	///
	/// Note that the keys of this storage map might become non-decodable in case the
	/// [`Config::MaxNominations`] configuration is decreased. In this rare case, these nominators
	/// are still existent in storage, their key is correct and retrievable (i.e. `contains_key`
	/// indicates that they exist), but their value cannot be decoded. Therefore, the non-decodable
	/// nominators will effectively not-exist, until they re-submit their preferences such that it
	/// is within the bounds of the newly set `Config::MaxNominations`.
	///
	/// This implies that `::iter_keys().count()` and `::iter().count()` might return different
	/// values for this map. Moreover, the main `::count()` is aligned with the former, namely the
	/// number of keys that exist.
	///
	/// Lastly, if any of the nominators become non-decodable, they can be chilled immediately via
	/// [`Call::chill_other`] dispatchable by anyone.
	///
	/// TWOX-NOTE: SAFE since `AccountId` is a secure hash.
	#[pallet::storage]
	#[pallet::getter(fn nominators)]
	pub type Nominators<T: Config> =
		CountedStorageMap<_, Twox64Concat, T::AccountId, Nominations<T>>;

	/// The maximum nominator count before we stop allowing new validators to join.
	///
	/// When this value is not set, no limits are enforced.
	#[pallet::storage]
	pub type MaxNominatorsCount<T> = StorageValue<_, u32, OptionQuery>;

	/// The current era index.
	///
	/// This is the latest planned era, depending on how the Session pallet queues the validator
	/// set, it might be active or not.
	#[pallet::storage]
	#[pallet::getter(fn current_era)]
	pub type CurrentEra<T> = StorageValue<_, EraIndex>;

	/// The active era information, it holds index and start.
	///
	/// The active era is the era being currently rewarded. Validator set of this era must be
	/// equal to [`SessionInterface::validators`].
	#[pallet::storage]
	#[pallet::getter(fn active_era)]
	pub type ActiveEra<T> = StorageValue<_, ActiveEraInfo>;

	/// The session index at which the era start for the last `HISTORY_DEPTH` eras.
	///
	/// Note: This tracks the starting session (i.e. session index when era start being active)
	/// for the eras in `[CurrentEra - HISTORY_DEPTH, CurrentEra]`.
	#[pallet::storage]
	#[pallet::getter(fn eras_start_session_index)]
	pub type ErasStartSessionIndex<T> = StorageMap<_, Twox64Concat, EraIndex, SessionIndex>;

	/// Exposure of validator at era.
	///
	/// This is keyed first by the era index to allow bulk deletion and then the stash account.
	///
	/// Is it removed after `HISTORY_DEPTH` eras.
	/// If stakers hasn't been set or has been removed then empty exposure is returned.
	#[pallet::storage]
	#[pallet::getter(fn eras_stakers)]
	#[pallet::unbounded]
	pub type ErasStakers<T: Config> = StorageDoubleMap<
		_,
		Twox64Concat,
		EraIndex,
		Twox64Concat,
		T::AccountId,
		Exposure<T::AccountId, BalanceOf<T>>,
		ValueQuery,
	>;

	/// Summary of validator exposure at a given era.
	///
	/// This contains the total stake in support of the validator and their own stake. In addition,
	/// it can also be used to get the number of nominators backing this validator and the number of
	/// exposure pages they are divided into. The page count is useful to determine the number of
	/// pages of rewards that needs to be claimed.
	///
	/// This is keyed first by the era index to allow bulk deletion and then the stash account.
	///
	/// Is it removed after `HISTORY_DEPTH` eras.
	/// If stakers hasn't been set or has been removed then empty overview is returned.
	#[pallet::storage]
	#[pallet::getter(fn eras_stakers_overview)]
	#[pallet::unbounded]
	pub type ErasStakersOverview<T: Config> = StorageDoubleMap<
		_,
		Twox64Concat,
		EraIndex,
		Twox64Concat,
		T::AccountId,
		ExposureOverview<BalanceOf<T>>,
		ValueQuery,
	>;

	/// Clipped Exposure of validator at era.
	///
	/// Note: This is deprecated, should be used as read-only and will be removed in the future.
	/// New `Exposure`s are stored in a paged manner in `ErasStakersPaged` instead.
	///
	/// This is similar to [`ErasStakers`] but number of nominators exposed is reduced to the
	/// `T::MaxNominatorRewardedPerValidator` biggest stakers.
	/// (Note: the field `total` and `own` of the exposure remains unchanged).
	/// This is used to limit the i/o cost for the nominator payout.
	///
	/// This is keyed fist by the era index to allow bulk deletion and then the stash account.
	///
	/// It is removed after `HISTORY_DEPTH` eras.
	/// If stakers hasn't been set or has been removed then empty exposure is returned.
	#[pallet::storage]
	#[pallet::unbounded]
	#[pallet::getter(fn eras_stakers_clipped)]
	pub type ErasStakersClipped<T: Config> = StorageDoubleMap<
		_,
		Twox64Concat,
		EraIndex,
		Twox64Concat,
		T::AccountId,
		Exposure<T::AccountId, BalanceOf<T>>,
		ValueQuery,
	>;

	/// The nominator count each `ExposurePage` is capped at.
	///
	/// This cannot be greater than `T::MaxNominatorRewardedPerValidator`.
	#[pallet::storage]
	pub type ExposurePageSize<T> = StorageValue<_, u32, OptionQuery>;

	/// Maximum number of exposure pages that can be stored for a single validator in an era.
	///
	/// Must be greater than 0.
	///
	/// When this is set to 1, the reward payout behaviour is similar to how it used to work before
	/// we had paged exposures.
	#[pallet::storage]
	// TODO(ank4n): Does it need #[pallet::getter(...)]
	pub type MaxExposurePageCount<T> = StorageValue<_, PageIndex, OptionQuery>;

	/// Paginated exposure of a validator at given era.
	///
	/// This is keyed first by the era index to allow bulk deletion, then the tuple of stash account
	/// and page.
	///
	/// This uses DoubleMap instead of NMap to efficiently clear this after `HISTORY_DEPTH` eras.
	/// If stakers hasn't been set or has been removed then empty exposure is returned.
	#[pallet::storage]
	#[pallet::getter(fn eras_stakers_paged)]
	#[pallet::unbounded]
	pub type ErasStakersPaged<T: Config> = StorageDoubleMap<
		_,
		Twox64Concat,
		EraIndex,
		Twox64Concat,
		(T::AccountId, PageIndex),
		ExposurePage<T::AccountId, BalanceOf<T>>,
		OptionQuery,
	>;

	/// History of claimed paged rewards by era and validator.
	///
	/// This is keyed by era and validator stash which maps to the set of page indexes which have
	/// been claimed.
	///
	/// It is removed after `HISTORY_DEPTH` eras.
	#[pallet::storage]
	#[pallet::getter(fn claimed_rewards)]
	#[pallet::unbounded]
	pub type ClaimedRewards<T: Config> = StorageDoubleMap<
		_,
		Twox64Concat,
		EraIndex,
		Twox64Concat,
		T::AccountId,
		Vec<PageIndex>,
		ValueQuery,
	>;

	/// Similar to `ErasStakers`, this holds the preferences of validators.
	///
	/// This is keyed first by the era index to allow bulk deletion and then the stash account.
	///
	/// Is it removed after `HISTORY_DEPTH` eras.
	// If prefs hasn't been set or has been removed then 0 commission is returned.
	#[pallet::storage]
	#[pallet::getter(fn eras_validator_prefs)]
	pub type ErasValidatorPrefs<T: Config> = StorageDoubleMap<
		_,
		Twox64Concat,
		EraIndex,
		Twox64Concat,
		T::AccountId,
		ValidatorPrefs,
		ValueQuery,
	>;

	/// The total validator era payout for the last `HISTORY_DEPTH` eras.
	///
	/// Eras that haven't finished yet or has been removed doesn't have reward.
	#[pallet::storage]
	#[pallet::getter(fn eras_validator_reward)]
	pub type ErasValidatorReward<T: Config> = StorageMap<_, Twox64Concat, EraIndex, BalanceOf<T>>;

	/// Rewards for the last `HISTORY_DEPTH` eras.
	/// If reward hasn't been set or has been removed then 0 reward is returned.
	#[pallet::storage]
	#[pallet::unbounded]
	#[pallet::getter(fn eras_reward_points)]
	pub type ErasRewardPoints<T: Config> =
		StorageMap<_, Twox64Concat, EraIndex, EraRewardPoints<T::AccountId>, ValueQuery>;

	/// The total amount staked for the last `HISTORY_DEPTH` eras.
	/// If total hasn't been set or has been removed then 0 stake is returned.
	#[pallet::storage]
	#[pallet::getter(fn eras_total_stake)]
	pub type ErasTotalStake<T: Config> =
		StorageMap<_, Twox64Concat, EraIndex, BalanceOf<T>, ValueQuery>;

	/// Mode of era forcing.
	#[pallet::storage]
	#[pallet::getter(fn force_era)]
	pub type ForceEra<T> = StorageValue<_, Forcing, ValueQuery>;

	/// The percentage of the slash that is distributed to reporters.
	///
	/// The rest of the slashed value is handled by the `Slash`.
	#[pallet::storage]
	#[pallet::getter(fn slash_reward_fraction)]
	pub type SlashRewardFraction<T> = StorageValue<_, Perbill, ValueQuery>;

	/// The amount of currency given to reporters of a slash event which was
	/// canceled by extraordinary circumstances (e.g. governance).
	#[pallet::storage]
	#[pallet::getter(fn canceled_payout)]
	pub type CanceledSlashPayout<T: Config> = StorageValue<_, BalanceOf<T>, ValueQuery>;

	/// All unapplied slashes that are queued for later.
	#[pallet::storage]
	#[pallet::unbounded]
	pub type UnappliedSlashes<T: Config> = StorageMap<
		_,
		Twox64Concat,
		EraIndex,
		Vec<UnappliedSlash<T::AccountId, BalanceOf<T>>>,
		ValueQuery,
	>;

	/// A mapping from still-bonded eras to the first session index of that era.
	///
	/// Must contains information for eras for the range:
	/// `[active_era - bounding_duration; active_era]`
	#[pallet::storage]
	#[pallet::unbounded]
	pub(crate) type BondedEras<T: Config> =
		StorageValue<_, Vec<(EraIndex, SessionIndex)>, ValueQuery>;

	/// All slashing events on validators, mapped by era to the highest slash proportion
	/// and slash value of the era.
	#[pallet::storage]
	pub(crate) type ValidatorSlashInEra<T: Config> = StorageDoubleMap<
		_,
		Twox64Concat,
		EraIndex,
		Twox64Concat,
		T::AccountId,
		(Perbill, BalanceOf<T>),
	>;

	/// All slashing events on nominators, mapped by era to the highest slash value of the era.
	#[pallet::storage]
	pub(crate) type NominatorSlashInEra<T: Config> =
		StorageDoubleMap<_, Twox64Concat, EraIndex, Twox64Concat, T::AccountId, BalanceOf<T>>;

	/// Slashing spans for stash accounts.
	#[pallet::storage]
	#[pallet::getter(fn slashing_spans)]
	#[pallet::unbounded]
	pub type SlashingSpans<T: Config> =
		StorageMap<_, Twox64Concat, T::AccountId, slashing::SlashingSpans>;

	/// Records information about the maximum slash of a stash within a slashing span,
	/// as well as how much reward has been paid out.
	#[pallet::storage]
	pub(crate) type SpanSlash<T: Config> = StorageMap<
		_,
		Twox64Concat,
		(T::AccountId, slashing::SpanIndex),
		slashing::SpanRecord<BalanceOf<T>>,
		ValueQuery,
	>;

	/// The last planned session scheduled by the session pallet.
	///
	/// This is basically in sync with the call to [`pallet_session::SessionManager::new_session`].
	#[pallet::storage]
	#[pallet::getter(fn current_planned_session)]
	pub type CurrentPlannedSession<T> = StorageValue<_, SessionIndex, ValueQuery>;

	/// Wrapper struct for Era related information. It is not a pure encapsulation as these storage
	/// items can be accessed directly but nevertheless, its recommended to use `EraInfo` where we
	/// can and add more functions to it as needed.
	pub(crate) struct EraInfo<T>(sp_std::marker::PhantomData<T>);
	impl<T: Config> EraInfo<T> {
		/// Temporary function which looks at both (1) passed param `T::StakingLedger` for legacy
		/// non-paged rewards, and (2) `T::ClaimedRewards` for paged rewards. This function can be
		/// removed once `$HistoryDepth` eras have passed and none of the older non-paged rewards
		/// are relevant/claimable.
		// Refer tracker issue for cleanup: #13034
		pub(crate) fn is_rewards_claimed_temp(
			era: EraIndex,
			ledger: &StakingLedger<T>,
			validator: &T::AccountId,
			page: PageIndex,
		) -> bool {
			ledger.legacy_claimed_rewards.binary_search(&era).is_ok() ||
				Self::is_rewards_claimed(era, validator, page)
		}

		/// Check if the rewards for the given era and page index have been claimed.
		///
		/// This is only used for paged rewards. Once older non-paged rewards are no longer
		/// relevant, `is_rewards_claimed_temp` can be removed and this function can be made public.
		fn is_rewards_claimed(era: EraIndex, validator: &T::AccountId, page: PageIndex) -> bool {
			ClaimedRewards::<T>::get(era, validator).binary_search(&page).is_ok()
		}

		/// Get exposure info for a validator at a given era and page.
		///
		/// This builds a paged exposure from `ExposureOverview` and `ExposurePage` of the
		/// validator. For older non-paged exposure, it returns the clipped exposure directly.
		pub(crate) fn get_validator_exposure(
			era: EraIndex,
			validator: &T::AccountId,
			page: PageIndex,
		) -> Option<ExposureExt<T::AccountId, BalanceOf<T>>> {
			return match <ErasStakersPaged<T>>::get(era, (validator, page)) {
				// return clipped exposure if page zero and paged exposure does not exist
				None if page == 0 =>
					Some(ExposureExt::from_clipped(<ErasStakersClipped<T>>::get(era, validator))),

				// return paged exposure if it exists
				Some(exposure_page) => {
					let overview = <ErasStakersOverview<T>>::get(&era, validator);
					// own stake is included only once in the first page.
					let own = if page == 0 { overview.own } else { Zero::zero() };

					Some(ExposureExt {
						exposure_overview: ExposureOverview { own, ..overview },
						exposure_page,
					})
				},
				_ => None,
			}
		}

		/// Returns the number of pages of exposure a validator has for the given era.
		///
		/// This will always return at minimum one count of exposure to be backward compatible to
		/// non-paged reward payouts.
		pub(crate) fn get_page_count(era: EraIndex, validator: &T::AccountId) -> PageIndex {
			<ErasStakersOverview<T>>::get(&era, validator).page_count.max(1)
		}

		/// Returns the next page that can be claimed or `None` if nothing to claim.
		pub(crate) fn get_next_claimable_page(
			era: EraIndex,
			validator: &T::AccountId,
			ledger: &StakingLedger<T>,
		) -> Option<PageIndex> {
			if Self::is_non_paged_exposure(era, validator) {
				return match ledger.legacy_claimed_rewards.binary_search(&era) {
					// already claimed
					Ok(_) => None,
					// Non-paged exposure is considered as a single page
					Err(_) => Some(0),
				}
			}

			// Find next claimable page of paged exposure.
			let page_count = Self::get_page_count(era, validator);
			let claimed_pages = ClaimedRewards::<T>::get(era, validator);
			let claimed_page_count = claimed_pages.len() as PageIndex;

			// find the first page that is not claimed.
			for page in 0..claimed_page_count as PageIndex {
				debug_assert!(page <= claimed_pages[page as usize]);
				if page < claimed_pages[page as usize] {
					return Some(page)
				}
			}
			// all pages are claimed
			return if claimed_page_count < page_count { Some(claimed_page_count) } else { None }
		}

		/// Checks if exposure is paged or not.
		fn is_non_paged_exposure(era: EraIndex, validator: &T::AccountId) -> bool {
			<ErasStakersClipped<T>>::contains_key(&era, validator)
		}

		/// Returns the maximum number of pages of exposure we can store.
		fn get_max_exposure_page_count() -> PageIndex {
			return <MaxExposurePageCount<T>>::get().unwrap_or_default().max(1)
		}

		/// Returns validator commission for this era and page.
		pub(crate) fn get_validator_commission(
			era: EraIndex,
			validator_stash: &T::AccountId,
		) -> Perbill {
			<ErasValidatorPrefs<T>>::get(&era, validator_stash).commission
		}

		/// Creates an entry to track validator reward has been claimed for a given era and page.
		pub(crate) fn set_rewards_as_claimed(
			era: EraIndex,
			validator: &T::AccountId,
			page: PageIndex,
		) {
			let mut claimed_pages = ClaimedRewards::<T>::get(era, validator);
			let search = claimed_pages.binary_search(&page);
			// this should never be called if the reward has already been claimed
			debug_assert!(search.is_err());

			match search {
				Err(index) => {
					claimed_pages.insert(index, page);
					ClaimedRewards::<T>::insert(era, validator, claimed_pages);
				},
				_ => {},
			}
		}

		/// Store exposure for elected validators at start of an era.
		pub(crate) fn set_validator_exposure(
			era: EraIndex,
			validator: &T::AccountId,
			exposure: Exposure<T::AccountId, BalanceOf<T>>,
		) {
			<ErasStakers<T>>::insert(era, &validator, &exposure);

			let page_size = <ExposurePageSize<T>>::get()
				.unwrap_or_else(|| T::MaxNominatorRewardedPerValidator::get())
				.clamp(1, T::MaxNominatorRewardedPerValidator::get());
			let max_page_count = Self::get_max_exposure_page_count();

			let nominator_count = exposure.others.len();
			let page_count =
				nominator_count.saturating_add(page_size as usize - 1) / page_size as usize;

			// clip nominators if it exceeds the maximum page count.
			let exposure = if page_count as PageIndex > max_page_count {
				// sort before clipping.
				let mut exposure_clipped = exposure;
				let clipped_max_len = max_page_count * page_size;

				exposure_clipped.others.sort_by(|a, b| b.value.cmp(&a.value));
				exposure_clipped.others.truncate(clipped_max_len as usize);
				exposure_clipped
			} else {
				exposure
			};

			let (exposure_overview, exposure_pages) = exposure.into_pages(page_size);

			<ErasStakersOverview<T>>::insert(era, &validator, &exposure_overview);
			exposure_pages.iter().enumerate().for_each(|(page, paged_exposure)| {
				<ErasStakersPaged<T>>::insert(era, (&validator, page as u32), &paged_exposure);
			});
		}

		/// Store total exposure for all the elected validators in the era.
		pub(crate) fn set_total_stake(era: EraIndex, total_stake: BalanceOf<T>) {
			<ErasTotalStake<T>>::insert(era, total_stake);
		}
	}

	/// Indices of validators that have offended in the active era and whether they are currently
	/// disabled.
	///
	/// This value should be a superset of disabled validators since not all offences lead to the
	/// validator being disabled (if there was no slash). This is needed to track the percentage of
	/// validators that have offended in the current era, ensuring a new era is forced if
	/// `OffendingValidatorsThreshold` is reached. The vec is always kept sorted so that we can find
	/// whether a given validator has previously offended using binary search. It gets cleared when
	/// the era ends.
	#[pallet::storage]
	#[pallet::unbounded]
	#[pallet::getter(fn offending_validators)]
	pub type OffendingValidators<T: Config> = StorageValue<_, Vec<(u32, bool)>, ValueQuery>;

	/// The threshold for when users can start calling `chill_other` for other validators /
	/// nominators. The threshold is compared to the actual number of validators / nominators
	/// (`CountFor*`) in the system compared to the configured max (`Max*Count`).
	#[pallet::storage]
	pub(crate) type ChillThreshold<T: Config> = StorageValue<_, Percent, OptionQuery>;

	#[pallet::genesis_config]
	pub struct GenesisConfig<T: Config> {
		pub validator_count: u32,
		pub minimum_validator_count: u32,
		pub invulnerables: Vec<T::AccountId>,
		pub force_era: Forcing,
		pub slash_reward_fraction: Perbill,
		pub canceled_payout: BalanceOf<T>,
		pub stakers:
			Vec<(T::AccountId, T::AccountId, BalanceOf<T>, crate::StakerStatus<T::AccountId>)>,
		pub min_nominator_bond: BalanceOf<T>,
		pub min_validator_bond: BalanceOf<T>,
		pub max_validator_count: Option<u32>,
		pub max_nominator_count: Option<u32>,
	}

	#[cfg(feature = "std")]
	impl<T: Config> Default for GenesisConfig<T> {
		fn default() -> Self {
			GenesisConfig {
				validator_count: Default::default(),
				minimum_validator_count: Default::default(),
				invulnerables: Default::default(),
				force_era: Default::default(),
				slash_reward_fraction: Default::default(),
				canceled_payout: Default::default(),
				stakers: Default::default(),
				min_nominator_bond: Default::default(),
				min_validator_bond: Default::default(),
				max_validator_count: None,
				max_nominator_count: None,
			}
		}
	}

	#[pallet::genesis_build]
	impl<T: Config> GenesisBuild<T> for GenesisConfig<T> {
		fn build(&self) {
			ValidatorCount::<T>::put(self.validator_count);
			MinimumValidatorCount::<T>::put(self.minimum_validator_count);
			Invulnerables::<T>::put(&self.invulnerables);
			ForceEra::<T>::put(self.force_era);
			CanceledSlashPayout::<T>::put(self.canceled_payout);
			SlashRewardFraction::<T>::put(self.slash_reward_fraction);
			MinNominatorBond::<T>::put(self.min_nominator_bond);
			MinValidatorBond::<T>::put(self.min_validator_bond);
			if let Some(x) = self.max_validator_count {
				MaxValidatorsCount::<T>::put(x);
			}
			if let Some(x) = self.max_nominator_count {
				MaxNominatorsCount::<T>::put(x);
			}

			for &(ref stash, ref controller, balance, ref status) in &self.stakers {
				crate::log!(
					trace,
					"inserting genesis staker: {:?} => {:?} => {:?}",
					stash,
					balance,
					status
				);
				assert!(
					T::Currency::free_balance(stash) >= balance,
					"Stash does not have enough balance to bond."
				);
				frame_support::assert_ok!(<Pallet<T>>::bond(
					T::RuntimeOrigin::from(Some(stash.clone()).into()),
					T::Lookup::unlookup(controller.clone()),
					balance,
					RewardDestination::Staked,
				));
				frame_support::assert_ok!(match status {
					crate::StakerStatus::Validator => <Pallet<T>>::validate(
						T::RuntimeOrigin::from(Some(controller.clone()).into()),
						Default::default(),
					),
					crate::StakerStatus::Nominator(votes) => <Pallet<T>>::nominate(
						T::RuntimeOrigin::from(Some(controller.clone()).into()),
						votes.iter().map(|l| T::Lookup::unlookup(l.clone())).collect(),
					),
					_ => Ok(()),
				});
				assert!(
					ValidatorCount::<T>::get() <=
						<T::ElectionProvider as ElectionProviderBase>::MaxWinners::get()
				);
			}

			// all voters are reported to the `VoterList`.
			assert_eq!(
				T::VoterList::count(),
				Nominators::<T>::count() + Validators::<T>::count(),
				"not all genesis stakers were inserted into sorted list provider, something is wrong."
			);
		}
	}

	#[pallet::event]
	#[pallet::generate_deposit(pub(crate) fn deposit_event)]
	pub enum Event<T: Config> {
		/// The era payout has been set; the first balance is the validator-payout; the second is
		/// the remainder from the maximum amount of reward.
		EraPaid { era_index: EraIndex, validator_payout: BalanceOf<T>, remainder: BalanceOf<T> },
		/// The nominator has been rewarded by this amount.
		Rewarded { stash: T::AccountId, amount: BalanceOf<T> },
		/// A staker (validator or nominator) has been slashed by the given amount.
		Slashed { staker: T::AccountId, amount: BalanceOf<T> },
		/// A slash for the given validator, for the given percentage of their stake, at the given
		/// era as been reported.
		SlashReported { validator: T::AccountId, fraction: Perbill, slash_era: EraIndex },
		/// An old slashing report from a prior era was discarded because it could
		/// not be processed.
		OldSlashingReportDiscarded { session_index: SessionIndex },
		/// A new set of stakers was elected.
		StakersElected,
		/// An account has bonded this amount. \[stash, amount\]
		///
		/// NOTE: This event is only emitted when funds are bonded via a dispatchable. Notably,
		/// it will not be emitted for staking rewards when they are added to stake.
		Bonded { stash: T::AccountId, amount: BalanceOf<T> },
		/// An account has unbonded this amount.
		Unbonded { stash: T::AccountId, amount: BalanceOf<T> },
		/// An account has called `withdraw_unbonded` and removed unbonding chunks worth `Balance`
		/// from the unlocking queue.
		Withdrawn { stash: T::AccountId, amount: BalanceOf<T> },
		/// A nominator has been kicked from a validator.
		Kicked { nominator: T::AccountId, stash: T::AccountId },
		/// The election failed. No new era is planned.
		StakingElectionFailed,
		/// An account has stopped participating as either a validator or nominator.
		Chilled { stash: T::AccountId },
		/// The stakers' rewards are getting paid.
		PayoutStarted { era_index: EraIndex, validator_stash: T::AccountId },
		/// A validator has set their preferences.
		ValidatorPrefsSet { stash: T::AccountId, prefs: ValidatorPrefs },
		/// A new force era mode was set.
		ForceEra { mode: Forcing },
	}

	#[pallet::error]
	pub enum Error<T> {
		/// Not a controller account.
		NotController,
		/// Not a stash account.
		NotStash,
		/// Stash is already bonded.
		AlreadyBonded,
		/// Controller is already paired.
		AlreadyPaired,
		/// Targets cannot be empty.
		EmptyTargets,
		/// Duplicate index.
		DuplicateIndex,
		/// Slash record index out of bounds.
		InvalidSlashIndex,
		/// Cannot have a validator or nominator role, with value less than the minimum defined by
		/// governance (see `MinValidatorBond` and `MinNominatorBond`). If unbonding is the
		/// intention, `chill` first to remove one's role as validator/nominator.
		InsufficientBond,
		/// Can not schedule more unlock chunks.
		NoMoreChunks,
		/// Can not rebond without unlocking chunks.
		NoUnlockChunk,
		/// Attempting to target a stash that still has funds.
		FundedTarget,
		/// Invalid era to reward.
		InvalidEraToReward,
		/// Invalid number of nominations.
		InvalidNumberOfNominations,
		/// Items are not sorted and unique.
		NotSortedAndUnique,
		/// Rewards for this era have already been claimed for this validator.
		AlreadyClaimed,
		/// No nominators exist on this page.
		InvalidPage,
		/// Incorrect previous history depth input provided.
		IncorrectHistoryDepth,
		/// Incorrect number of slashing spans provided.
		IncorrectSlashingSpans,
		/// Internal state has become somehow corrupted and the operation cannot continue.
		BadState,
		/// Too many nomination targets supplied.
		TooManyTargets,
		/// A nomination target was supplied that was blocked or otherwise not a validator.
		BadTarget,
		/// The user has enough bond and thus cannot be chilled forcefully by an external person.
		CannotChillOther,
		/// There are too many nominators in the system. Governance needs to adjust the staking
		/// settings to keep things safe for the runtime.
		TooManyNominators,
		/// There are too many validator candidates in the system. Governance needs to adjust the
		/// staking settings to keep things safe for the runtime.
		TooManyValidators,
		/// Commission is too low. Must be at least `MinCommission`.
		CommissionTooLow,
		/// Some bound is not met.
		BoundNotMet,
	}

	#[pallet::hooks]
	impl<T: Config> Hooks<BlockNumberFor<T>> for Pallet<T> {
		fn on_initialize(_now: BlockNumberFor<T>) -> Weight {
			// just return the weight of the on_finalize.
			T::DbWeight::get().reads(1)
		}

		fn on_finalize(_n: BlockNumberFor<T>) {
			// Set the start of the first era.
			if let Some(mut active_era) = Self::active_era() {
				if active_era.start.is_none() {
					let now_as_millis_u64 = T::UnixTime::now().as_millis().saturated_into::<u64>();
					active_era.start = Some(now_as_millis_u64);
					// This write only ever happens once, we don't include it in the weight in
					// general
					ActiveEra::<T>::put(active_era);
				}
			}
			// `on_finalize` weight is tracked in `on_initialize`
		}

		fn integrity_test() {
			// ensure that we funnel the correct value to the `DataProvider::MaxVotesPerVoter`;
			assert_eq!(
				T::MaxNominations::get(),
				<Self as ElectionDataProvider>::MaxVotesPerVoter::get()
			);
			// and that MaxNominations is always greater than 1, since we count on this.
			assert!(!T::MaxNominations::get().is_zero());

			// ensure election results are always bounded with the same value
			assert!(
				<T::ElectionProvider as ElectionProviderBase>::MaxWinners::get() ==
					<T::GenesisElectionProvider as ElectionProviderBase>::MaxWinners::get()
			);

			sp_std::if_std! {
				sp_io::TestExternalities::new_empty().execute_with(||
					assert!(
						T::SlashDeferDuration::get() < T::BondingDuration::get() || T::BondingDuration::get() == 0,
						"As per documentation, slash defer duration ({}) should be less than bonding duration ({}).",
						T::SlashDeferDuration::get(),
						T::BondingDuration::get(),
					)
				);
			}
		}

		#[cfg(feature = "try-runtime")]
		fn try_state(n: BlockNumberFor<T>) -> Result<(), &'static str> {
			Self::do_try_state(n)
		}
	}

	#[pallet::call]
	impl<T: Config> Pallet<T> {
		/// Take the origin account as a stash and lock up `value` of its balance. `controller` will
		/// be the account that controls it.
		///
		/// `value` must be more than the `minimum_balance` specified by `T::Currency`.
		///
		/// The dispatch origin for this call must be _Signed_ by the stash account.
		///
		/// Emits `Bonded`.
		/// ## Complexity
		/// - Independent of the arguments. Moderate complexity.
		/// - O(1).
		/// - Three extra DB entries.
		///
		/// NOTE: Two of the storage writes (`Self::bonded`, `Self::payee`) are _never_ cleaned
		/// unless the `origin` falls below _existential deposit_ and gets removed as dust.
		#[pallet::call_index(0)]
		#[pallet::weight(T::WeightInfo::bond())]
		pub fn bond(
			origin: OriginFor<T>,
			controller: AccountIdLookupOf<T>,
			#[pallet::compact] value: BalanceOf<T>,
			payee: RewardDestination<T::AccountId>,
		) -> DispatchResult {
			let stash = ensure_signed(origin)?;

			if <Bonded<T>>::contains_key(&stash) {
				return Err(Error::<T>::AlreadyBonded.into())
			}

			let controller = T::Lookup::lookup(controller)?;

			if <Ledger<T>>::contains_key(&controller) {
				return Err(Error::<T>::AlreadyPaired.into())
			}

			// Reject a bond which is considered to be _dust_.
			if value < T::Currency::minimum_balance() {
				return Err(Error::<T>::InsufficientBond.into())
			}

			frame_system::Pallet::<T>::inc_consumers(&stash).map_err(|_| Error::<T>::BadState)?;

			// You're auto-bonded forever, here. We might improve this by only bonding when
			// you actually validate/nominate and remove once you unbond __everything__.
			<Bonded<T>>::insert(&stash, &controller);
			<Payee<T>>::insert(&stash, payee);

			let stash_balance = T::Currency::free_balance(&stash);
			let value = value.min(stash_balance);
			Self::deposit_event(Event::<T>::Bonded { stash: stash.clone(), amount: value });
			let item = StakingLedger {
				stash,
				total: value,
				active: value,
				unlocking: Default::default(),
				legacy_claimed_rewards: Default::default(),
			};
			Self::update_ledger(&controller, &item);
			Ok(())
		}

		/// Add some extra amount that have appeared in the stash `free_balance` into the balance up
		/// for staking.
		///
		/// The dispatch origin for this call must be _Signed_ by the stash, not the controller.
		///
		/// Use this if there are additional funds in your stash account that you wish to bond.
		/// Unlike [`bond`](Self::bond) or [`unbond`](Self::unbond) this function does not impose
		/// any limitation on the amount that can be added.
		///
		/// Emits `Bonded`.
		///
		/// ## Complexity
		/// - Independent of the arguments. Insignificant complexity.
		/// - O(1).
		#[pallet::call_index(1)]
		#[pallet::weight(T::WeightInfo::bond_extra())]
		pub fn bond_extra(
			origin: OriginFor<T>,
			#[pallet::compact] max_additional: BalanceOf<T>,
		) -> DispatchResult {
			let stash = ensure_signed(origin)?;

			let controller = Self::bonded(&stash).ok_or(Error::<T>::NotStash)?;
			let mut ledger = Self::ledger(&controller).ok_or(Error::<T>::NotController)?;

			let stash_balance = T::Currency::free_balance(&stash);
			if let Some(extra) = stash_balance.checked_sub(&ledger.total) {
				let extra = extra.min(max_additional);
				ledger.total += extra;
				ledger.active += extra;
				// Last check: the new active amount of ledger must be more than ED.
				ensure!(
					ledger.active >= T::Currency::minimum_balance(),
					Error::<T>::InsufficientBond
				);

				// NOTE: ledger must be updated prior to calling `Self::weight_of`.
				Self::update_ledger(&controller, &ledger);
				// update this staker in the sorted list, if they exist in it.
				if T::VoterList::contains(&stash) {
					let _ =
						T::VoterList::on_update(&stash, Self::weight_of(&ledger.stash)).defensive();
				}

				Self::deposit_event(Event::<T>::Bonded { stash, amount: extra });
			}
			Ok(())
		}

		/// Schedule a portion of the stash to be unlocked ready for transfer out after the bond
		/// period ends. If this leaves an amount actively bonded less than
		/// T::Currency::minimum_balance(), then it is increased to the full amount.
		///
		/// The dispatch origin for this call must be _Signed_ by the controller, not the stash.
		///
		/// Once the unlock period is done, you can call `withdraw_unbonded` to actually move
		/// the funds out of management ready for transfer.
		///
		/// No more than a limited number of unlocking chunks (see `MaxUnlockingChunks`)
		/// can co-exists at the same time. If there are no unlocking chunks slots available
		/// [`Call::withdraw_unbonded`] is called to remove some of the chunks (if possible).
		///
		/// If a user encounters the `InsufficientBond` error when calling this extrinsic,
		/// they should call `chill` first in order to free up their bonded funds.
		///
		/// Emits `Unbonded`.
		///
		/// See also [`Call::withdraw_unbonded`].
		#[pallet::call_index(2)]
		#[pallet::weight(
            T::WeightInfo::withdraw_unbonded_kill(SPECULATIVE_NUM_SPANS).saturating_add(T::WeightInfo::unbond()))
        ]
		pub fn unbond(
			origin: OriginFor<T>,
			#[pallet::compact] value: BalanceOf<T>,
		) -> DispatchResultWithPostInfo {
			let controller = ensure_signed(origin)?;
			let unlocking = Self::ledger(&controller)
				.map(|l| l.unlocking.len())
				.ok_or(Error::<T>::NotController)?;

			// if there are no unlocking chunks available, try to withdraw chunks older than
			// `BondingDuration` to proceed with the unbonding.
			let maybe_withdraw_weight = {
				if unlocking == T::MaxUnlockingChunks::get() as usize {
					let real_num_slashing_spans =
						Self::slashing_spans(&controller).map_or(0, |s| s.iter().count());
					Some(Self::do_withdraw_unbonded(&controller, real_num_slashing_spans as u32)?)
				} else {
					None
				}
			};

			// we need to fetch the ledger again because it may have been mutated in the call
			// to `Self::do_withdraw_unbonded` above.
			let mut ledger = Self::ledger(&controller).ok_or(Error::<T>::NotController)?;
			let mut value = value.min(ledger.active);

			ensure!(
				ledger.unlocking.len() < T::MaxUnlockingChunks::get() as usize,
				Error::<T>::NoMoreChunks,
			);

			if !value.is_zero() {
				ledger.active -= value;

				// Avoid there being a dust balance left in the staking system.
				if ledger.active < T::Currency::minimum_balance() {
					value += ledger.active;
					ledger.active = Zero::zero();
				}

				let min_active_bond = if Nominators::<T>::contains_key(&ledger.stash) {
					MinNominatorBond::<T>::get()
				} else if Validators::<T>::contains_key(&ledger.stash) {
					MinValidatorBond::<T>::get()
				} else {
					Zero::zero()
				};

				// Make sure that the user maintains enough active bond for their role.
				// If a user runs into this error, they should chill first.
				ensure!(ledger.active >= min_active_bond, Error::<T>::InsufficientBond);

				// Note: in case there is no current era it is fine to bond one era more.
				let era = Self::current_era().unwrap_or(0) + T::BondingDuration::get();
				if let Some(mut chunk) =
					ledger.unlocking.last_mut().filter(|chunk| chunk.era == era)
				{
					// To keep the chunk count down, we only keep one chunk per era. Since
					// `unlocking` is a FiFo queue, if a chunk exists for `era` we know that it will
					// be the last one.
					chunk.value = chunk.value.defensive_saturating_add(value)
				} else {
					ledger
						.unlocking
						.try_push(UnlockChunk { value, era })
						.map_err(|_| Error::<T>::NoMoreChunks)?;
				};
				// NOTE: ledger must be updated prior to calling `Self::weight_of`.
				Self::update_ledger(&controller, &ledger);

				// update this staker in the sorted list, if they exist in it.
				if T::VoterList::contains(&ledger.stash) {
					let _ = T::VoterList::on_update(&ledger.stash, Self::weight_of(&ledger.stash))
						.defensive();
				}

				Self::deposit_event(Event::<T>::Unbonded { stash: ledger.stash, amount: value });
			}

			let actual_weight = if let Some(withdraw_weight) = maybe_withdraw_weight {
				Some(T::WeightInfo::unbond().saturating_add(withdraw_weight))
			} else {
				Some(T::WeightInfo::unbond())
			};

			Ok(actual_weight.into())
		}

		/// Remove any unlocked chunks from the `unlocking` queue from our management.
		///
		/// This essentially frees up that balance to be used by the stash account to do
		/// whatever it wants.
		///
		/// The dispatch origin for this call must be _Signed_ by the controller.
		///
		/// Emits `Withdrawn`.
		///
		/// See also [`Call::unbond`].
		///
		/// ## Complexity
		/// O(S) where S is the number of slashing spans to remove
		/// NOTE: Weight annotation is the kill scenario, we refund otherwise.
		#[pallet::call_index(3)]
		#[pallet::weight(T::WeightInfo::withdraw_unbonded_kill(*num_slashing_spans))]
		pub fn withdraw_unbonded(
			origin: OriginFor<T>,
			num_slashing_spans: u32,
		) -> DispatchResultWithPostInfo {
			let controller = ensure_signed(origin)?;

			let actual_weight = Self::do_withdraw_unbonded(&controller, num_slashing_spans)?;
			Ok(Some(actual_weight).into())
		}

		/// Declare the desire to validate for the origin controller.
		///
		/// Effects will be felt at the beginning of the next era.
		///
		/// The dispatch origin for this call must be _Signed_ by the controller, not the stash.
		#[pallet::call_index(4)]
		#[pallet::weight(T::WeightInfo::validate())]
		pub fn validate(origin: OriginFor<T>, prefs: ValidatorPrefs) -> DispatchResult {
			let controller = ensure_signed(origin)?;

			let ledger = Self::ledger(&controller).ok_or(Error::<T>::NotController)?;

			ensure!(ledger.active >= MinValidatorBond::<T>::get(), Error::<T>::InsufficientBond);
			let stash = &ledger.stash;

			// ensure their commission is correct.
			ensure!(prefs.commission >= MinCommission::<T>::get(), Error::<T>::CommissionTooLow);

			// Only check limits if they are not already a validator.
			if !Validators::<T>::contains_key(stash) {
				// If this error is reached, we need to adjust the `MinValidatorBond` and start
				// calling `chill_other`. Until then, we explicitly block new validators to protect
				// the runtime.
				if let Some(max_validators) = MaxValidatorsCount::<T>::get() {
					ensure!(
						Validators::<T>::count() < max_validators,
						Error::<T>::TooManyValidators
					);
				}
			}

			Self::do_remove_nominator(stash);
			Self::do_add_validator(stash, prefs.clone());
			Self::deposit_event(Event::<T>::ValidatorPrefsSet { stash: ledger.stash, prefs });

			Ok(())
		}

		/// Declare the desire to nominate `targets` for the origin controller.
		///
		/// Effects will be felt at the beginning of the next era.
		///
		/// The dispatch origin for this call must be _Signed_ by the controller, not the stash.
		///
		/// ## Complexity
		/// - The transaction's complexity is proportional to the size of `targets` (N)
		/// which is capped at CompactAssignments::LIMIT (T::MaxNominations).
		/// - Both the reads and writes follow a similar pattern.
		#[pallet::call_index(5)]
		#[pallet::weight(T::WeightInfo::nominate(targets.len() as u32))]
		pub fn nominate(
			origin: OriginFor<T>,
			targets: Vec<AccountIdLookupOf<T>>,
		) -> DispatchResult {
			let controller = ensure_signed(origin)?;

			let ledger = Self::ledger(&controller).ok_or(Error::<T>::NotController)?;
			ensure!(ledger.active >= MinNominatorBond::<T>::get(), Error::<T>::InsufficientBond);
			let stash = &ledger.stash;

			// Only check limits if they are not already a nominator.
			if !Nominators::<T>::contains_key(stash) {
				// If this error is reached, we need to adjust the `MinNominatorBond` and start
				// calling `chill_other`. Until then, we explicitly block new nominators to protect
				// the runtime.
				if let Some(max_nominators) = MaxNominatorsCount::<T>::get() {
					ensure!(
						Nominators::<T>::count() < max_nominators,
						Error::<T>::TooManyNominators
					);
				}
			}

			ensure!(!targets.is_empty(), Error::<T>::EmptyTargets);
			ensure!(targets.len() <= T::MaxNominations::get() as usize, Error::<T>::TooManyTargets);

			let old = Nominators::<T>::get(stash).map_or_else(Vec::new, |x| x.targets.into_inner());

			let targets: BoundedVec<_, _> = targets
				.into_iter()
				.map(|t| T::Lookup::lookup(t).map_err(DispatchError::from))
				.map(|n| {
					n.and_then(|n| {
						if old.contains(&n) || !Validators::<T>::get(&n).blocked {
							Ok(n)
						} else {
							Err(Error::<T>::BadTarget.into())
						}
					})
				})
				.collect::<Result<Vec<_>, _>>()?
				.try_into()
				.map_err(|_| Error::<T>::TooManyNominators)?;

			let nominations = Nominations {
				targets,
				// Initial nominations are considered submitted at era 0. See `Nominations` doc.
				submitted_in: Self::current_era().unwrap_or(0),
				suppressed: false,
			};

			Self::do_remove_validator(stash);
			Self::do_add_nominator(stash, nominations);
			Ok(())
		}

		/// Declare no desire to either validate or nominate.
		///
		/// Effects will be felt at the beginning of the next era.
		///
		/// The dispatch origin for this call must be _Signed_ by the controller, not the stash.
		///
		/// ## Complexity
		/// - Independent of the arguments. Insignificant complexity.
		/// - Contains one read.
		/// - Writes are limited to the `origin` account key.
		#[pallet::call_index(6)]
		#[pallet::weight(T::WeightInfo::chill())]
		pub fn chill(origin: OriginFor<T>) -> DispatchResult {
			let controller = ensure_signed(origin)?;
			let ledger = Self::ledger(&controller).ok_or(Error::<T>::NotController)?;
			Self::chill_stash(&ledger.stash);
			Ok(())
		}

		/// (Re-)set the payment target for a controller.
		///
		/// Effects will be felt instantly (as soon as this function is completed successfully).
		///
		/// The dispatch origin for this call must be _Signed_ by the controller, not the stash.
		///
		/// ## Complexity
		/// - O(1)
		/// - Independent of the arguments. Insignificant complexity.
		/// - Contains a limited number of reads.
		/// - Writes are limited to the `origin` account key.
		/// ---------
		#[pallet::call_index(7)]
		#[pallet::weight(T::WeightInfo::set_payee())]
		pub fn set_payee(
			origin: OriginFor<T>,
			payee: RewardDestination<T::AccountId>,
		) -> DispatchResult {
			let controller = ensure_signed(origin)?;
			let ledger = Self::ledger(&controller).ok_or(Error::<T>::NotController)?;
			let stash = &ledger.stash;
			<Payee<T>>::insert(stash, payee);
			Ok(())
		}

		/// (Re-)set the controller of a stash.
		///
		/// Effects will be felt instantly (as soon as this function is completed successfully).
		///
		/// The dispatch origin for this call must be _Signed_ by the stash, not the controller.
		///
		/// ## Complexity
		/// O(1)
		/// - Independent of the arguments. Insignificant complexity.
		/// - Contains a limited number of reads.
		/// - Writes are limited to the `origin` account key.
		#[pallet::call_index(8)]
		#[pallet::weight(T::WeightInfo::set_controller())]
		pub fn set_controller(
			origin: OriginFor<T>,
			controller: AccountIdLookupOf<T>,
		) -> DispatchResult {
			let stash = ensure_signed(origin)?;
			let old_controller = Self::bonded(&stash).ok_or(Error::<T>::NotStash)?;
			let controller = T::Lookup::lookup(controller)?;
			if <Ledger<T>>::contains_key(&controller) {
				return Err(Error::<T>::AlreadyPaired.into())
			}
			if controller != old_controller {
				<Bonded<T>>::insert(&stash, &controller);
				if let Some(l) = <Ledger<T>>::take(&old_controller) {
					<Ledger<T>>::insert(&controller, l);
				}
			}
			Ok(())
		}

		/// Sets the ideal number of validators.
		///
		/// The dispatch origin must be Root.
		///
		/// ## Complexity
		/// O(1)
		#[pallet::call_index(9)]
		#[pallet::weight(T::WeightInfo::set_validator_count())]
		pub fn set_validator_count(
			origin: OriginFor<T>,
			#[pallet::compact] new: u32,
		) -> DispatchResult {
			ensure_root(origin)?;
			// ensure new validator count does not exceed maximum winners
			// support by election provider.
			ensure!(
				new <= <T::ElectionProvider as ElectionProviderBase>::MaxWinners::get(),
				Error::<T>::TooManyValidators
			);
			ValidatorCount::<T>::put(new);
			Ok(())
		}

		/// Increments the ideal number of validators upto maximum of
		/// `ElectionProviderBase::MaxWinners`.
		///
		/// The dispatch origin must be Root.
		///
		/// ## Complexity
		/// Same as [`Self::set_validator_count`].
		#[pallet::call_index(10)]
		#[pallet::weight(T::WeightInfo::set_validator_count())]
		pub fn increase_validator_count(
			origin: OriginFor<T>,
			#[pallet::compact] additional: u32,
		) -> DispatchResult {
			ensure_root(origin)?;
			let old = ValidatorCount::<T>::get();
			let new = old.checked_add(additional).ok_or(ArithmeticError::Overflow)?;
			ensure!(
				new <= <T::ElectionProvider as ElectionProviderBase>::MaxWinners::get(),
				Error::<T>::TooManyValidators
			);

			ValidatorCount::<T>::put(new);
			Ok(())
		}

		/// Scale up the ideal number of validators by a factor upto maximum of
		/// `ElectionProviderBase::MaxWinners`.
		///
		/// The dispatch origin must be Root.
		///
		/// ## Complexity
		/// Same as [`Self::set_validator_count`].
		#[pallet::call_index(11)]
		#[pallet::weight(T::WeightInfo::set_validator_count())]
		pub fn scale_validator_count(origin: OriginFor<T>, factor: Percent) -> DispatchResult {
			ensure_root(origin)?;
			let old = ValidatorCount::<T>::get();
			let new = old.checked_add(factor.mul_floor(old)).ok_or(ArithmeticError::Overflow)?;

			ensure!(
				new <= <T::ElectionProvider as ElectionProviderBase>::MaxWinners::get(),
				Error::<T>::TooManyValidators
			);

			ValidatorCount::<T>::put(new);
			Ok(())
		}

		/// Force there to be no new eras indefinitely.
		///
		/// The dispatch origin must be Root.
		///
		/// # Warning
		///
		/// The election process starts multiple blocks before the end of the era.
		/// Thus the election process may be ongoing when this is called. In this case the
		/// election will continue until the next era is triggered.
		///
		/// ## Complexity
		/// - No arguments.
		/// - Weight: O(1)
		#[pallet::call_index(12)]
		#[pallet::weight(T::WeightInfo::force_no_eras())]
		pub fn force_no_eras(origin: OriginFor<T>) -> DispatchResult {
			ensure_root(origin)?;
			Self::set_force_era(Forcing::ForceNone);
			Ok(())
		}

		/// Force there to be a new era at the end of the next session. After this, it will be
		/// reset to normal (non-forced) behaviour.
		///
		/// The dispatch origin must be Root.
		///
		/// # Warning
		///
		/// The election process starts multiple blocks before the end of the era.
		/// If this is called just before a new era is triggered, the election process may not
		/// have enough blocks to get a result.
		///
		/// ## Complexity
		/// - No arguments.
		/// - Weight: O(1)
		#[pallet::call_index(13)]
		#[pallet::weight(T::WeightInfo::force_new_era())]
		pub fn force_new_era(origin: OriginFor<T>) -> DispatchResult {
			ensure_root(origin)?;
			Self::set_force_era(Forcing::ForceNew);
			Ok(())
		}

		/// Set the validators who cannot be slashed (if any).
		///
		/// The dispatch origin must be Root.
		#[pallet::call_index(14)]
		#[pallet::weight(T::WeightInfo::set_invulnerables(invulnerables.len() as u32))]
		pub fn set_invulnerables(
			origin: OriginFor<T>,
			invulnerables: Vec<T::AccountId>,
		) -> DispatchResult {
			ensure_root(origin)?;
			<Invulnerables<T>>::put(invulnerables);
			Ok(())
		}

		/// Force a current staker to become completely unstaked, immediately.
		///
		/// The dispatch origin must be Root.
		#[pallet::call_index(15)]
		#[pallet::weight(T::WeightInfo::force_unstake(*num_slashing_spans))]
		pub fn force_unstake(
			origin: OriginFor<T>,
			stash: T::AccountId,
			num_slashing_spans: u32,
		) -> DispatchResult {
			ensure_root(origin)?;

			// Remove all staking-related information.
			Self::kill_stash(&stash, num_slashing_spans)?;

			// Remove the lock.
			T::Currency::remove_lock(STAKING_ID, &stash);
			Ok(())
		}

		/// Force there to be a new era at the end of sessions indefinitely.
		///
		/// The dispatch origin must be Root.
		///
		/// # Warning
		///
		/// The election process starts multiple blocks before the end of the era.
		/// If this is called just before a new era is triggered, the election process may not
		/// have enough blocks to get a result.
		#[pallet::call_index(16)]
		#[pallet::weight(T::WeightInfo::force_new_era_always())]
		pub fn force_new_era_always(origin: OriginFor<T>) -> DispatchResult {
			ensure_root(origin)?;
			Self::set_force_era(Forcing::ForceAlways);
			Ok(())
		}

		/// Cancel enactment of a deferred slash.
		///
		/// Can be called by the `T::AdminOrigin`.
		///
		/// Parameters: era and indices of the slashes for that era to kill.
		#[pallet::call_index(17)]
		#[pallet::weight(T::WeightInfo::cancel_deferred_slash(slash_indices.len() as u32))]
		pub fn cancel_deferred_slash(
			origin: OriginFor<T>,
			era: EraIndex,
			slash_indices: Vec<u32>,
		) -> DispatchResult {
			T::AdminOrigin::ensure_origin(origin)?;

			ensure!(!slash_indices.is_empty(), Error::<T>::EmptyTargets);
			ensure!(is_sorted_and_unique(&slash_indices), Error::<T>::NotSortedAndUnique);

			let mut unapplied = <Self as Store>::UnappliedSlashes::get(&era);
			let last_item = slash_indices[slash_indices.len() - 1];
			ensure!((last_item as usize) < unapplied.len(), Error::<T>::InvalidSlashIndex);

			for (removed, index) in slash_indices.into_iter().enumerate() {
				let index = (index as usize) - removed;
				unapplied.remove(index);
			}

			<Self as Store>::UnappliedSlashes::insert(&era, &unapplied);
			Ok(())
		}

		/// Pay out next page of the stakers behind a validator for the given era.
		///
		/// - `validator_stash` is the stash account of the validator.
		/// - `era` may be any era between `[current_era - history_depth; current_era]`.
		///   `num_nominators / T::ExposurePageSize`.
		///
		/// The origin of this call must be _Signed_. Any account can call this function, even if
		/// it is not one of the stakers.
		///
<<<<<<< HEAD
		/// This pays out the earliest exposure page not claimed for the era. If all pages are
		/// claimed, it returns an error `InvalidPage`.
		///
		/// If a validator has more than `T::MaxNominatorRewardedPerValidator` nominators backing
		/// them, then the list of nominators is paged, with each page being capped at
		/// `T::MaxNominatorRewardedPerValidator`. If a validator has more than one page of
		/// nominators, the call needs to be made for each page separately in order for all the
		/// nominators backing a validator receive the reward. The nominators are not sorted across
		/// pages and so it should not be assumed the highest staker would be on the topmost page
		/// and vice versa. If rewards are not claimed in `${HistoryDepth}` eras, they are lost.
		///
		/// # <weight>
		/// - Time complexity: at most O(MaxNominatorRewardedPerValidator).
		/// - Contains a limited number of reads and writes.
		/// -----------
		/// N is the Number of payouts for the validator (including the validator)
		/// Weight:
		/// - Reward Destination Staked: O(N)
		/// - Reward Destination Controller (Creating): O(N)
		///
		///   NOTE: weights are assuming that payouts are made to alive stash account (Staked).
		///   Paying even a dead controller is cheaper weight-wise. We don't do any refunds here.
		/// # </weight>
=======
		/// ## Complexity
		/// - At most O(MaxNominatorRewardedPerValidator).
>>>>>>> 74ee5212
		#[pallet::call_index(18)]
		#[pallet::weight(T::WeightInfo::payout_stakers_alive_staked(
			T::MaxNominatorRewardedPerValidator::get()
		))]
		pub fn payout_stakers(
			origin: OriginFor<T>,
			validator_stash: T::AccountId,
			era: EraIndex,
		) -> DispatchResultWithPostInfo {
			ensure_signed(origin)?;
			Self::do_payout_stakers(validator_stash, era)
		}

		/// Rebond a portion of the stash scheduled to be unlocked.
		///
		/// The dispatch origin must be signed by the controller.
		///
		/// ## Complexity
		/// - Time complexity: O(L), where L is unlocking chunks
		/// - Bounded by `MaxUnlockingChunks`.
		#[pallet::call_index(19)]
		#[pallet::weight(T::WeightInfo::rebond(T::MaxUnlockingChunks::get() as u32))]
		pub fn rebond(
			origin: OriginFor<T>,
			#[pallet::compact] value: BalanceOf<T>,
		) -> DispatchResultWithPostInfo {
			let controller = ensure_signed(origin)?;
			let ledger = Self::ledger(&controller).ok_or(Error::<T>::NotController)?;
			ensure!(!ledger.unlocking.is_empty(), Error::<T>::NoUnlockChunk);

			let initial_unlocking = ledger.unlocking.len() as u32;
			let (ledger, rebonded_value) = ledger.rebond(value);
			// Last check: the new active amount of ledger must be more than ED.
			ensure!(ledger.active >= T::Currency::minimum_balance(), Error::<T>::InsufficientBond);

			Self::deposit_event(Event::<T>::Bonded {
				stash: ledger.stash.clone(),
				amount: rebonded_value,
			});

			// NOTE: ledger must be updated prior to calling `Self::weight_of`.
			Self::update_ledger(&controller, &ledger);
			if T::VoterList::contains(&ledger.stash) {
				let _ = T::VoterList::on_update(&ledger.stash, Self::weight_of(&ledger.stash))
					.defensive();
			}

			let removed_chunks = 1u32 // for the case where the last iterated chunk is not removed
				.saturating_add(initial_unlocking)
				.saturating_sub(ledger.unlocking.len() as u32);
			Ok(Some(T::WeightInfo::rebond(removed_chunks)).into())
		}

		/// Remove all data structures concerning a staker/stash once it is at a state where it can
		/// be considered `dust` in the staking system. The requirements are:
		///
		/// 1. the `total_balance` of the stash is below existential deposit.
		/// 2. or, the `ledger.total` of the stash is below existential deposit.
		///
		/// The former can happen in cases like a slash; the latter when a fully unbonded account
		/// is still receiving staking rewards in `RewardDestination::Staked`.
		///
		/// It can be called by anyone, as long as `stash` meets the above requirements.
		///
		/// Refunds the transaction fees upon successful execution.
		#[pallet::call_index(20)]
		#[pallet::weight(T::WeightInfo::reap_stash(*num_slashing_spans))]
		pub fn reap_stash(
			origin: OriginFor<T>,
			stash: T::AccountId,
			num_slashing_spans: u32,
		) -> DispatchResultWithPostInfo {
			let _ = ensure_signed(origin)?;

			let ed = T::Currency::minimum_balance();
			let reapable = T::Currency::total_balance(&stash) < ed ||
				Self::ledger(Self::bonded(stash.clone()).ok_or(Error::<T>::NotStash)?)
					.map(|l| l.total)
					.unwrap_or_default() < ed;
			ensure!(reapable, Error::<T>::FundedTarget);

			Self::kill_stash(&stash, num_slashing_spans)?;
			T::Currency::remove_lock(STAKING_ID, &stash);

			Ok(Pays::No.into())
		}

		/// Remove the given nominations from the calling validator.
		///
		/// Effects will be felt at the beginning of the next era.
		///
		/// The dispatch origin for this call must be _Signed_ by the controller, not the stash.
		///
		/// - `who`: A list of nominator stash accounts who are nominating this validator which
		///   should no longer be nominating this validator.
		///
		/// Note: Making this call only makes sense if you first set the validator preferences to
		/// block any further nominations.
		#[pallet::call_index(21)]
		#[pallet::weight(T::WeightInfo::kick(who.len() as u32))]
		pub fn kick(origin: OriginFor<T>, who: Vec<AccountIdLookupOf<T>>) -> DispatchResult {
			let controller = ensure_signed(origin)?;
			let ledger = Self::ledger(&controller).ok_or(Error::<T>::NotController)?;
			let stash = &ledger.stash;

			for nom_stash in who
				.into_iter()
				.map(T::Lookup::lookup)
				.collect::<Result<Vec<T::AccountId>, _>>()?
				.into_iter()
			{
				Nominators::<T>::mutate(&nom_stash, |maybe_nom| {
					if let Some(ref mut nom) = maybe_nom {
						if let Some(pos) = nom.targets.iter().position(|v| v == stash) {
							nom.targets.swap_remove(pos);
							Self::deposit_event(Event::<T>::Kicked {
								nominator: nom_stash.clone(),
								stash: stash.clone(),
							});
						}
					}
				});
			}

			Ok(())
		}

		/// Update the various staking configurations .
		///
		/// * `min_nominator_bond`: The minimum active bond needed to be a nominator.
		/// * `min_validator_bond`: The minimum active bond needed to be a validator.
		/// * `max_nominator_count`: The max number of users who can be a nominator at once. When
		///   set to `None`, no limit is enforced.
		/// * `max_validator_count`: The max number of users who can be a validator at once. When
		///   set to `None`, no limit is enforced.
		/// * `chill_threshold`: The ratio of `max_nominator_count` or `max_validator_count` which
		///   should be filled in order for the `chill_other` transaction to work.
		/// * `min_commission`: The minimum amount of commission that each validators must maintain.
		///   This is checked only upon calling `validate`. Existing validators are not affected.
		///
		/// RuntimeOrigin must be Root to call this function.
		///
		/// NOTE: Existing nominators and validators will not be affected by this update.
		/// to kick people under the new limits, `chill_other` should be called.
		// We assume the worst case for this call is either: all items are set or all items are
		// removed.
		#[pallet::call_index(22)]
		#[pallet::weight(
			T::WeightInfo::set_staking_configs_all_set()
				.max(T::WeightInfo::set_staking_configs_all_remove())
		)]
		pub fn set_staking_configs(
			origin: OriginFor<T>,
			min_nominator_bond: ConfigOp<BalanceOf<T>>,
			min_validator_bond: ConfigOp<BalanceOf<T>>,
			max_nominator_count: ConfigOp<u32>,
			max_validator_count: ConfigOp<u32>,
			chill_threshold: ConfigOp<Percent>,
			min_commission: ConfigOp<Perbill>,
		) -> DispatchResult {
			ensure_root(origin)?;

			macro_rules! config_op_exp {
				($storage:ty, $op:ident) => {
					match $op {
						ConfigOp::Noop => (),
						ConfigOp::Set(v) => <$storage>::put(v),
						ConfigOp::Remove => <$storage>::kill(),
					}
				};
			}

			config_op_exp!(MinNominatorBond<T>, min_nominator_bond);
			config_op_exp!(MinValidatorBond<T>, min_validator_bond);
			config_op_exp!(MaxNominatorsCount<T>, max_nominator_count);
			config_op_exp!(MaxValidatorsCount<T>, max_validator_count);
			config_op_exp!(ChillThreshold<T>, chill_threshold);
			config_op_exp!(MinCommission<T>, min_commission);
			Ok(())
		}
		/// Declare a `controller` to stop participating as either a validator or nominator.
		///
		/// Effects will be felt at the beginning of the next era.
		///
		/// The dispatch origin for this call must be _Signed_, but can be called by anyone.
		///
		/// If the caller is the same as the controller being targeted, then no further checks are
		/// enforced, and this function behaves just like `chill`.
		///
		/// If the caller is different than the controller being targeted, the following conditions
		/// must be met:
		///
		/// * `controller` must belong to a nominator who has become non-decodable,
		///
		/// Or:
		///
		/// * A `ChillThreshold` must be set and checked which defines how close to the max
		///   nominators or validators we must reach before users can start chilling one-another.
		/// * A `MaxNominatorCount` and `MaxValidatorCount` must be set which is used to determine
		///   how close we are to the threshold.
		/// * A `MinNominatorBond` and `MinValidatorBond` must be set and checked, which determines
		///   if this is a person that should be chilled because they have not met the threshold
		///   bond required.
		///
		/// This can be helpful if bond requirements are updated, and we need to remove old users
		/// who do not satisfy these requirements.
		#[pallet::call_index(23)]
		#[pallet::weight(T::WeightInfo::chill_other())]
		pub fn chill_other(origin: OriginFor<T>, controller: T::AccountId) -> DispatchResult {
			// Anyone can call this function.
			let caller = ensure_signed(origin)?;
			let ledger = Self::ledger(&controller).ok_or(Error::<T>::NotController)?;
			let stash = ledger.stash;

			// In order for one user to chill another user, the following conditions must be met:
			//
			// * `controller` belongs to a nominator who has become non-decodable,
			//
			// Or
			//
			// * A `ChillThreshold` is set which defines how close to the max nominators or
			//   validators we must reach before users can start chilling one-another.
			// * A `MaxNominatorCount` and `MaxValidatorCount` which is used to determine how close
			//   we are to the threshold.
			// * A `MinNominatorBond` and `MinValidatorBond` which is the final condition checked to
			//   determine this is a person that should be chilled because they have not met the
			//   threshold bond required.
			//
			// Otherwise, if caller is the same as the controller, this is just like `chill`.

			if Nominators::<T>::contains_key(&stash) && Nominators::<T>::get(&stash).is_none() {
				Self::chill_stash(&stash);
				return Ok(())
			}

			if caller != controller {
				let threshold = ChillThreshold::<T>::get().ok_or(Error::<T>::CannotChillOther)?;
				let min_active_bond = if Nominators::<T>::contains_key(&stash) {
					let max_nominator_count =
						MaxNominatorsCount::<T>::get().ok_or(Error::<T>::CannotChillOther)?;
					let current_nominator_count = Nominators::<T>::count();
					ensure!(
						threshold * max_nominator_count < current_nominator_count,
						Error::<T>::CannotChillOther
					);
					MinNominatorBond::<T>::get()
				} else if Validators::<T>::contains_key(&stash) {
					let max_validator_count =
						MaxValidatorsCount::<T>::get().ok_or(Error::<T>::CannotChillOther)?;
					let current_validator_count = Validators::<T>::count();
					ensure!(
						threshold * max_validator_count < current_validator_count,
						Error::<T>::CannotChillOther
					);
					MinValidatorBond::<T>::get()
				} else {
					Zero::zero()
				};

				ensure!(ledger.active < min_active_bond, Error::<T>::CannotChillOther);
			}

			Self::chill_stash(&stash);
			Ok(())
		}

		/// Force a validator to have at least the minimum commission. This will not affect a
		/// validator who already has a commission greater than or equal to the minimum. Any account
		/// can call this.
		#[pallet::call_index(24)]
		#[pallet::weight(T::WeightInfo::force_apply_min_commission())]
		pub fn force_apply_min_commission(
			origin: OriginFor<T>,
			validator_stash: T::AccountId,
		) -> DispatchResult {
			ensure_signed(origin)?;
			let min_commission = MinCommission::<T>::get();
			Validators::<T>::try_mutate_exists(validator_stash, |maybe_prefs| {
				maybe_prefs
					.as_mut()
					.map(|prefs| {
						(prefs.commission < min_commission)
							.then(|| prefs.commission = min_commission)
					})
					.ok_or(Error::<T>::NotStash)
			})?;
			Ok(())
		}

		/// Sets the minimum amount of commission that each validators must maintain.
		///
		/// This call has lower privilege requirements than `set_staking_config` and can be called
		/// by the `T::AdminOrigin`. Root can always call this.
		#[pallet::call_index(25)]
		#[pallet::weight(T::WeightInfo::set_min_commission())]
		pub fn set_min_commission(origin: OriginFor<T>, new: Perbill) -> DispatchResult {
			T::AdminOrigin::ensure_origin(origin)?;
			MinCommission::<T>::put(new);
			Ok(())
		}

		/// Pay out a page of the stakers behind a validator for the given era and page.
		///
		/// - `validator_stash` is the stash account of the validator.
		/// - `era` may be any era between `[current_era - history_depth; current_era]`.
		/// - `page` is the page index of nominators to pay out with value between 0 and
		///   `num_nominators / T::MaxNominatorRewardedPerValidator`.
		///
		/// The origin of this call must be _Signed_. Any account can call this function, even if
		/// it is not one of the stakers.
		///
		/// If a validator has more than `T::MaxNominatorRewardedPerValidator` nominators backing
		/// them, then the list of nominators is paged, with each page being capped at
		/// `T::MaxNominatorRewardedPerValidator`. If a validator has more than one page of
		/// nominators, the call needs to be made for each page separately in order for all the
		/// nominators backing a validator receive the reward. The nominators are not sorted across
		/// pages and so it should not be assumed the highest staker would be on the topmost page
		/// and vice versa. If rewards are not claimed in `${HistoryDepth}` eras, they are lost.
		///
		/// # <weight>
		/// - Time complexity: at most O(MaxNominatorRewardedPerValidator).
		/// - Contains a limited number of reads and writes.
		/// -----------
		/// N is the Number of payouts for the validator (including the validator)
		/// Weight:
		/// - Reward Destination Staked: O(N)
		/// - Reward Destination Controller (Creating): O(N)
		///
		///   NOTE: weights are assuming that payouts are made to alive stash account (Staked).
		///   Paying even a dead controller is cheaper weight-wise. We don't do any refunds here.
		/// # </weight>
		#[pallet::call_index(26)]
		#[pallet::weight(T::WeightInfo::payout_stakers_alive_staked(
			T::MaxNominatorRewardedPerValidator::get()
		))]
		pub fn payout_stakers_by_page(
			origin: OriginFor<T>,
			validator_stash: T::AccountId,
			era: EraIndex,
			page: PageIndex,
		) -> DispatchResultWithPostInfo {
			ensure_signed(origin)?;
			Self::do_payout_stakers_by_page(validator_stash, era, page)
		}
	}
}

/// Check that list is sorted and has no duplicates.
fn is_sorted_and_unique(list: &[u32]) -> bool {
	list.windows(2).all(|w| w[0] < w[1])
}<|MERGE_RESOLUTION|>--- conflicted
+++ resolved
@@ -1737,7 +1737,6 @@
 		/// The origin of this call must be _Signed_. Any account can call this function, even if
 		/// it is not one of the stakers.
 		///
-<<<<<<< HEAD
 		/// This pays out the earliest exposure page not claimed for the era. If all pages are
 		/// claimed, it returns an error `InvalidPage`.
 		///
@@ -1761,10 +1760,8 @@
 		///   NOTE: weights are assuming that payouts are made to alive stash account (Staked).
 		///   Paying even a dead controller is cheaper weight-wise. We don't do any refunds here.
 		/// # </weight>
-=======
 		/// ## Complexity
 		/// - At most O(MaxNominatorRewardedPerValidator).
->>>>>>> 74ee5212
 		#[pallet::call_index(18)]
 		#[pallet::weight(T::WeightInfo::payout_stakers_alive_staked(
 			T::MaxNominatorRewardedPerValidator::get()
