[package]
name = "pallet-referenda"
version = "4.0.0-dev"
authors = ["Parity Technologies <admin@parity.io>"]
edition = "2021"
license = "Apache-2.0"
homepage = "https://substrate.io"
repository = "https://github.com/paritytech/substrate/"
description = "FRAME pallet for inclusive on-chain decisions"
readme = "README.md"

[package.metadata.docs.rs]
targets = ["x86_64-unknown-linux-gnu"]

[dependencies]
assert_matches = { version = "1.5", optional = true }
codec = { package = "parity-scale-codec", version = "3.0.0", default-features = false, features = [
	"derive",
] }
serde = { version = "1.0.136", features = ["derive"], optional = true }
scale-info = { version = "2.0.1", default-features = false, features = ["derive"] }
<<<<<<< HEAD
sp-std = { version = "4.0.0-dev", default-features = false, path = "../../primitives/std" }
sp-io = { version = "6.0.0", default-features = false, path = "../../primitives/io" }
sp-runtime = { version = "6.0.0", default-features = false, path = "../../primitives/runtime" }
sp-arithmetic = { version = "5.0.0", default-features = false, path = "../../primitives/arithmetic" }
frame-benchmarking = { version = "4.0.0-dev", default-features = false, path = "../benchmarking", optional = true }
=======
sp-arithmetic = { version = "5.0.0", default-features = false, path = "../../primitives/arithmetic" }
frame-benchmarking = { version = "4.0.0-dev", default-features = false, optional = true, path = "../benchmarking" }
>>>>>>> 3b53be61
frame-support = { version = "4.0.0-dev", default-features = false, path = "../support" }
frame-system = { version = "4.0.0-dev", default-features = false, path = "../system" }
sp-io = { version = "6.0.0", default-features = false, path = "../../primitives/io" }
sp-runtime = { version = "6.0.0", default-features = false, path = "../../primitives/runtime" }
sp-std = { version = "4.0.0-dev", default-features = false, path = "../../primitives/std" }

[dev-dependencies]
assert_matches = { version = "1.5" }
pallet-balances = { version = "4.0.0-dev", path = "../balances" }
pallet-preimage = { version = "4.0.0-dev", path = "../preimage" }
pallet-scheduler = { version = "4.0.0-dev", path = "../scheduler" }
sp-core = { version = "6.0.0", path = "../../primitives/core" }

[features]
default = ["std"]
std = [
	"codec/std",
	"frame-benchmarking/std",
	"frame-support/std",
	"sp-runtime/std",
	"sp-arithmetic/std",
	"frame-system/std",
	"scale-info/std",
	"serde",
	"sp-io/std",
	"sp-runtime/std",
	"sp-std/std",
]
runtime-benchmarks = [
	"assert_matches",
	"frame-benchmarking",
	"frame-support/runtime-benchmarks",
	"frame-system/runtime-benchmarks",
	"sp-runtime/runtime-benchmarks",
]
try-runtime = ["frame-support/try-runtime"]<|MERGE_RESOLUTION|>--- conflicted
+++ resolved
@@ -19,16 +19,8 @@
 ] }
 serde = { version = "1.0.136", features = ["derive"], optional = true }
 scale-info = { version = "2.0.1", default-features = false, features = ["derive"] }
-<<<<<<< HEAD
-sp-std = { version = "4.0.0-dev", default-features = false, path = "../../primitives/std" }
-sp-io = { version = "6.0.0", default-features = false, path = "../../primitives/io" }
-sp-runtime = { version = "6.0.0", default-features = false, path = "../../primitives/runtime" }
-sp-arithmetic = { version = "5.0.0", default-features = false, path = "../../primitives/arithmetic" }
-frame-benchmarking = { version = "4.0.0-dev", default-features = false, path = "../benchmarking", optional = true }
-=======
 sp-arithmetic = { version = "5.0.0", default-features = false, path = "../../primitives/arithmetic" }
 frame-benchmarking = { version = "4.0.0-dev", default-features = false, optional = true, path = "../benchmarking" }
->>>>>>> 3b53be61
 frame-support = { version = "4.0.0-dev", default-features = false, path = "../support" }
 frame-system = { version = "4.0.0-dev", default-features = false, path = "../system" }
 sp-io = { version = "6.0.0", default-features = false, path = "../../primitives/io" }
