--- conflicted
+++ resolved
@@ -28,11 +28,7 @@
 use sp_keystore::{testing::KeyStore, KeystoreExt};
 use sp_runtime::{
 	testing::Header,
-<<<<<<< HEAD
-	traits::{BlakeTwo256, IdentityLookup},
-=======
 	traits::{BlakeTwo256, IdentifyAccount, IdentityLookup, Verify},
->>>>>>> 0ce39208
 	MultiSignature,
 };
 use std::sync::Arc;
@@ -99,8 +95,6 @@
 	pub storage Features: PalletFeatures = PalletFeatures::all_enabled();
 }
 
-pub type Signature = MultiSignature;
-
 impl Config for Test {
 	type RuntimeEvent = RuntimeEvent;
 	type CollectionId = u32;
