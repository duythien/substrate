[package]
name = "pallet-society"
version = "4.0.0-dev"
authors = ["Parity Technologies <admin@parity.io>"]
edition = "2021"
license = "Apache-2.0"
homepage = "https://substrate.io"
repository = "https://github.com/paritytech/substrate/"
description = "FRAME society pallet"
readme = "README.md"

[package.metadata.docs.rs]
targets = ["x86_64-unknown-linux-gnu"]

[dependencies]
codec = { package = "parity-scale-codec", version = "3.0.0", default-features = false, features = ["derive"] }
rand_chacha = { version = "0.2", default-features = false }
scale-info = { version = "2.1.1", default-features = false, features = ["derive"] }
<<<<<<< HEAD
sp-runtime = { version = "6.0.0", default-features = false, path = "../../primitives/runtime" }
sp-std = { version = "4.0.0", default-features = false, path = "../../primitives/std" }
sp-io = { version = "6.0.0", default-features = false, path = "../../primitives/io" }
sp-arithmetic = { version = "5.0.0", default-features = false, path = "../../primitives/arithmetic" }
frame-benchmarking = { version = "4.0.0-dev", default-features = false, optional = true, path = "../benchmarking" }
frame-support = { version = "4.0.0-dev", default-features = false, path = "../support" }
frame-system = { version = "4.0.0-dev", default-features = false, path = "../system" }
hex-literal = "0.3.4"
=======
frame-support = { version = "4.0.0-dev", default-features = false, path = "../support" }
frame-system = { version = "4.0.0-dev", default-features = false, path = "../system" }
sp-runtime = { version = "7.0.0", default-features = false, path = "../../primitives/runtime" }
sp-std = { version = "5.0.0", default-features = false, path = "../../primitives/std" }
>>>>>>> 1a0af36d

[dev-dependencies]
frame-support-test = { version = "3.0.0", path = "../support/test" }
pallet-balances = { version = "4.0.0-dev", path = "../balances" }
sp-core = { version = "7.0.0", path = "../../primitives/core" }
sp-io = { version = "7.0.0", path = "../../primitives/io" }

[features]
default = ["std"]
std = [
	"codec/std",
	"frame-support/std",
	"frame-system/std",
	"rand_chacha/std",
	"scale-info/std",
	"sp-runtime/std",
	"sp-std/std",
	"sp-io/std",
]
runtime-benchmarks = [
	"frame-system/runtime-benchmarks",
	"sp-runtime/runtime-benchmarks",
	"frame-benchmarking/runtime-benchmarks",
]
try-runtime = ["frame-support/try-runtime"]<|MERGE_RESOLUTION|>--- conflicted
+++ resolved
@@ -16,21 +16,14 @@
 codec = { package = "parity-scale-codec", version = "3.0.0", default-features = false, features = ["derive"] }
 rand_chacha = { version = "0.2", default-features = false }
 scale-info = { version = "2.1.1", default-features = false, features = ["derive"] }
-<<<<<<< HEAD
-sp-runtime = { version = "6.0.0", default-features = false, path = "../../primitives/runtime" }
-sp-std = { version = "4.0.0", default-features = false, path = "../../primitives/std" }
+sp-runtime = { version = "7.0.0", default-features = false, path = "../../primitives/runtime" }
+sp-std = { version = "5.0.0", default-features = false, path = "../../primitives/std" }
 sp-io = { version = "6.0.0", default-features = false, path = "../../primitives/io" }
 sp-arithmetic = { version = "5.0.0", default-features = false, path = "../../primitives/arithmetic" }
 frame-benchmarking = { version = "4.0.0-dev", default-features = false, optional = true, path = "../benchmarking" }
 frame-support = { version = "4.0.0-dev", default-features = false, path = "../support" }
 frame-system = { version = "4.0.0-dev", default-features = false, path = "../system" }
 hex-literal = "0.3.4"
-=======
-frame-support = { version = "4.0.0-dev", default-features = false, path = "../support" }
-frame-system = { version = "4.0.0-dev", default-features = false, path = "../system" }
-sp-runtime = { version = "7.0.0", default-features = false, path = "../../primitives/runtime" }
-sp-std = { version = "5.0.0", default-features = false, path = "../../primitives/std" }
->>>>>>> 1a0af36d
 
 [dev-dependencies]
 frame-support-test = { version = "3.0.0", path = "../support/test" }
