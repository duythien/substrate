// This file is part of Substrate.

// Copyright (C) 2019-2022 Parity Technologies (UK) Ltd.
// SPDX-License-Identifier: Apache-2.0

// Licensed under the Apache License, Version 2.0 (the "License");
// you may not use this file except in compliance with the License.
// You may obtain a copy of the License at
//
// 	http://www.apache.org/licenses/LICENSE-2.0
//
// Unless required by applicable law or agreed to in writing, software
// distributed under the License is distributed on an "AS IS" BASIS,
// WITHOUT WARRANTIES OR CONDITIONS OF ANY KIND, either express or implied.
// See the License for the specific language governing permissions and
// limitations under the License.

//! Traits and associated data structures concerned with voting, and moving between tokens and
//! votes.

use crate::dispatch::{DispatchError, Parameter};
use codec::HasCompact;
use sp_arithmetic::{
	traits::{SaturatedConversion, UniqueSaturatedFrom, UniqueSaturatedInto},
	Perbill,
};
use sp_runtime::traits::Member;
use sp_std::prelude::*;

/// A trait similar to `Convert` to convert values from `B` an abstract balance type
/// into u64 and back from u128. (This conversion is used in election and other places where complex
/// calculation over balance type is needed)
///
/// Total issuance of the currency is passed in, but an implementation of this trait may or may not
/// use it.
///
/// # WARNING
///
/// the total issuance being passed in implies that the implementation must be aware of the fact
/// that its values can affect the outcome. This implies that if the vote value is dependent on the
/// total issuance, it should never ber written to storage for later re-use.
pub trait CurrencyToVote<B> {
	/// Convert balance to u64.
	fn to_vote(value: B, issuance: B) -> u64;

	/// Convert u128 to balance.
	fn to_currency(value: u128, issuance: B) -> B;
}

/// An implementation of `CurrencyToVote` tailored for chain's that have a balance type of u128.
///
/// The factor is the `(total_issuance / u64::MAX).max(1)`, represented as u64. Let's look at the
/// important cases:
///
/// If the chain's total issuance is less than u64::MAX, this will always be 1, which means that
/// the factor will not have any effect. In this case, any account's balance is also less. Thus,
/// both of the conversions are basically an `as`; Any balance can fit in u64.
///
/// If the chain's total issuance is more than 2*u64::MAX, then a factor might be multiplied and
/// divided upon conversion.
pub struct U128CurrencyToVote;

impl U128CurrencyToVote {
	fn factor(issuance: u128) -> u128 {
		(issuance / u64::MAX as u128).max(1)
	}
}

impl CurrencyToVote<u128> for U128CurrencyToVote {
	fn to_vote(value: u128, issuance: u128) -> u64 {
		(value / Self::factor(issuance)).saturated_into()
	}

	fn to_currency(value: u128, issuance: u128) -> u128 {
		value.saturating_mul(Self::factor(issuance))
	}
}

/// A naive implementation of `CurrencyConvert` that simply saturates all conversions.
///
/// # Warning
///
/// This is designed to be used mostly for testing. Use with care, and think about the consequences.
pub struct SaturatingCurrencyToVote;

impl<B: UniqueSaturatedInto<u64> + UniqueSaturatedFrom<u128>> CurrencyToVote<B>
	for SaturatingCurrencyToVote
{
	fn to_vote(value: B, _: B) -> u64 {
		value.unique_saturated_into()
	}

	fn to_currency(value: u128, _: B) -> B {
		B::unique_saturated_from(value)
	}
}

pub trait VoteTally<Votes> {
	fn ayes(&self) -> Votes;
	fn support(&self) -> Perbill;
	fn approval(&self) -> Perbill;
	#[cfg(feature = "runtime-benchmarks")]
	fn unanimity() -> Self;
	#[cfg(feature = "runtime-benchmarks")]
<<<<<<< HEAD
=======
	fn rejection() -> Self;
	#[cfg(feature = "runtime-benchmarks")]
>>>>>>> 3b53be61
	fn from_requirements(support: Perbill, approval: Perbill) -> Self;
}

pub enum PollStatus<Tally, Moment, Class> {
	None,
	Ongoing(Tally, Class),
	Completed(Moment, bool),
}

impl<Tally, Moment, Class> PollStatus<Tally, Moment, Class> {
	pub fn ensure_ongoing(self) -> Option<(Tally, Class)> {
		match self {
			Self::Ongoing(t, c) => Some((t, c)),
			_ => None,
		}
	}
}

pub trait Polling<Tally> {
	type Index: Parameter + Member + Ord + PartialOrd + Copy + HasCompact;
	type Votes: Parameter + Member + Ord + PartialOrd + Copy + HasCompact;
	type Class: Parameter + Member + Ord + PartialOrd;
	type Moment;

	/// Provides a vec of values that `T` may take.
	fn classes() -> Vec<Self::Class>;

	/// `Some` if the referendum `index` can be voted on, along with the tally and class of
	/// referendum.
	///
	/// Don't use this if you might mutate - use `try_access_poll` instead.
	fn as_ongoing(index: Self::Index) -> Option<(Tally, Self::Class)>;

	fn access_poll<R>(
		index: Self::Index,
		f: impl FnOnce(PollStatus<&mut Tally, Self::Moment, Self::Class>) -> R,
	) -> R;

	fn try_access_poll<R>(
		index: Self::Index,
		f: impl FnOnce(PollStatus<&mut Tally, Self::Moment, Self::Class>) -> Result<R, DispatchError>,
	) -> Result<R, DispatchError>;

	/// Create an ongoing majority-carries poll of given class lasting given period for the purpose
	/// of benchmarking.
	///
	/// May return `Err` if it is impossible.
	#[cfg(feature = "runtime-benchmarks")]
	fn create_ongoing(class: Self::Class) -> Result<Self::Index, ()>;

	/// End the given ongoing poll and return the result.
	///
	/// Returns `Err` if `index` is not an ongoing poll.
	#[cfg(feature = "runtime-benchmarks")]
	fn end_ongoing(index: Self::Index, approved: bool) -> Result<(), ()>;

	/// The maximum amount of ongoing polls within any single class. By default it practically
	/// unlimited (`u32::max_value()`).
	#[cfg(feature = "runtime-benchmarks")]
	fn max_ongoing() -> (Self::Class, u32) {
		(Self::classes().into_iter().next().expect("Always one class"), u32::max_value())
	}
}<|MERGE_RESOLUTION|>--- conflicted
+++ resolved
@@ -102,11 +102,8 @@
 	#[cfg(feature = "runtime-benchmarks")]
 	fn unanimity() -> Self;
 	#[cfg(feature = "runtime-benchmarks")]
-<<<<<<< HEAD
-=======
 	fn rejection() -> Self;
 	#[cfg(feature = "runtime-benchmarks")]
->>>>>>> 3b53be61
 	fn from_requirements(support: Perbill, approval: Perbill) -> Self;
 }
 
