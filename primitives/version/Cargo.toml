--- conflicted
+++ resolved
@@ -23,12 +23,8 @@
 sp-runtime = { version = "4.0.0-dev", default-features = false, path = "../runtime" }
 sp-version-proc-macro = { version = "4.0.0-dev", default-features = false, path = "proc-macro" }
 parity-wasm = { version = "0.42.2", optional = true }
-<<<<<<< HEAD
-thiserror = { version = "1.0.21", optional = true }
 sp-core-hashing-proc-macro = { version = "4.0.0-dev", path = "../core/hashing/proc-macro" }
-=======
 thiserror = { version = "1.0.30", optional = true }
->>>>>>> 1b646b21
 
 [features]
 default = ["std"]
