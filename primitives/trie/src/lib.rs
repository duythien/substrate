--- conflicted
+++ resolved
@@ -542,38 +542,6 @@
 	)
 }
 
-<<<<<<< HEAD
-/// Call `f` for all keys in a child trie.
-/// Aborts as soon as `f` returns false.
-pub fn for_keys_in_child_trie<L: TrieConfiguration, F: FnMut(&[u8]) -> bool, DB>(
-	keyspace: &[u8],
-	db: &DB,
-	root_slice: &[u8],
-	mut f: F
-) -> Result<(), Box<TrieError<L>>>
-	where
-		DB: hash_db::HashDBRef<L::Hash, trie_db::DBValue, L::Meta, GlobalMeta<L>>,
-{
-	let mut root = TrieHash::<L>::default();
-	// root is fetched from DB, not writable by runtime, so it's always valid.
-	root.as_mut().copy_from_slice(root_slice);
-
-	let db = KeySpacedDB::new(&*db, keyspace);
-	let trie = TrieDB::<L>::new(&db, &root)?;
-	let iter = trie.iter()?;
-
-	for x in iter {
-		let (key, _) = x?;
-		if !f(&key) {
-			break;
-		}
-	}
-
-	Ok(())
-}
-
-=======
->>>>>>> cdc55fe6
 /// Record all keys for a given root.
 pub fn record_all_keys<L: TrieConfiguration, DB>(
 	db: &DB,
