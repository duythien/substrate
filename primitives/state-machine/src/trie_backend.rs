// This file is part of Substrate.

// Copyright (C) 2017-2021 Parity Technologies (UK) Ltd.
// SPDX-License-Identifier: Apache-2.0

// Licensed under the Apache License, Version 2.0 (the "License");
// you may not use this file except in compliance with the License.
// You may obtain a copy of the License at
//
// 	http://www.apache.org/licenses/LICENSE-2.0
//
// Unless required by applicable law or agreed to in writing, software
// distributed under the License is distributed on an "AS IS" BASIS,
// WITHOUT WARRANTIES OR CONDITIONS OF ANY KIND, either express or implied.
// See the License for the specific language governing permissions and
// limitations under the License.

//! Trie-based state machine backend.

use crate::{
	debug,
	trie_backend_essence::{Ephemeral, TrieBackendEssence, TrieBackendStorage},
	warn, Backend, StorageKey, StorageValue,
};
use codec::{Codec, Decode};
use hash_db::Hasher;
use sp_core::{
	storage::{ChildInfo, ChildType},
	StateVersion,
};
use sp_std::{boxed::Box, vec::Vec};
use sp_trie::{
	child_delta_trie_root, delta_trie_root, empty_child_trie_root,
	trie_types::{TrieDB, TrieError},
	LayoutV0, LayoutV1, Trie,
};

/// Patricia trie-based backend. Transaction type is an overlay of changes to commit.
pub struct TrieBackend<S: TrieBackendStorage<H>, H: Hasher> {
	pub(crate) essence: TrieBackendEssence<S, H>,
}

impl<S: TrieBackendStorage<H>, H: Hasher> TrieBackend<S, H>
where
	H::Out: Codec,
{
	/// Create new trie-based backend.
	pub fn new(storage: S, root: H::Out) -> Self {
		TrieBackend { essence: TrieBackendEssence::new(storage, root) }
	}

	/// Get backend essence reference.
	pub fn essence(&self) -> &TrieBackendEssence<S, H> {
		&self.essence
	}

	/// Get backend storage reference.
	pub fn backend_storage(&self) -> &S {
		self.essence.backend_storage()
	}

	/// Get trie root.
	pub fn root(&self) -> &H::Out {
		self.essence.root()
	}

	/// Consumes self and returns underlying storage.
	pub fn into_storage(self) -> S {
		self.essence.into_storage()
	}
}

impl<S: TrieBackendStorage<H>, H: Hasher> sp_std::fmt::Debug for TrieBackend<S, H> {
	fn fmt(&self, f: &mut sp_std::fmt::Formatter<'_>) -> sp_std::fmt::Result {
		write!(f, "TrieBackend")
	}
}

impl<S: TrieBackendStorage<H>, H: Hasher> Backend<H> for TrieBackend<S, H>
where
	H::Out: Ord + Codec,
{
	type Error = crate::DefaultError;
	type Transaction = S::Overlay;
	type TrieBackendStorage = S;

	fn storage(&self, key: &[u8]) -> Result<Option<StorageValue>, Self::Error> {
		self.essence.storage(key)
	}

	fn child_storage(
		&self,
		child_info: &ChildInfo,
		key: &[u8],
	) -> Result<Option<StorageValue>, Self::Error> {
		self.essence.child_storage(child_info, key)
	}

	fn next_storage_key(&self, key: &[u8]) -> Result<Option<StorageKey>, Self::Error> {
		self.essence.next_storage_key(key)
	}

	fn next_child_storage_key(
		&self,
		child_info: &ChildInfo,
		key: &[u8],
	) -> Result<Option<StorageKey>, Self::Error> {
		self.essence.next_child_storage_key(child_info, key)
	}

	fn for_keys_with_prefix<F: FnMut(&[u8])>(&self, prefix: &[u8], f: F) {
		self.essence.for_keys_with_prefix(prefix, f)
	}

	fn for_key_values_with_prefix<F: FnMut(&[u8], &[u8])>(&self, prefix: &[u8], f: F) {
		self.essence.for_key_values_with_prefix(prefix, f)
	}

	fn apply_to_key_values_while<F: FnMut(Vec<u8>, Vec<u8>) -> bool>(
		&self,
		child_info: Option<&ChildInfo>,
		prefix: Option<&[u8]>,
		start_at: Option<&[u8]>,
		f: F,
		allow_missing: bool,
	) -> Result<bool, Self::Error> {
		self.essence
			.apply_to_key_values_while(child_info, prefix, start_at, f, allow_missing)
	}

	fn apply_to_keys_while<F: FnMut(&[u8]) -> bool>(
		&self,
		child_info: Option<&ChildInfo>,
		prefix: Option<&[u8]>,
		f: F,
	) {
		self.essence.apply_to_keys_while(child_info, prefix, f)
	}

	fn for_child_keys_with_prefix<F: FnMut(&[u8])>(
		&self,
		child_info: &ChildInfo,
		prefix: &[u8],
		f: F,
	) {
		self.essence.for_child_keys_with_prefix(child_info, prefix, f)
	}

	fn pairs(&self) -> Vec<(StorageKey, StorageValue)> {
		let collect_all = || -> Result<_, Box<TrieError<H::Out>>> {
			let trie = TrieDB::<H>::new(self.essence(), self.essence.root())?;
			let mut v = Vec::new();
			for x in trie.iter()? {
				let (key, value) = x?;
				v.push((key.to_vec(), value.to_vec()));
			}

			Ok(v)
		};

		match collect_all() {
			Ok(v) => v,
			Err(e) => {
				debug!(target: "trie", "Error extracting trie values: {}", e);
				Vec::new()
			},
		}
	}

	fn keys(&self, prefix: &[u8]) -> Vec<StorageKey> {
		let collect_all = || -> Result<_, Box<TrieError<H::Out>>> {
			let trie = TrieDB::<H>::new(self.essence(), self.essence.root())?;
			let mut v = Vec::new();
			for x in trie.iter()? {
				let (key, _) = x?;
				if key.starts_with(prefix) {
					v.push(key.to_vec());
				}
			}

			Ok(v)
		};

		collect_all()
			.map_err(|e| debug!(target: "trie", "Error extracting trie keys: {}", e))
			.unwrap_or_default()
	}

	fn storage_root<'a>(
		&self,
		delta: impl Iterator<Item = (&'a [u8], Option<&'a [u8]>)>,
		state_version: StateVersion,
	) -> (H::Out, Self::Transaction)
	where
		H::Out: Ord,
	{
		let mut write_overlay = S::Overlay::default();
		let mut root = *self.essence.root();

		{
			let mut eph = Ephemeral::new(self.essence.backend_storage(), &mut write_overlay);
			let res = match state_version {
				StateVersion::V0 =>
					delta_trie_root::<LayoutV0<H>, _, _, _, _, _>(&mut eph, root, delta),
				StateVersion::V1 =>
					delta_trie_root::<LayoutV1<H>, _, _, _, _, _>(&mut eph, root, delta),
			};

			match res {
				Ok(ret) => root = ret,
				Err(e) => warn!(target: "trie", "Failed to write to trie: {}", e),
			}
		}

		(root, write_overlay)
	}

	fn child_storage_root<'a>(
		&self,
		child_info: &ChildInfo,
		delta: impl Iterator<Item = (&'a [u8], Option<&'a [u8]>)>,
		state_version: StateVersion,
	) -> (H::Out, bool, Self::Transaction)
	where
		H::Out: Ord,
	{
		let default_root = match child_info.child_type() {
			ChildType::ParentKeyId => empty_child_trie_root::<LayoutV1<H>>(),
		};
		let mut write_overlay = S::Overlay::default();
		let prefixed_storage_key = child_info.prefixed_storage_key();
		let mut root = match self.storage(prefixed_storage_key.as_slice()) {
			Ok(value) => value
				.and_then(|r| Decode::decode(&mut &r[..]).ok())
				.unwrap_or_else(|| default_root.clone()),
			Err(e) => {
				warn!(target: "trie", "Failed to read child storage root: {}", e);
				default_root.clone()
			},
		};

		{
			let mut eph = Ephemeral::new(self.essence.backend_storage(), &mut write_overlay);
			match match state_version {
				StateVersion::V0 => child_delta_trie_root::<LayoutV0<H>, _, _, _, _, _, _>(
					child_info.keyspace(),
					&mut eph,
					root,
					delta,
				),
				StateVersion::V1 => child_delta_trie_root::<LayoutV1<H>, _, _, _, _, _, _>(
					child_info.keyspace(),
					&mut eph,
					root,
					delta,
				),
			} {
				Ok(ret) => root = ret,
				Err(e) => warn!(target: "trie", "Failed to write to trie: {}", e),
			}
		}

		let is_default = root == default_root;

		(root, is_default, write_overlay)
	}

	fn as_trie_backend(&self) -> Option<&TrieBackend<Self::TrieBackendStorage, H>> {
		Some(self)
	}

	fn register_overlay_stats(&self, _stats: &crate::stats::StateMachineStats) {}

	fn usage_info(&self) -> crate::UsageInfo {
		crate::UsageInfo::empty()
	}

	fn wipe(&self) -> Result<(), Self::Error> {
		Ok(())
	}
}

#[cfg(test)]
pub mod tests {
	use super::*;
	use codec::Encode;
	use sp_core::H256;
	use sp_runtime::traits::BlakeTwo256;
	use sp_trie::{
		trie_types::{TrieDBMutV0, TrieDBMutV1},
		KeySpacedDBMut, PrefixedMemoryDB, TrieMut,
	};
	use std::{collections::HashSet, iter};

	const CHILD_KEY_1: &[u8] = b"sub1";

	pub(crate) fn test_db(state_version: StateVersion) -> (PrefixedMemoryDB<BlakeTwo256>, H256) {
		let child_info = ChildInfo::new_default(CHILD_KEY_1);
		let mut root = H256::default();
		let mut mdb = PrefixedMemoryDB::<BlakeTwo256>::default();
		{
			let mut mdb = KeySpacedDBMut::new(&mut mdb, child_info.keyspace());
<<<<<<< HEAD
			match state_version {
				StateVersion::V0 => {
					let mut trie = TrieDBMutV0::new(&mut mdb, &mut root);
					trie.insert(b"value3", &[142]).expect("insert failed");
					trie.insert(b"value4", &[124]).expect("insert failed");
				},
				StateVersion::V1 => {
					let mut trie = TrieDBMutV1::new(&mut mdb, &mut root);
					trie.insert(b"value3", &[142]).expect("insert failed");
					trie.insert(b"value4", &[124]).expect("insert failed");
				},
			};
=======
			let mut trie = TrieDBMut::new(&mut mdb, &mut root);
			trie.insert(b"value3", &[142; 33]).expect("insert failed");
			trie.insert(b"value4", &[124; 33]).expect("insert failed");
>>>>>>> e1c30d92
		};

		{
			let mut sub_root = Vec::new();
			root.encode_to(&mut sub_root);

			fn build<L: sp_trie::TrieLayout>(
				mut trie: sp_trie::TrieDBMut<L>,
				child_info: &ChildInfo,
				sub_root: &[u8],
			) {
				trie.insert(child_info.prefixed_storage_key().as_slice(), sub_root)
					.expect("insert failed");
				trie.insert(b"key", b"value").expect("insert failed");
				trie.insert(b"value1", &[42]).expect("insert failed");
				trie.insert(b"value2", &[24]).expect("insert failed");
				trie.insert(b":code", b"return 42").expect("insert failed");
				for i in 128u8..255u8 {
					trie.insert(&[i], &[i]).unwrap();
				}
			}

			match state_version {
				StateVersion::V0 => {
					let trie = TrieDBMutV0::new(&mut mdb, &mut root);
					build(trie, &child_info, &sub_root[..])
				},
				StateVersion::V1 => {
					let trie = TrieDBMutV1::new(&mut mdb, &mut root);
					build(trie, &child_info, &sub_root[..])
				},
			};
		}
		(mdb, root)
	}

	pub(crate) fn test_trie(
		hashed_value: StateVersion,
	) -> TrieBackend<PrefixedMemoryDB<BlakeTwo256>, BlakeTwo256> {
		let (mdb, root) = test_db(hashed_value);
		TrieBackend::new(mdb, root)
	}

	#[test]
	fn read_from_storage_returns_some() {
		read_from_storage_returns_some_inner(StateVersion::V0);
		read_from_storage_returns_some_inner(StateVersion::V1);
	}
	fn read_from_storage_returns_some_inner(state_version: StateVersion) {
		assert_eq!(test_trie(state_version).storage(b"key").unwrap(), Some(b"value".to_vec()));
	}

	#[test]
	fn read_from_child_storage_returns_some() {
		read_from_child_storage_returns_some_inner(StateVersion::V0);
		read_from_child_storage_returns_some_inner(StateVersion::V1);
	}
	fn read_from_child_storage_returns_some_inner(state_version: StateVersion) {
		let test_trie = test_trie(state_version);
		assert_eq!(
			test_trie
				.child_storage(&ChildInfo::new_default(CHILD_KEY_1), b"value3")
				.unwrap(),
			Some(vec![142u8; 33]),
		);
		// Change cache entry to check that caching is active.
		test_trie
			.essence
			.cache
			.write()
			.child_root
			.entry(b"sub1".to_vec())
			.and_modify(|value| {
				*value = None;
			});
		assert_eq!(
			test_trie
				.child_storage(&ChildInfo::new_default(CHILD_KEY_1), b"value3")
				.unwrap(),
			None,
		);
	}

	#[test]
	fn read_from_storage_returns_none() {
		read_from_storage_returns_none_inner(StateVersion::V0);
		read_from_storage_returns_none_inner(StateVersion::V1);
	}
	fn read_from_storage_returns_none_inner(state_version: StateVersion) {
		assert_eq!(test_trie(state_version).storage(b"non-existing-key").unwrap(), None);
	}

	#[test]
	fn pairs_are_not_empty_on_non_empty_storage() {
		pairs_are_not_empty_on_non_empty_storage_inner(StateVersion::V0);
		pairs_are_not_empty_on_non_empty_storage_inner(StateVersion::V1);
	}
	fn pairs_are_not_empty_on_non_empty_storage_inner(state_version: StateVersion) {
		assert!(!test_trie(state_version).pairs().is_empty());
	}

	#[test]
	fn pairs_are_empty_on_empty_storage() {
		assert!(TrieBackend::<PrefixedMemoryDB<BlakeTwo256>, BlakeTwo256>::new(
			PrefixedMemoryDB::default(),
			Default::default(),
		)
		.pairs()
		.is_empty());
	}

	#[test]
	fn storage_root_is_non_default() {
		storage_root_is_non_default_inner(StateVersion::V0);
		storage_root_is_non_default_inner(StateVersion::V1);
	}
	fn storage_root_is_non_default_inner(state_version: StateVersion) {
		assert!(
			test_trie(state_version).storage_root(iter::empty(), state_version).0 !=
				H256::repeat_byte(0)
		);
	}

	#[test]
	fn storage_root_transaction_is_non_empty() {
		storage_root_transaction_is_non_empty_inner(StateVersion::V0);
		storage_root_transaction_is_non_empty_inner(StateVersion::V1);
	}
	fn storage_root_transaction_is_non_empty_inner(state_version: StateVersion) {
		let (new_root, mut tx) = test_trie(state_version)
			.storage_root(iter::once((&b"new-key"[..], Some(&b"new-value"[..]))), state_version);
		assert!(!tx.drain().is_empty());
		assert!(new_root != test_trie(state_version).storage_root(iter::empty(), state_version).0);
	}

	#[test]
	fn prefix_walking_works() {
		prefix_walking_works_inner(StateVersion::V0);
		prefix_walking_works_inner(StateVersion::V1);
	}
	fn prefix_walking_works_inner(state_version: StateVersion) {
		let trie = test_trie(state_version);

		let mut seen = HashSet::new();
		trie.for_keys_with_prefix(b"value", |key| {
			let for_first_time = seen.insert(key.to_vec());
			assert!(for_first_time, "Seen key '{:?}' more than once", key);
		});

		let mut expected = HashSet::new();
		expected.insert(b"value1".to_vec());
		expected.insert(b"value2".to_vec());
		assert_eq!(seen, expected);
	}
}<|MERGE_RESOLUTION|>--- conflicted
+++ resolved
@@ -300,24 +300,18 @@
 		let mut mdb = PrefixedMemoryDB::<BlakeTwo256>::default();
 		{
 			let mut mdb = KeySpacedDBMut::new(&mut mdb, child_info.keyspace());
-<<<<<<< HEAD
 			match state_version {
 				StateVersion::V0 => {
 					let mut trie = TrieDBMutV0::new(&mut mdb, &mut root);
-					trie.insert(b"value3", &[142]).expect("insert failed");
-					trie.insert(b"value4", &[124]).expect("insert failed");
+					trie.insert(b"value3", &[142; 33]).expect("insert failed");
+					trie.insert(b"value4", &[124; 33]).expect("insert failed");
 				},
 				StateVersion::V1 => {
 					let mut trie = TrieDBMutV1::new(&mut mdb, &mut root);
-					trie.insert(b"value3", &[142]).expect("insert failed");
-					trie.insert(b"value4", &[124]).expect("insert failed");
+					trie.insert(b"value3", &[142; 33]).expect("insert failed");
+					trie.insert(b"value4", &[124; 33]).expect("insert failed");
 				},
 			};
-=======
-			let mut trie = TrieDBMut::new(&mut mdb, &mut root);
-			trie.insert(b"value3", &[142; 33]).expect("insert failed");
-			trie.insert(b"value4", &[124; 33]).expect("insert failed");
->>>>>>> e1c30d92
 		};
 
 		{
