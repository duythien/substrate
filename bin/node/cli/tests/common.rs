--- conflicted
+++ resolved
@@ -171,14 +171,10 @@
 
 			Some(format!("ws://{}", sock_addr))
 		})
-<<<<<<< HEAD
-		.expect("We should get an address");
-=======
 		.unwrap_or_else(|| {
 			eprintln!("Observed node output:\n{}", data);
 			panic!("We should get a WebSocket address")
 		});
->>>>>>> cbd8f1b5
 
 	(ws_url, data)
 }