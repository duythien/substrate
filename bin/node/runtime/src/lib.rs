// This file is part of Substrate.

// Copyright (C) 2018-2022 Parity Technologies (UK) Ltd.
// SPDX-License-Identifier: GPL-3.0-or-later WITH Classpath-exception-2.0

// This program is free software: you can redistribute it and/or modify
// it under the terms of the GNU General Public License as published by
// the Free Software Foundation, either version 3 of the License, or
// (at your option) any later version.

// This program is distributed in the hope that it will be useful,
// but WITHOUT ANY WARRANTY; without even the implied warranty of
// MERCHANTABILITY or FITNESS FOR A PARTICULAR PURPOSE. See the
// GNU General Public License for more details.

// You should have received a copy of the GNU General Public License
// along with this program. If not, see <https://www.gnu.org/licenses/>.

//! The Substrate runtime. This can be compiled with `#[no_std]`, ready for Wasm.

#![cfg_attr(not(feature = "std"), no_std)]
// `construct_runtime!` does a lot of recursion and requires us to increase the limit to 512.
#![recursion_limit = "512"]

use codec::{Decode, Encode, MaxEncodedLen};
use frame_election_provider_support::{
	onchain, BalancingConfig, ElectionDataProvider, SequentialPhragmen, VoteWeight,
};
use frame_support::{
	construct_runtime,
	dispatch::DispatchClass,
	pallet_prelude::Get,
	parameter_types,
	traits::{
		fungible::ItemOf, AsEnsureOriginWithArg, ConstBool, ConstU128, ConstU16, ConstU32,
		Currency, EitherOfDiverse, EqualPrivilegeOnly, Everything, Imbalance, InstanceFilter,
		KeyOwnerProofSystem, LockIdentifier, Nothing, OnUnbalanced, U128CurrencyToVote,
		WithdrawReasons,
	},
	weights::{
		constants::{
			BlockExecutionWeight, ExtrinsicBaseWeight, RocksDbWeight, WEIGHT_REF_TIME_PER_SECOND,
		},
		ConstantMultiplier, IdentityFee, Weight,
	},
	PalletId, RuntimeDebug,
};
use frame_system::{
	limits::{BlockLength, BlockWeights},
	EnsureRoot, EnsureRootWithSuccess, EnsureSigned, EnsureWithSuccess,
};
pub use node_primitives::{AccountId, Signature};
use node_primitives::{AccountIndex, Balance, BlockNumber, Hash, Index, Moment};
use pallet_election_provider_multi_phase::SolutionAccuracyOf;
use pallet_grandpa::{
	fg_primitives, AuthorityId as GrandpaId, AuthorityList as GrandpaAuthorityList,
};
use pallet_im_online::sr25519::AuthorityId as ImOnlineId;
use pallet_nis::WithMaximumOf;
use pallet_session::historical::{self as pallet_session_historical};
pub use pallet_transaction_payment::{CurrencyAdapter, Multiplier, TargetedFeeAdjustment};
use pallet_transaction_payment::{FeeDetails, RuntimeDispatchInfo};
use sp_api::impl_runtime_apis;
use sp_authority_discovery::AuthorityId as AuthorityDiscoveryId;
use sp_core::{crypto::KeyTypeId, OpaqueMetadata};
use sp_inherents::{CheckInherentsResult, InherentData};
use sp_runtime::{
	create_runtime_str,
	curve::PiecewiseLinear,
	generic, impl_opaque_keys,
	traits::{
		self, BlakeTwo256, Block as BlockT, Bounded, ConvertInto, NumberFor, OpaqueKeys,
		SaturatedConversion, StaticLookup,
	},
	transaction_validity::{TransactionPriority, TransactionSource, TransactionValidity},
	ApplyExtrinsicResult, FixedPointNumber, FixedU128, Perbill, Percent, Permill, Perquintill,
};
use sp_std::prelude::*;
#[cfg(any(feature = "std", test))]
use sp_version::NativeVersion;
use sp_version::RuntimeVersion;
use static_assertions::const_assert;

#[cfg(any(feature = "std", test))]
pub use frame_system::Call as SystemCall;
#[cfg(any(feature = "std", test))]
pub use pallet_balances::Call as BalancesCall;
#[cfg(any(feature = "std", test))]
pub use pallet_staking::StakerStatus;
#[cfg(any(feature = "std", test))]
pub use pallet_sudo::Call as SudoCall;
#[cfg(any(feature = "std", test))]
pub use sp_runtime::BuildStorage;

/// Implementations of some helper traits passed into runtime modules as associated types.
pub mod impls;
#[cfg(not(feature = "runtime-benchmarks"))]
use impls::AllianceIdentityVerifier;
use impls::{AllianceProposalProvider, Author, CreditToBlockAuthor};

/// Constant values used within the runtime.
pub mod constants;
use constants::{currency::*, time::*};
use sp_runtime::generic::Era;

/// Generated voter bag information.
mod voter_bags;

// Make the WASM binary available.
#[cfg(feature = "std")]
include!(concat!(env!("OUT_DIR"), "/wasm_binary.rs"));

/// Wasm binary unwrapped. If built with `SKIP_WASM_BUILD`, the function panics.
#[cfg(feature = "std")]
pub fn wasm_binary_unwrap() -> &'static [u8] {
	WASM_BINARY.expect(
		"Development wasm binary is not available. This means the client is built with \
		 `SKIP_WASM_BUILD` flag and it is only usable for production chains. Please rebuild with \
		 the flag disabled.",
	)
}

/// Runtime version.
#[sp_version::runtime_version]
pub const VERSION: RuntimeVersion = RuntimeVersion {
	spec_name: create_runtime_str!("node"),
	impl_name: create_runtime_str!("substrate-node"),
	authoring_version: 10,
	// Per convention: if the runtime behavior changes, increment spec_version
	// and set impl_version to 0. If only runtime
	// implementation changes and behavior does not, then leave spec_version as
	// is and increment impl_version.
	spec_version: 268,
	impl_version: 0,
	apis: RUNTIME_API_VERSIONS,
	transaction_version: 2,
	state_version: 1,
};

/// The BABE epoch configuration at genesis.
pub const BABE_GENESIS_EPOCH_CONFIG: sp_consensus_babe::BabeEpochConfiguration =
	sp_consensus_babe::BabeEpochConfiguration {
		c: PRIMARY_PROBABILITY,
		allowed_slots: sp_consensus_babe::AllowedSlots::PrimaryAndSecondaryPlainSlots,
	};

/// Native version.
#[cfg(any(feature = "std", test))]
pub fn native_version() -> NativeVersion {
	NativeVersion { runtime_version: VERSION, can_author_with: Default::default() }
}

type NegativeImbalance = <Balances as Currency<AccountId>>::NegativeImbalance;

pub struct DealWithFees;
impl OnUnbalanced<NegativeImbalance> for DealWithFees {
	fn on_unbalanceds<B>(mut fees_then_tips: impl Iterator<Item = NegativeImbalance>) {
		if let Some(fees) = fees_then_tips.next() {
			// for fees, 80% to treasury, 20% to author
			let mut split = fees.ration(80, 20);
			if let Some(tips) = fees_then_tips.next() {
				// for tips, if any, 80% to treasury, 20% to author (though this can be anything)
				tips.ration_merge_into(80, 20, &mut split);
			}
			Treasury::on_unbalanced(split.0);
			Author::on_unbalanced(split.1);
		}
	}
}

/// We assume that ~10% of the block weight is consumed by `on_initialize` handlers.
/// This is used to limit the maximal weight of a single extrinsic.
const AVERAGE_ON_INITIALIZE_RATIO: Perbill = Perbill::from_percent(10);
/// We allow `Normal` extrinsics to fill up the block up to 75%, the rest can be used
/// by  Operational  extrinsics.
const NORMAL_DISPATCH_RATIO: Perbill = Perbill::from_percent(75);
/// We allow for 2 seconds of compute with a 6 second average block time, with maximum proof size.
const MAXIMUM_BLOCK_WEIGHT: Weight =
	Weight::from_parts(WEIGHT_REF_TIME_PER_SECOND.saturating_mul(2), u64::MAX);

parameter_types! {
	pub const BlockHashCount: BlockNumber = 2400;
	pub const Version: RuntimeVersion = VERSION;
	pub RuntimeBlockLength: BlockLength =
		BlockLength::max_with_normal_ratio(5 * 1024 * 1024, NORMAL_DISPATCH_RATIO);
	pub RuntimeBlockWeights: BlockWeights = BlockWeights::builder()
		.base_block(BlockExecutionWeight::get())
		.for_class(DispatchClass::all(), |weights| {
			weights.base_extrinsic = ExtrinsicBaseWeight::get();
		})
		.for_class(DispatchClass::Normal, |weights| {
			weights.max_total = Some(NORMAL_DISPATCH_RATIO * MAXIMUM_BLOCK_WEIGHT);
		})
		.for_class(DispatchClass::Operational, |weights| {
			weights.max_total = Some(MAXIMUM_BLOCK_WEIGHT);
			// Operational transactions have some extra reserved space, so that they
			// are included even if block reached `MAXIMUM_BLOCK_WEIGHT`.
			weights.reserved = Some(
				MAXIMUM_BLOCK_WEIGHT - NORMAL_DISPATCH_RATIO * MAXIMUM_BLOCK_WEIGHT
			);
		})
		.avg_block_initialization(AVERAGE_ON_INITIALIZE_RATIO)
		.build_or_panic();
}

const_assert!(NORMAL_DISPATCH_RATIO.deconstruct() >= AVERAGE_ON_INITIALIZE_RATIO.deconstruct());

impl frame_system::Config for Runtime {
	type BaseCallFilter = Everything;
	type BlockWeights = RuntimeBlockWeights;
	type BlockLength = RuntimeBlockLength;
	type DbWeight = RocksDbWeight;
	type RuntimeOrigin = RuntimeOrigin;
	type RuntimeCall = RuntimeCall;
	type Index = Index;
	type BlockNumber = BlockNumber;
	type Hash = Hash;
	type Hashing = BlakeTwo256;
	type AccountId = AccountId;
	type Lookup = Indices;
	type Header = generic::Header<BlockNumber, BlakeTwo256>;
	type RuntimeEvent = RuntimeEvent;
	type BlockHashCount = BlockHashCount;
	type Version = Version;
	type PalletInfo = PalletInfo;
	type AccountData = pallet_balances::AccountData<Balance>;
	type OnNewAccount = ();
	type OnKilledAccount = ();
	type SystemWeightInfo = frame_system::weights::SubstrateWeight<Runtime>;
	type SS58Prefix = ConstU16<42>;
	type OnSetCode = ();
	type MaxConsumers = ConstU32<16>;
}

impl pallet_randomness_collective_flip::Config for Runtime {}

impl pallet_utility::Config for Runtime {
	type RuntimeEvent = RuntimeEvent;
	type RuntimeCall = RuntimeCall;
	type PalletsOrigin = OriginCaller;
	type WeightInfo = pallet_utility::weights::SubstrateWeight<Runtime>;
}

parameter_types! {
	// One storage item; key size is 32; value is size 4+4+16+32 bytes = 56 bytes.
	pub const DepositBase: Balance = deposit(1, 88);
	// Additional storage item size of 32 bytes.
	pub const DepositFactor: Balance = deposit(0, 32);
}

impl pallet_multisig::Config for Runtime {
	type RuntimeEvent = RuntimeEvent;
	type RuntimeCall = RuntimeCall;
	type Currency = Balances;
	type DepositBase = DepositBase;
	type DepositFactor = DepositFactor;
	type MaxSignatories = ConstU32<100>;
	type WeightInfo = pallet_multisig::weights::SubstrateWeight<Runtime>;
}

parameter_types! {
	// One storage item; key size 32, value size 8; .
	pub const ProxyDepositBase: Balance = deposit(1, 8);
	// Additional storage item size of 33 bytes.
	pub const ProxyDepositFactor: Balance = deposit(0, 33);
	pub const AnnouncementDepositBase: Balance = deposit(1, 8);
	pub const AnnouncementDepositFactor: Balance = deposit(0, 66);
}

/// The type used to represent the kinds of proxying allowed.
#[derive(
	Copy,
	Clone,
	Eq,
	PartialEq,
	Ord,
	PartialOrd,
	Encode,
	Decode,
	RuntimeDebug,
	MaxEncodedLen,
	scale_info::TypeInfo,
)]
pub enum ProxyType {
	Any,
	NonTransfer,
	Governance,
	Staking,
}
impl Default for ProxyType {
	fn default() -> Self {
		Self::Any
	}
}
impl InstanceFilter<RuntimeCall> for ProxyType {
	fn filter(&self, c: &RuntimeCall) -> bool {
		match self {
			ProxyType::Any => true,
			ProxyType::NonTransfer => !matches!(
				c,
				RuntimeCall::Balances(..) |
					RuntimeCall::Assets(..) |
					RuntimeCall::Uniques(..) |
					RuntimeCall::Vesting(pallet_vesting::Call::vested_transfer { .. }) |
					RuntimeCall::Indices(pallet_indices::Call::transfer { .. })
			),
			ProxyType::Governance => matches!(
				c,
				RuntimeCall::Democracy(..) |
					RuntimeCall::Council(..) |
					RuntimeCall::Society(..) |
					RuntimeCall::TechnicalCommittee(..) |
					RuntimeCall::Elections(..) |
					RuntimeCall::Treasury(..)
			),
			ProxyType::Staking => matches!(c, RuntimeCall::Staking(..)),
		}
	}
	fn is_superset(&self, o: &Self) -> bool {
		match (self, o) {
			(x, y) if x == y => true,
			(ProxyType::Any, _) => true,
			(_, ProxyType::Any) => false,
			(ProxyType::NonTransfer, _) => true,
			_ => false,
		}
	}
}

impl pallet_proxy::Config for Runtime {
	type RuntimeEvent = RuntimeEvent;
	type RuntimeCall = RuntimeCall;
	type Currency = Balances;
	type ProxyType = ProxyType;
	type ProxyDepositBase = ProxyDepositBase;
	type ProxyDepositFactor = ProxyDepositFactor;
	type MaxProxies = ConstU32<32>;
	type WeightInfo = pallet_proxy::weights::SubstrateWeight<Runtime>;
	type MaxPending = ConstU32<32>;
	type CallHasher = BlakeTwo256;
	type AnnouncementDepositBase = AnnouncementDepositBase;
	type AnnouncementDepositFactor = AnnouncementDepositFactor;
}

parameter_types! {
	pub MaximumSchedulerWeight: Weight = Perbill::from_percent(80) *
		RuntimeBlockWeights::get().max_block;
}

impl pallet_scheduler::Config for Runtime {
	type RuntimeEvent = RuntimeEvent;
	type RuntimeOrigin = RuntimeOrigin;
	type PalletsOrigin = OriginCaller;
	type RuntimeCall = RuntimeCall;
	type MaximumWeight = MaximumSchedulerWeight;
	type ScheduleOrigin = EnsureRoot<AccountId>;
	type MaxScheduledPerBlock = ConstU32<512>;
	type WeightInfo = pallet_scheduler::weights::SubstrateWeight<Runtime>;
	type OriginPrivilegeCmp = EqualPrivilegeOnly;
	type Preimages = Preimage;
}

parameter_types! {
	pub const PreimageMaxSize: u32 = 4096 * 1024;
	pub const PreimageBaseDeposit: Balance = 1 * DOLLARS;
	// One cent: $10,000 / MB
	pub const PreimageByteDeposit: Balance = 1 * CENTS;
}

impl pallet_preimage::Config for Runtime {
	type WeightInfo = pallet_preimage::weights::SubstrateWeight<Runtime>;
	type RuntimeEvent = RuntimeEvent;
	type Currency = Balances;
	type ManagerOrigin = EnsureRoot<AccountId>;
	type BaseDeposit = PreimageBaseDeposit;
	type ByteDeposit = PreimageByteDeposit;
}

parameter_types! {
	// NOTE: Currently it is not possible to change the epoch duration after the chain has started.
	//       Attempting to do so will brick block production.
	pub const EpochDuration: u64 = EPOCH_DURATION_IN_SLOTS;
	pub const ExpectedBlockTime: Moment = MILLISECS_PER_BLOCK;
	pub const ReportLongevity: u64 =
		BondingDuration::get() as u64 * SessionsPerEra::get() as u64 * EpochDuration::get();
}

impl pallet_babe::Config for Runtime {
	type EpochDuration = EpochDuration;
	type ExpectedBlockTime = ExpectedBlockTime;
	type EpochChangeTrigger = pallet_babe::ExternalTrigger;
	type DisabledValidators = Session;

	type KeyOwnerProofSystem = Historical;

	type KeyOwnerProof = <Self::KeyOwnerProofSystem as KeyOwnerProofSystem<(
		KeyTypeId,
		pallet_babe::AuthorityId,
	)>>::Proof;

	type KeyOwnerIdentification = <Self::KeyOwnerProofSystem as KeyOwnerProofSystem<(
		KeyTypeId,
		pallet_babe::AuthorityId,
	)>>::IdentificationTuple;

	type HandleEquivocation =
		pallet_babe::EquivocationHandler<Self::KeyOwnerIdentification, Offences, ReportLongevity>;

	type WeightInfo = ();
	type MaxAuthorities = MaxAuthorities;
}

parameter_types! {
	pub const IndexDeposit: Balance = 1 * DOLLARS;
}

impl pallet_indices::Config for Runtime {
	type AccountIndex = AccountIndex;
	type Currency = Balances;
	type Deposit = IndexDeposit;
	type RuntimeEvent = RuntimeEvent;
	type WeightInfo = pallet_indices::weights::SubstrateWeight<Runtime>;
}

parameter_types! {
	pub const ExistentialDeposit: Balance = 1 * DOLLARS;
	// For weight estimation, we assume that the most locks on an individual account will be 50.
	// This number may need to be adjusted in the future if this assumption no longer holds true.
	pub const MaxLocks: u32 = 50;
	pub const MaxReserves: u32 = 50;
}

impl pallet_balances::Config for Runtime {
	type MaxLocks = MaxLocks;
	type MaxReserves = MaxReserves;
	type ReserveIdentifier = [u8; 8];
	type Balance = Balance;
	type DustRemoval = ();
	type RuntimeEvent = RuntimeEvent;
	type ExistentialDeposit = ExistentialDeposit;
	type AccountStore = frame_system::Pallet<Runtime>;
	type WeightInfo = pallet_balances::weights::SubstrateWeight<Runtime>;
}

parameter_types! {
	pub const TransactionByteFee: Balance = 10 * MILLICENTS;
	pub const OperationalFeeMultiplier: u8 = 5;
	pub const TargetBlockFullness: Perquintill = Perquintill::from_percent(25);
	pub AdjustmentVariable: Multiplier = Multiplier::saturating_from_rational(1, 100_000);
	pub MinimumMultiplier: Multiplier = Multiplier::saturating_from_rational(1, 1_000_000_000u128);
	pub MaximumMultiplier: Multiplier = Bounded::max_value();
}

impl pallet_transaction_payment::Config for Runtime {
	type RuntimeEvent = RuntimeEvent;
	type OnChargeTransaction = CurrencyAdapter<Balances, DealWithFees>;
	type OperationalFeeMultiplier = OperationalFeeMultiplier;
	type WeightToFee = IdentityFee<Balance>;
	type LengthToFee = ConstantMultiplier<Balance, TransactionByteFee>;
	type FeeMultiplierUpdate = TargetedFeeAdjustment<
		Self,
		TargetBlockFullness,
		AdjustmentVariable,
		MinimumMultiplier,
		MaximumMultiplier,
	>;
}

impl pallet_asset_tx_payment::Config for Runtime {
	type RuntimeEvent = RuntimeEvent;
	type Fungibles = Assets;
	type OnChargeAssetTransaction = pallet_asset_tx_payment::FungiblesAdapter<
		pallet_assets::BalanceToAssetBalance<Balances, Runtime, ConvertInto>,
		CreditToBlockAuthor,
	>;
}

parameter_types! {
	pub const MinimumPeriod: Moment = SLOT_DURATION / 2;
}

impl pallet_timestamp::Config for Runtime {
	type Moment = Moment;
	type OnTimestampSet = Babe;
	type MinimumPeriod = MinimumPeriod;
	type WeightInfo = pallet_timestamp::weights::SubstrateWeight<Runtime>;
}

parameter_types! {
	pub const UncleGenerations: BlockNumber = 5;
}

impl pallet_authorship::Config for Runtime {
	type FindAuthor = pallet_session::FindAccountFromAuthorIndex<Self, Babe>;
	type UncleGenerations = UncleGenerations;
	type FilterUncle = ();
	type EventHandler = (Staking, ImOnline);
}

impl_opaque_keys! {
	pub struct SessionKeys {
		pub grandpa: Grandpa,
		pub babe: Babe,
		pub im_online: ImOnline,
		pub authority_discovery: AuthorityDiscovery,
	}
}

impl pallet_session::Config for Runtime {
	type RuntimeEvent = RuntimeEvent;
	type ValidatorId = <Self as frame_system::Config>::AccountId;
	type ValidatorIdOf = pallet_staking::StashOf<Self>;
	type ShouldEndSession = Babe;
	type NextSessionRotation = Babe;
	type SessionManager = pallet_session::historical::NoteHistoricalRoot<Self, Staking>;
	type SessionHandler = <SessionKeys as OpaqueKeys>::KeyTypeIdProviders;
	type Keys = SessionKeys;
	type WeightInfo = pallet_session::weights::SubstrateWeight<Runtime>;
}

impl pallet_session::historical::Config for Runtime {
	type FullIdentification = pallet_staking::Exposure<AccountId, Balance>;
	type FullIdentificationOf = pallet_staking::ExposureOf<Runtime>;
}

pallet_staking_reward_curve::build! {
	const REWARD_CURVE: PiecewiseLinear<'static> = curve!(
		min_inflation: 0_025_000,
		max_inflation: 0_100_000,
		ideal_stake: 0_500_000,
		falloff: 0_050_000,
		max_piece_count: 40,
		test_precision: 0_005_000,
	);
}

parameter_types! {
	pub const SessionsPerEra: sp_staking::SessionIndex = 6;
	pub const BondingDuration: sp_staking::EraIndex = 24 * 28;
	pub const SlashDeferDuration: sp_staking::EraIndex = 24 * 7; // 1/4 the bonding duration.
	pub const RewardCurve: &'static PiecewiseLinear<'static> = &REWARD_CURVE;
	pub const MaxNominatorRewardedPerValidator: u32 = 256;
	pub const OffendingValidatorsThreshold: Perbill = Perbill::from_percent(17);
	pub OffchainRepeat: BlockNumber = 5;
	pub HistoryDepth: u32 = 84;
}

pub struct StakingBenchmarkingConfig;
impl pallet_staking::BenchmarkingConfig for StakingBenchmarkingConfig {
	type MaxNominators = ConstU32<1000>;
	type MaxValidators = ConstU32<1000>;
}

impl pallet_staking::Config for Runtime {
	type MaxNominations = MaxNominations;
	type Currency = Balances;
	type CurrencyBalance = Balance;
	type UnixTime = Timestamp;
	type CurrencyToVote = U128CurrencyToVote;
	type RewardRemainder = Treasury;
	type RuntimeEvent = RuntimeEvent;
	type Slash = Treasury; // send the slashed funds to the treasury.
	type Reward = (); // rewards are minted from the void
	type SessionsPerEra = SessionsPerEra;
	type BondingDuration = BondingDuration;
	type SlashDeferDuration = SlashDeferDuration;
	/// A super-majority of the council can cancel the slash.
	type SlashCancelOrigin = EitherOfDiverse<
		EnsureRoot<AccountId>,
		pallet_collective::EnsureProportionAtLeast<AccountId, CouncilCollective, 3, 4>,
	>;
	type SessionInterface = Self;
	type EraPayout = pallet_staking::ConvertCurve<RewardCurve>;
	type NextNewSession = Session;
	type MaxNominatorRewardedPerValidator = MaxNominatorRewardedPerValidator;
	type OffendingValidatorsThreshold = OffendingValidatorsThreshold;
	type ElectionProvider = ElectionProviderMultiPhase;
	type GenesisElectionProvider = onchain::OnChainExecution<OnChainSeqPhragmen>;
	type VoterList = VoterList;
	// This a placeholder, to be introduced in the next PR as an instance of bags-list
	type TargetList = pallet_staking::UseValidatorsMap<Self>;
	type MaxUnlockingChunks = ConstU32<32>;
	type HistoryDepth = HistoryDepth;
	type OnStakerSlash = NominationPools;
	type WeightInfo = pallet_staking::weights::SubstrateWeight<Runtime>;
	type BenchmarkingConfig = StakingBenchmarkingConfig;
}

impl pallet_fast_unstake::Config for Runtime {
	type RuntimeEvent = RuntimeEvent;
	type ControlOrigin = frame_system::EnsureRoot<AccountId>;
	type BatchSize = ConstU32<128>;
	type Deposit = ConstU128<{ DOLLARS }>;
	type Currency = Balances;
	type Staking = Staking;
	type WeightInfo = ();
}

parameter_types! {
	// phase durations. 1/4 of the last session for each.
	pub const SignedPhase: u32 = EPOCH_DURATION_IN_BLOCKS / 4;
	pub const UnsignedPhase: u32 = EPOCH_DURATION_IN_BLOCKS / 4;

	// signed config
	pub const SignedRewardBase: Balance = 1 * DOLLARS;
	pub const SignedDepositBase: Balance = 1 * DOLLARS;
	pub const SignedDepositByte: Balance = 1 * CENTS;

	pub BetterUnsignedThreshold: Perbill = Perbill::from_rational(1u32, 10_000);

	// miner configs
	pub const MultiPhaseUnsignedPriority: TransactionPriority = StakingUnsignedPriority::get() - 1u64;
	pub MinerMaxWeight: Weight = RuntimeBlockWeights::get()
		.get(DispatchClass::Normal)
		.max_extrinsic.expect("Normal extrinsics have a weight limit configured; qed")
		.saturating_sub(BlockExecutionWeight::get());
	// Solution can occupy 90% of normal block size
	pub MinerMaxLength: u32 = Perbill::from_rational(9u32, 10) *
		*RuntimeBlockLength::get()
		.max
		.get(DispatchClass::Normal);
}

frame_election_provider_support::generate_solution_type!(
	#[compact]
	pub struct NposSolution16::<
		VoterIndex = u32,
		TargetIndex = u16,
		Accuracy = sp_runtime::PerU16,
		MaxVoters = MaxElectingVoters,
	>(16)
);

parameter_types! {
	pub MaxNominations: u32 = <NposSolution16 as frame_election_provider_support::NposSolution>::LIMIT as u32;
	pub MaxElectingVoters: u32 = 40_000;
	pub MaxElectableTargets: u16 = 10_000;
	// OnChain values are lower.
	pub MaxOnChainElectingVoters: u32 = 5000;
	pub MaxOnChainElectableTargets: u16 = 1250;
	// The maximum winners that can be elected by the Election pallet which is equivalent to the
	// maximum active validators the staking pallet can have.
	pub MaxActiveValidators: u32 = 1000;
}

/// The numbers configured here could always be more than the the maximum limits of staking pallet
/// to ensure election snapshot will not run out of memory. For now, we set them to smaller values
/// since the staking is bounded and the weight pipeline takes hours for this single pallet.
pub struct ElectionProviderBenchmarkConfig;
impl pallet_election_provider_multi_phase::BenchmarkingConfig for ElectionProviderBenchmarkConfig {
	const VOTERS: [u32; 2] = [1000, 2000];
	const TARGETS: [u32; 2] = [500, 1000];
	const ACTIVE_VOTERS: [u32; 2] = [500, 800];
	const DESIRED_TARGETS: [u32; 2] = [200, 400];
	const SNAPSHOT_MAXIMUM_VOTERS: u32 = 1000;
	const MINER_MAXIMUM_VOTERS: u32 = 1000;
	const MAXIMUM_TARGETS: u32 = 300;
}

/// Maximum number of iterations for balancing that will be executed in the embedded OCW
/// miner of election provider multi phase.
pub const MINER_MAX_ITERATIONS: u32 = 10;

/// A source of random balance for NposSolver, which is meant to be run by the OCW election miner.
pub struct OffchainRandomBalancing;
impl Get<Option<BalancingConfig>> for OffchainRandomBalancing {
	fn get() -> Option<BalancingConfig> {
		use sp_runtime::traits::TrailingZeroInput;
		let iterations = match MINER_MAX_ITERATIONS {
			0 => 0,
			max => {
				let seed = sp_io::offchain::random_seed();
				let random = <u32>::decode(&mut TrailingZeroInput::new(&seed))
					.expect("input is padded with zeroes; qed") %
					max.saturating_add(1);
				random as usize
			},
		};

		let config = BalancingConfig { iterations, tolerance: 0 };
		Some(config)
	}
}

pub struct OnChainSeqPhragmen;
impl onchain::Config for OnChainSeqPhragmen {
	type System = Runtime;
	type Solver = SequentialPhragmen<
		AccountId,
		pallet_election_provider_multi_phase::SolutionAccuracyOf<Runtime>,
	>;
	type DataProvider = <Runtime as pallet_election_provider_multi_phase::Config>::DataProvider;
	type WeightInfo = frame_election_provider_support::weights::SubstrateWeight<Runtime>;
	type MaxWinners = <Runtime as pallet_election_provider_multi_phase::Config>::MaxWinners;
	type VotersBound = MaxOnChainElectingVoters;
	type TargetsBound = MaxOnChainElectableTargets;
}

impl pallet_election_provider_multi_phase::MinerConfig for Runtime {
	type AccountId = AccountId;
	type MaxLength = MinerMaxLength;
	type MaxWeight = MinerMaxWeight;
	type Solution = NposSolution16;
	type MaxVotesPerVoter =
	<<Self as pallet_election_provider_multi_phase::Config>::DataProvider as ElectionDataProvider>::MaxVotesPerVoter;

	// The unsigned submissions have to respect the weight of the submit_unsigned call, thus their
	// weight estimate function is wired to this call's weight.
	fn solution_weight(v: u32, t: u32, a: u32, d: u32) -> Weight {
		<
			<Self as pallet_election_provider_multi_phase::Config>::WeightInfo
			as
			pallet_election_provider_multi_phase::WeightInfo
		>::submit_unsigned(v, t, a, d)
	}
}

impl pallet_election_provider_multi_phase::Config for Runtime {
	type RuntimeEvent = RuntimeEvent;
	type Currency = Balances;
	type EstimateCallFee = TransactionPayment;
	type SignedPhase = SignedPhase;
	type UnsignedPhase = UnsignedPhase;
	type BetterUnsignedThreshold = BetterUnsignedThreshold;
	type BetterSignedThreshold = ();
	type OffchainRepeat = OffchainRepeat;
	type MinerTxPriority = MultiPhaseUnsignedPriority;
	type MinerConfig = Self;
	type SignedMaxSubmissions = ConstU32<10>;
	type SignedRewardBase = SignedRewardBase;
	type SignedDepositBase = SignedDepositBase;
	type SignedDepositByte = SignedDepositByte;
	type SignedMaxRefunds = ConstU32<3>;
	type SignedDepositWeight = ();
	type SignedMaxWeight = MinerMaxWeight;
	type SlashHandler = (); // burn slashes
	type RewardHandler = (); // nothing to do upon rewards
	type DataProvider = Staking;
	type Fallback = onchain::OnChainExecution<OnChainSeqPhragmen>;
	type GovernanceFallback = onchain::OnChainExecution<OnChainSeqPhragmen>;
	type Solver = SequentialPhragmen<AccountId, SolutionAccuracyOf<Self>, OffchainRandomBalancing>;
	type ForceOrigin = EnsureRootOrHalfCouncil;
	type MaxElectableTargets = MaxElectableTargets;
	type MaxWinners = MaxActiveValidators;
	type MaxElectingVoters = MaxElectingVoters;
	type BenchmarkingConfig = ElectionProviderBenchmarkConfig;
	type WeightInfo = pallet_election_provider_multi_phase::weights::SubstrateWeight<Self>;
}

parameter_types! {
	pub const BagThresholds: &'static [u64] = &voter_bags::THRESHOLDS;
}

type VoterBagsListInstance = pallet_bags_list::Instance1;
impl pallet_bags_list::Config<VoterBagsListInstance> for Runtime {
	type RuntimeEvent = RuntimeEvent;
	/// The voter bags-list is loosely kept up to date, and the real source of truth for the score
	/// of each node is the staking pallet.
	type ScoreProvider = Staking;
	type BagThresholds = BagThresholds;
	type Score = VoteWeight;
	type WeightInfo = pallet_bags_list::weights::SubstrateWeight<Runtime>;
}

parameter_types! {
	pub const PostUnbondPoolsWindow: u32 = 4;
	pub const NominationPoolsPalletId: PalletId = PalletId(*b"py/nopls");
	pub const MaxPointsToBalance: u8 = 10;
}

use sp_runtime::traits::Convert;
pub struct BalanceToU256;
impl Convert<Balance, sp_core::U256> for BalanceToU256 {
	fn convert(balance: Balance) -> sp_core::U256 {
		sp_core::U256::from(balance)
	}
}
pub struct U256ToBalance;
impl Convert<sp_core::U256, Balance> for U256ToBalance {
	fn convert(n: sp_core::U256) -> Balance {
		n.try_into().unwrap_or(Balance::max_value())
	}
}

impl pallet_nomination_pools::Config for Runtime {
	type WeightInfo = ();
	type RuntimeEvent = RuntimeEvent;
	type Currency = Balances;
	type RewardCounter = FixedU128;
	type BalanceToU256 = BalanceToU256;
	type U256ToBalance = U256ToBalance;
	type Staking = Staking;
	type PostUnbondingPoolsWindow = PostUnbondPoolsWindow;
	type MaxMetadataLen = ConstU32<256>;
	type MaxUnbonding = ConstU32<8>;
	type PalletId = NominationPoolsPalletId;
	type MaxPointsToBalance = MaxPointsToBalance;
}

parameter_types! {
	pub const VoteLockingPeriod: BlockNumber = 30 * DAYS;
}

impl pallet_conviction_voting::Config for Runtime {
	type WeightInfo = pallet_conviction_voting::weights::SubstrateWeight<Self>;
	type RuntimeEvent = RuntimeEvent;
	type Currency = Balances;
	type VoteLockingPeriod = VoteLockingPeriod;
	type MaxVotes = ConstU32<512>;
	type MaxTurnout = frame_support::traits::TotalIssuanceOf<Balances, Self::AccountId>;
	type Polls = Referenda;
}

parameter_types! {
	pub const AlarmInterval: BlockNumber = 1;
	pub const SubmissionDeposit: Balance = 100 * DOLLARS;
	pub const UndecidingTimeout: BlockNumber = 28 * DAYS;
}

pub struct TracksInfo;
impl pallet_referenda::TracksInfo<Balance, BlockNumber> for TracksInfo {
	type Id = u16;
	type RuntimeOrigin = <RuntimeOrigin as frame_support::traits::OriginTrait>::PalletsOrigin;
	fn tracks() -> &'static [(Self::Id, pallet_referenda::TrackInfo<Balance, BlockNumber>)] {
		static DATA: [(u16, pallet_referenda::TrackInfo<Balance, BlockNumber>); 1] = [(
			0u16,
			pallet_referenda::TrackInfo {
				name: "root",
				max_deciding: 1,
				decision_deposit: 10,
				prepare_period: 4,
				decision_period: 4,
				confirm_period: 2,
				min_enactment_period: 4,
				min_approval: pallet_referenda::Curve::LinearDecreasing {
					length: Perbill::from_percent(100),
					floor: Perbill::from_percent(50),
					ceil: Perbill::from_percent(100),
				},
				min_support: pallet_referenda::Curve::LinearDecreasing {
					length: Perbill::from_percent(100),
					floor: Perbill::from_percent(0),
					ceil: Perbill::from_percent(100),
				},
			},
		)];
		&DATA[..]
	}
	fn track_for(id: &Self::RuntimeOrigin) -> Result<Self::Id, ()> {
		if let Ok(system_origin) = frame_system::RawOrigin::try_from(id.clone()) {
			match system_origin {
				frame_system::RawOrigin::Root => Ok(0),
				_ => Err(()),
			}
		} else {
			Err(())
		}
	}
}
pallet_referenda::impl_tracksinfo_get!(TracksInfo, Balance, BlockNumber);

impl pallet_referenda::Config for Runtime {
	type WeightInfo = pallet_referenda::weights::SubstrateWeight<Self>;
	type RuntimeCall = RuntimeCall;
	type RuntimeEvent = RuntimeEvent;
	type Scheduler = Scheduler;
	type Currency = pallet_balances::Pallet<Self>;
	type SubmitOrigin = EnsureSigned<AccountId>;
	type CancelOrigin = EnsureRoot<AccountId>;
	type KillOrigin = EnsureRoot<AccountId>;
	type Slash = ();
	type Votes = pallet_conviction_voting::VotesOf<Runtime>;
	type Tally = pallet_conviction_voting::TallyOf<Runtime>;
	type SubmissionDeposit = SubmissionDeposit;
	type MaxQueued = ConstU32<100>;
	type UndecidingTimeout = UndecidingTimeout;
	type AlarmInterval = AlarmInterval;
	type Tracks = TracksInfo;
	type Preimages = Preimage;
}

impl pallet_referenda::Config<pallet_referenda::Instance2> for Runtime {
	type WeightInfo = pallet_referenda::weights::SubstrateWeight<Self>;
	type RuntimeCall = RuntimeCall;
	type RuntimeEvent = RuntimeEvent;
	type Scheduler = Scheduler;
	type Currency = pallet_balances::Pallet<Self>;
	type SubmitOrigin = EnsureSigned<AccountId>;
	type CancelOrigin = EnsureRoot<AccountId>;
	type KillOrigin = EnsureRoot<AccountId>;
	type Slash = ();
	type Votes = pallet_ranked_collective::Votes;
	type Tally = pallet_ranked_collective::TallyOf<Runtime>;
	type SubmissionDeposit = SubmissionDeposit;
	type MaxQueued = ConstU32<100>;
	type UndecidingTimeout = UndecidingTimeout;
	type AlarmInterval = AlarmInterval;
	type Tracks = TracksInfo;
	type Preimages = Preimage;
}

impl pallet_ranked_collective::Config for Runtime {
	type WeightInfo = pallet_ranked_collective::weights::SubstrateWeight<Self>;
	type RuntimeEvent = RuntimeEvent;
	type PromoteOrigin = EnsureRootWithSuccess<AccountId, ConstU16<65535>>;
	type DemoteOrigin = EnsureRootWithSuccess<AccountId, ConstU16<65535>>;
	type Polls = RankedPolls;
	type MinRankOfClass = traits::Identity;
	type VoteWeight = pallet_ranked_collective::Geometric;
}

impl pallet_remark::Config for Runtime {
	type WeightInfo = pallet_remark::weights::SubstrateWeight<Self>;
	type RuntimeEvent = RuntimeEvent;
}

impl pallet_root_testing::Config for Runtime {}

parameter_types! {
	pub const LaunchPeriod: BlockNumber = 28 * 24 * 60 * MINUTES;
	pub const VotingPeriod: BlockNumber = 28 * 24 * 60 * MINUTES;
	pub const FastTrackVotingPeriod: BlockNumber = 3 * 24 * 60 * MINUTES;
	pub const MinimumDeposit: Balance = 100 * DOLLARS;
	pub const EnactmentPeriod: BlockNumber = 30 * 24 * 60 * MINUTES;
	pub const CooloffPeriod: BlockNumber = 28 * 24 * 60 * MINUTES;
	pub const MaxProposals: u32 = 100;
}

impl pallet_democracy::Config for Runtime {
	type RuntimeEvent = RuntimeEvent;
	type Currency = Balances;
	type EnactmentPeriod = EnactmentPeriod;
	type LaunchPeriod = LaunchPeriod;
	type VotingPeriod = VotingPeriod;
	type VoteLockingPeriod = EnactmentPeriod; // Same as EnactmentPeriod
	type MinimumDeposit = MinimumDeposit;
	/// A straight majority of the council can decide what their next motion is.
	type ExternalOrigin =
		pallet_collective::EnsureProportionAtLeast<AccountId, CouncilCollective, 1, 2>;
	/// A super-majority can have the next scheduled referendum be a straight majority-carries vote.
	type ExternalMajorityOrigin =
		pallet_collective::EnsureProportionAtLeast<AccountId, CouncilCollective, 3, 4>;
	/// A unanimous council can have the next scheduled referendum be a straight default-carries
	/// (NTB) vote.
	type ExternalDefaultOrigin =
		pallet_collective::EnsureProportionAtLeast<AccountId, CouncilCollective, 1, 1>;
	/// Two thirds of the technical committee can have an ExternalMajority/ExternalDefault vote
	/// be tabled immediately and with a shorter voting/enactment period.
	type FastTrackOrigin =
		pallet_collective::EnsureProportionAtLeast<AccountId, TechnicalCollective, 2, 3>;
	type InstantOrigin =
		pallet_collective::EnsureProportionAtLeast<AccountId, TechnicalCollective, 1, 1>;
	type InstantAllowed = frame_support::traits::ConstBool<true>;
	type FastTrackVotingPeriod = FastTrackVotingPeriod;
	// To cancel a proposal which has been passed, 2/3 of the council must agree to it.
	type CancellationOrigin =
		pallet_collective::EnsureProportionAtLeast<AccountId, CouncilCollective, 2, 3>;
	// To cancel a proposal before it has been passed, the technical committee must be unanimous or
	// Root must agree.
	type CancelProposalOrigin = EitherOfDiverse<
		EnsureRoot<AccountId>,
		pallet_collective::EnsureProportionAtLeast<AccountId, TechnicalCollective, 1, 1>,
	>;
	type BlacklistOrigin = EnsureRoot<AccountId>;
	// Any single technical committee member may veto a coming council proposal, however they can
	// only do it once and it lasts only for the cool-off period.
	type VetoOrigin = pallet_collective::EnsureMember<AccountId, TechnicalCollective>;
	type CooloffPeriod = CooloffPeriod;
	type Slash = Treasury;
	type Scheduler = Scheduler;
	type PalletsOrigin = OriginCaller;
	type MaxVotes = ConstU32<100>;
	type WeightInfo = pallet_democracy::weights::SubstrateWeight<Runtime>;
	type MaxProposals = MaxProposals;
	type Preimages = Preimage;
	type MaxDeposits = ConstU32<100>;
	type MaxBlacklisted = ConstU32<100>;
}

parameter_types! {
	pub const CouncilMotionDuration: BlockNumber = 5 * DAYS;
	pub const CouncilMaxProposals: u32 = 100;
	pub const CouncilMaxMembers: u32 = 100;
}

type CouncilCollective = pallet_collective::Instance1;
impl pallet_collective::Config<CouncilCollective> for Runtime {
	type RuntimeOrigin = RuntimeOrigin;
	type Proposal = RuntimeCall;
	type RuntimeEvent = RuntimeEvent;
	type MotionDuration = CouncilMotionDuration;
	type MaxProposals = CouncilMaxProposals;
	type MaxMembers = CouncilMaxMembers;
	type DefaultVote = pallet_collective::PrimeDefaultVote;
	type WeightInfo = pallet_collective::weights::SubstrateWeight<Runtime>;
}

parameter_types! {
	pub const CandidacyBond: Balance = 10 * DOLLARS;
	// 1 storage item created, key size is 32 bytes, value size is 16+16.
	pub const VotingBondBase: Balance = deposit(1, 64);
	// additional data per vote is 32 bytes (account id).
	pub const VotingBondFactor: Balance = deposit(0, 32);
	pub const TermDuration: BlockNumber = 7 * DAYS;
	pub const DesiredMembers: u32 = 13;
	pub const DesiredRunnersUp: u32 = 7;
	pub const MaxVoters: u32 = 10 * 1000;
	pub const MaxCandidates: u32 = 1000;
	pub const ElectionsPhragmenPalletId: LockIdentifier = *b"phrelect";
}

// Make sure that there are no more than `MaxMembers` members elected via elections-phragmen.
const_assert!(DesiredMembers::get() <= CouncilMaxMembers::get());

impl pallet_elections_phragmen::Config for Runtime {
	type RuntimeEvent = RuntimeEvent;
	type PalletId = ElectionsPhragmenPalletId;
	type Currency = Balances;
	type ChangeMembers = Council;
	// NOTE: this implies that council's genesis members cannot be set directly and must come from
	// this module.
	type InitializeMembers = Council;
	type CurrencyToVote = U128CurrencyToVote;
	type CandidacyBond = CandidacyBond;
	type VotingBondBase = VotingBondBase;
	type VotingBondFactor = VotingBondFactor;
	type LoserCandidate = ();
	type KickedMember = ();
	type DesiredMembers = DesiredMembers;
	type DesiredRunnersUp = DesiredRunnersUp;
	type TermDuration = TermDuration;
	type MaxVoters = MaxVoters;
	type MaxCandidates = MaxCandidates;
	type WeightInfo = pallet_elections_phragmen::weights::SubstrateWeight<Runtime>;
}

parameter_types! {
	pub const TechnicalMotionDuration: BlockNumber = 5 * DAYS;
	pub const TechnicalMaxProposals: u32 = 100;
	pub const TechnicalMaxMembers: u32 = 100;
}

type TechnicalCollective = pallet_collective::Instance2;
impl pallet_collective::Config<TechnicalCollective> for Runtime {
	type RuntimeOrigin = RuntimeOrigin;
	type Proposal = RuntimeCall;
	type RuntimeEvent = RuntimeEvent;
	type MotionDuration = TechnicalMotionDuration;
	type MaxProposals = TechnicalMaxProposals;
	type MaxMembers = TechnicalMaxMembers;
	type DefaultVote = pallet_collective::PrimeDefaultVote;
	type WeightInfo = pallet_collective::weights::SubstrateWeight<Runtime>;
}

type EnsureRootOrHalfCouncil = EitherOfDiverse<
	EnsureRoot<AccountId>,
	pallet_collective::EnsureProportionMoreThan<AccountId, CouncilCollective, 1, 2>,
>;
impl pallet_membership::Config<pallet_membership::Instance1> for Runtime {
	type RuntimeEvent = RuntimeEvent;
	type AddOrigin = EnsureRootOrHalfCouncil;
	type RemoveOrigin = EnsureRootOrHalfCouncil;
	type SwapOrigin = EnsureRootOrHalfCouncil;
	type ResetOrigin = EnsureRootOrHalfCouncil;
	type PrimeOrigin = EnsureRootOrHalfCouncil;
	type MembershipInitialized = TechnicalCommittee;
	type MembershipChanged = TechnicalCommittee;
	type MaxMembers = TechnicalMaxMembers;
	type WeightInfo = pallet_membership::weights::SubstrateWeight<Runtime>;
}

parameter_types! {
	pub const ProposalBond: Permill = Permill::from_percent(5);
	pub const ProposalBondMinimum: Balance = 1 * DOLLARS;
	pub const SpendPeriod: BlockNumber = 1 * DAYS;
	pub const Burn: Permill = Permill::from_percent(50);
	pub const TipCountdown: BlockNumber = 1 * DAYS;
	pub const TipFindersFee: Percent = Percent::from_percent(20);
	pub const TipReportDepositBase: Balance = 1 * DOLLARS;
	pub const DataDepositPerByte: Balance = 1 * CENTS;
	pub const TreasuryPalletId: PalletId = PalletId(*b"py/trsry");
	pub const MaximumReasonLength: u32 = 300;
	pub const MaxApprovals: u32 = 100;
	pub const MaxBalance: Balance = Balance::max_value();
}

impl pallet_treasury::Config for Runtime {
	type PalletId = TreasuryPalletId;
	type Currency = Balances;
	type ApproveOrigin = EitherOfDiverse<
		EnsureRoot<AccountId>,
		pallet_collective::EnsureProportionAtLeast<AccountId, CouncilCollective, 3, 5>,
	>;
	type RejectOrigin = EitherOfDiverse<
		EnsureRoot<AccountId>,
		pallet_collective::EnsureProportionMoreThan<AccountId, CouncilCollective, 1, 2>,
	>;
	type RuntimeEvent = RuntimeEvent;
	type OnSlash = ();
	type ProposalBond = ProposalBond;
	type ProposalBondMinimum = ProposalBondMinimum;
	type ProposalBondMaximum = ();
	type SpendPeriod = SpendPeriod;
	type Burn = Burn;
	type BurnDestination = ();
	type SpendFunds = Bounties;
	type WeightInfo = pallet_treasury::weights::SubstrateWeight<Runtime>;
	type MaxApprovals = MaxApprovals;
	type SpendOrigin = EnsureWithSuccess<EnsureRoot<AccountId>, AccountId, MaxBalance>;
}

parameter_types! {
	pub const BountyCuratorDeposit: Permill = Permill::from_percent(50);
	pub const BountyValueMinimum: Balance = 5 * DOLLARS;
	pub const BountyDepositBase: Balance = 1 * DOLLARS;
	pub const CuratorDepositMultiplier: Permill = Permill::from_percent(50);
	pub const CuratorDepositMin: Balance = 1 * DOLLARS;
	pub const CuratorDepositMax: Balance = 100 * DOLLARS;
	pub const BountyDepositPayoutDelay: BlockNumber = 1 * DAYS;
	pub const BountyUpdatePeriod: BlockNumber = 14 * DAYS;
}

impl pallet_bounties::Config for Runtime {
	type RuntimeEvent = RuntimeEvent;
	type BountyDepositBase = BountyDepositBase;
	type BountyDepositPayoutDelay = BountyDepositPayoutDelay;
	type BountyUpdatePeriod = BountyUpdatePeriod;
	type CuratorDepositMultiplier = CuratorDepositMultiplier;
	type CuratorDepositMin = CuratorDepositMin;
	type CuratorDepositMax = CuratorDepositMax;
	type BountyValueMinimum = BountyValueMinimum;
	type DataDepositPerByte = DataDepositPerByte;
	type MaximumReasonLength = MaximumReasonLength;
	type WeightInfo = pallet_bounties::weights::SubstrateWeight<Runtime>;
	type ChildBountyManager = ChildBounties;
}

parameter_types! {
	/// Allocate at most 20% of each block for message processing.
	///
	/// Is set to 20% since the scheduler can already consume a maximum of 80%.
	pub MessageQueueServiceWeight: Option<Weight> = Some(Perbill::from_percent(20) * RuntimeBlockWeights::get().max_block);
}

impl pallet_message_queue::Config for Runtime {
	type RuntimeEvent = RuntimeEvent;
	type WeightInfo = ();
	/// NOTE: Always set this to `NoopMessageProcessor` for benchmarking.
	type MessageProcessor = pallet_message_queue::mock_helpers::NoopMessageProcessor;
	type Size = u32;
	type QueueChangeHandler = ();
	type HeapSize = ConstU32<{ 64 * 1024 }>;
	type MaxStale = ConstU32<128>;
	type ServiceWeight = MessageQueueServiceWeight;
}

parameter_types! {
	pub const ChildBountyValueMinimum: Balance = 1 * DOLLARS;
}

impl pallet_child_bounties::Config for Runtime {
	type RuntimeEvent = RuntimeEvent;
	type MaxActiveChildBountyCount = ConstU32<5>;
	type ChildBountyValueMinimum = ChildBountyValueMinimum;
	type WeightInfo = pallet_child_bounties::weights::SubstrateWeight<Runtime>;
}

impl pallet_tips::Config for Runtime {
	type RuntimeEvent = RuntimeEvent;
	type DataDepositPerByte = DataDepositPerByte;
	type MaximumReasonLength = MaximumReasonLength;
	type Tippers = Elections;
	type TipCountdown = TipCountdown;
	type TipFindersFee = TipFindersFee;
	type TipReportDepositBase = TipReportDepositBase;
	type WeightInfo = pallet_tips::weights::SubstrateWeight<Runtime>;
}

parameter_types! {
	pub const DepositPerItem: Balance = deposit(1, 0);
	pub const DepositPerByte: Balance = deposit(0, 1);
	pub const MaxValueSize: u32 = 16 * 1024;
	pub const DeletionQueueDepth: u32 = 128;
	// The lazy deletion runs inside on_initialize.
	pub DeletionWeightLimit: Weight = RuntimeBlockWeights::get()
		.per_class
		.get(DispatchClass::Normal)
		.max_total
		.unwrap_or(RuntimeBlockWeights::get().max_block);
	pub Schedule: pallet_contracts::Schedule<Runtime> = Default::default();
}

impl pallet_contracts::Config for Runtime {
	type Time = Timestamp;
	type Randomness = RandomnessCollectiveFlip;
	type Currency = Balances;
	type RuntimeEvent = RuntimeEvent;
	type RuntimeCall = RuntimeCall;
	/// The safest default is to allow no calls at all.
	///
	/// Runtimes should whitelist dispatchables that are allowed to be called from contracts
	/// and make sure they are stable. Dispatchables exposed to contracts are not allowed to
	/// change because that would break already deployed contracts. The `Call` structure itself
	/// is not allowed to change the indices of existing pallets, too.
	type CallFilter = Nothing;
	type DepositPerItem = DepositPerItem;
	type DepositPerByte = DepositPerByte;
	type CallStack = [pallet_contracts::Frame<Self>; 31];
	type WeightPrice = pallet_transaction_payment::Pallet<Self>;
	type WeightInfo = pallet_contracts::weights::SubstrateWeight<Self>;
	type ChainExtension = ();
	type DeletionQueueDepth = DeletionQueueDepth;
	type DeletionWeightLimit = DeletionWeightLimit;
	type Schedule = Schedule;
	type AddressGenerator = pallet_contracts::DefaultAddressGenerator;
	type MaxCodeLen = ConstU32<{ 128 * 1024 }>;
	type MaxStorageKeyLen = ConstU32<128>;
	type UnsafeUnstableInterface = ConstBool<false>;
	type MaxDebugBufferLen = ConstU32<{ 2 * 1024 * 1024 }>;
}

impl pallet_sudo::Config for Runtime {
	type RuntimeEvent = RuntimeEvent;
	type RuntimeCall = RuntimeCall;
}

parameter_types! {
	pub const ImOnlineUnsignedPriority: TransactionPriority = TransactionPriority::max_value();
	/// We prioritize im-online heartbeats over election solution submission.
	pub const StakingUnsignedPriority: TransactionPriority = TransactionPriority::max_value() / 2;
	pub const MaxAuthorities: u32 = 100;
	pub const MaxKeys: u32 = 10_000;
	pub const MaxPeerInHeartbeats: u32 = 10_000;
	pub const MaxPeerDataEncodingSize: u32 = 1_000;
}

impl<LocalCall> frame_system::offchain::CreateSignedTransaction<LocalCall> for Runtime
where
	RuntimeCall: From<LocalCall>,
{
	fn create_transaction<C: frame_system::offchain::AppCrypto<Self::Public, Self::Signature>>(
		call: RuntimeCall,
		public: <Signature as traits::Verify>::Signer,
		account: AccountId,
		nonce: Index,
	) -> Option<(RuntimeCall, <UncheckedExtrinsic as traits::Extrinsic>::SignaturePayload)> {
		let tip = 0;
		// take the biggest period possible.
		let period =
			BlockHashCount::get().checked_next_power_of_two().map(|c| c / 2).unwrap_or(2) as u64;
		let current_block = System::block_number()
			.saturated_into::<u64>()
			// The `System::block_number` is initialized with `n+1`,
			// so the actual block number is `n`.
			.saturating_sub(1);
		let era = Era::mortal(period, current_block);
		let extra = (
			frame_system::CheckNonZeroSender::<Runtime>::new(),
			frame_system::CheckSpecVersion::<Runtime>::new(),
			frame_system::CheckTxVersion::<Runtime>::new(),
			frame_system::CheckGenesis::<Runtime>::new(),
			frame_system::CheckEra::<Runtime>::from(era),
			frame_system::CheckNonce::<Runtime>::from(nonce),
			frame_system::CheckWeight::<Runtime>::new(),
			pallet_asset_tx_payment::ChargeAssetTxPayment::<Runtime>::from(tip, None),
		);
		let raw_payload = SignedPayload::new(call, extra)
			.map_err(|e| {
				log::warn!("Unable to create signed payload: {:?}", e);
			})
			.ok()?;
		let signature = raw_payload.using_encoded(|payload| C::sign(payload, public))?;
		let address = Indices::unlookup(account);
		let (call, extra, _) = raw_payload.deconstruct();
		Some((call, (address, signature, extra)))
	}
}

impl frame_system::offchain::SigningTypes for Runtime {
	type Public = <Signature as traits::Verify>::Signer;
	type Signature = Signature;
}

impl<C> frame_system::offchain::SendTransactionTypes<C> for Runtime
where
	RuntimeCall: From<C>,
{
	type Extrinsic = UncheckedExtrinsic;
	type OverarchingCall = RuntimeCall;
}

impl pallet_im_online::Config for Runtime {
	type AuthorityId = ImOnlineId;
	type RuntimeEvent = RuntimeEvent;
	type NextSessionRotation = Babe;
	type ValidatorSet = Historical;
	type ReportUnresponsiveness = Offences;
	type UnsignedPriority = ImOnlineUnsignedPriority;
	type WeightInfo = pallet_im_online::weights::SubstrateWeight<Runtime>;
	type MaxKeys = MaxKeys;
	type MaxPeerInHeartbeats = MaxPeerInHeartbeats;
	type MaxPeerDataEncodingSize = MaxPeerDataEncodingSize;
}

impl pallet_offences::Config for Runtime {
	type RuntimeEvent = RuntimeEvent;
	type IdentificationTuple = pallet_session::historical::IdentificationTuple<Self>;
	type OnOffenceHandler = Staking;
}

impl pallet_authority_discovery::Config for Runtime {
	type MaxAuthorities = MaxAuthorities;
}

impl pallet_grandpa::Config for Runtime {
	type RuntimeEvent = RuntimeEvent;

	type KeyOwnerProofSystem = Historical;

	type KeyOwnerProof =
		<Self::KeyOwnerProofSystem as KeyOwnerProofSystem<(KeyTypeId, GrandpaId)>>::Proof;

	type KeyOwnerIdentification = <Self::KeyOwnerProofSystem as KeyOwnerProofSystem<(
		KeyTypeId,
		GrandpaId,
	)>>::IdentificationTuple;

	type HandleEquivocation = pallet_grandpa::EquivocationHandler<
		Self::KeyOwnerIdentification,
		Offences,
		ReportLongevity,
	>;

	type WeightInfo = ();
	type MaxAuthorities = MaxAuthorities;
}

parameter_types! {
	pub const BasicDeposit: Balance = 10 * DOLLARS;       // 258 bytes on-chain
	pub const FieldDeposit: Balance = 250 * CENTS;        // 66 bytes on-chain
	pub const SubAccountDeposit: Balance = 2 * DOLLARS;   // 53 bytes on-chain
	pub const MaxSubAccounts: u32 = 100;
	pub const MaxAdditionalFields: u32 = 100;
	pub const MaxRegistrars: u32 = 20;
}

impl pallet_identity::Config for Runtime {
	type RuntimeEvent = RuntimeEvent;
	type Currency = Balances;
	type BasicDeposit = BasicDeposit;
	type FieldDeposit = FieldDeposit;
	type SubAccountDeposit = SubAccountDeposit;
	type MaxSubAccounts = MaxSubAccounts;
	type MaxAdditionalFields = MaxAdditionalFields;
	type MaxRegistrars = MaxRegistrars;
	type Slashed = Treasury;
	type ForceOrigin = EnsureRootOrHalfCouncil;
	type RegistrarOrigin = EnsureRootOrHalfCouncil;
	type WeightInfo = pallet_identity::weights::SubstrateWeight<Runtime>;
}

parameter_types! {
	pub const ConfigDepositBase: Balance = 5 * DOLLARS;
	pub const FriendDepositFactor: Balance = 50 * CENTS;
	pub const MaxFriends: u16 = 9;
	pub const RecoveryDeposit: Balance = 5 * DOLLARS;
}

impl pallet_recovery::Config for Runtime {
	type RuntimeEvent = RuntimeEvent;
	type WeightInfo = pallet_recovery::weights::SubstrateWeight<Runtime>;
	type RuntimeCall = RuntimeCall;
	type Currency = Balances;
	type ConfigDepositBase = ConfigDepositBase;
	type FriendDepositFactor = FriendDepositFactor;
	type MaxFriends = MaxFriends;
	type RecoveryDeposit = RecoveryDeposit;
}

parameter_types! {
	pub const CandidateDeposit: Balance = 10 * DOLLARS;
	pub const WrongSideDeduction: Balance = 2 * DOLLARS;
	pub const MaxStrikes: u32 = 10;
	pub const RotationPeriod: BlockNumber = 80 * HOURS;
	pub const PeriodSpend: Balance = 500 * DOLLARS;
	pub const MaxLockDuration: BlockNumber = 36 * 30 * DAYS;
	pub const ChallengePeriod: BlockNumber = 7 * DAYS;
	pub const MaxCandidateIntake: u32 = 10;
	pub const SocietyPalletId: PalletId = PalletId(*b"py/socie");
}

impl pallet_society::Config for Runtime {
	type RuntimeEvent = RuntimeEvent;
	type PalletId = SocietyPalletId;
	type Currency = Balances;
	type Randomness = RandomnessCollectiveFlip;
	type CandidateDeposit = CandidateDeposit;
	type WrongSideDeduction = WrongSideDeduction;
	type MaxStrikes = MaxStrikes;
	type PeriodSpend = PeriodSpend;
	type MembershipChanged = ();
	type RotationPeriod = RotationPeriod;
	type MaxLockDuration = MaxLockDuration;
	type FounderSetOrigin =
		pallet_collective::EnsureProportionMoreThan<AccountId, CouncilCollective, 1, 2>;
	type SuspensionJudgementOrigin = pallet_society::EnsureFounder<Runtime>;
	type MaxCandidateIntake = MaxCandidateIntake;
	type ChallengePeriod = ChallengePeriod;
}

parameter_types! {
	pub const MinVestedTransfer: Balance = 100 * DOLLARS;
	pub UnvestedFundsAllowedWithdrawReasons: WithdrawReasons =
		WithdrawReasons::except(WithdrawReasons::TRANSFER | WithdrawReasons::RESERVE);
}

impl pallet_vesting::Config for Runtime {
	type RuntimeEvent = RuntimeEvent;
	type Currency = Balances;
	type BlockNumberToBalance = ConvertInto;
	type MinVestedTransfer = MinVestedTransfer;
	type WeightInfo = pallet_vesting::weights::SubstrateWeight<Runtime>;
	type UnvestedFundsAllowedWithdrawReasons = UnvestedFundsAllowedWithdrawReasons;
	// `VestingInfo` encode length is 36bytes. 28 schedules gets encoded as 1009 bytes, which is the
	// highest number of schedules that encodes less than 2^10.
	const MAX_VESTING_SCHEDULES: u32 = 28;
}

impl pallet_mmr::Config for Runtime {
	const INDEXING_PREFIX: &'static [u8] = b"mmr";
	type Hashing = <Runtime as frame_system::Config>::Hashing;
	type Hash = <Runtime as frame_system::Config>::Hash;
	type LeafData = pallet_mmr::ParentNumberAndHash<Self>;
	type OnNewRoot = ();
	type WeightInfo = ();
}

parameter_types! {
	pub const LotteryPalletId: PalletId = PalletId(*b"py/lotto");
	pub const MaxCalls: u32 = 10;
	pub const MaxGenerateRandom: u32 = 10;
}

impl pallet_lottery::Config for Runtime {
	type PalletId = LotteryPalletId;
	type RuntimeCall = RuntimeCall;
	type Currency = Balances;
	type Randomness = RandomnessCollectiveFlip;
	type RuntimeEvent = RuntimeEvent;
	type ManagerOrigin = EnsureRoot<AccountId>;
	type MaxCalls = MaxCalls;
	type ValidateCall = Lottery;
	type MaxGenerateRandom = MaxGenerateRandom;
	type WeightInfo = pallet_lottery::weights::SubstrateWeight<Runtime>;
}

parameter_types! {
	pub const AssetDeposit: Balance = 100 * DOLLARS;
	pub const ApprovalDeposit: Balance = 1 * DOLLARS;
	pub const StringLimit: u32 = 50;
	pub const MetadataDepositBase: Balance = 10 * DOLLARS;
	pub const MetadataDepositPerByte: Balance = 1 * DOLLARS;
}

impl pallet_assets::Config for Runtime {
	type RuntimeEvent = RuntimeEvent;
	type Balance = u128;
	type AssetId = u32;
	type AssetIdParameter = codec::Compact<u32>;
	type Currency = Balances;
	type CreateOrigin = AsEnsureOriginWithArg<EnsureSigned<AccountId>>;
	type ForceOrigin = EnsureRoot<AccountId>;
	type AssetDeposit = AssetDeposit;
	type AssetAccountDeposit = ConstU128<DOLLARS>;
	type MetadataDepositBase = MetadataDepositBase;
	type MetadataDepositPerByte = MetadataDepositPerByte;
	type ApprovalDeposit = ApprovalDeposit;
	type StringLimit = StringLimit;
	type Freezer = ();
	type Extra = ();
	type WeightInfo = pallet_assets::weights::SubstrateWeight<Runtime>;
	type RemoveItemsLimit = ConstU32<1000>;
	#[cfg(feature = "runtime-benchmarks")]
	type BenchmarkHelper = ();
}

parameter_types! {
	pub IgnoredIssuance: Balance = Treasury::pot();
	pub const QueueCount: u32 = 300;
	pub const MaxQueueLen: u32 = 1000;
	pub const FifoQueueLen: u32 = 500;
	pub const NisBasePeriod: BlockNumber = 30 * DAYS;
	pub const MinBid: Balance = 100 * DOLLARS;
	pub const MinReceipt: Perquintill = Perquintill::from_percent(1);
	pub const IntakePeriod: BlockNumber = 10;
	pub MaxIntakeWeight: Weight = MAXIMUM_BLOCK_WEIGHT / 10;
	pub const ThawThrottle: (Perquintill, BlockNumber) = (Perquintill::from_percent(25), 5);
	pub Target: Perquintill = Perquintill::zero();
	pub const NisPalletId: PalletId = PalletId(*b"py/nis  ");
}

impl pallet_nis::Config for Runtime {
	type WeightInfo = pallet_nis::weights::SubstrateWeight<Runtime>;
	type RuntimeEvent = RuntimeEvent;
	type Currency = Balances;
	type CurrencyBalance = Balance;
	type FundOrigin = frame_system::EnsureSigned<AccountId>;
	type Counterpart = ItemOf<Assets, ConstU32<9u32>, AccountId>;
	type CounterpartAmount = WithMaximumOf<ConstU128<21_000_000_000_000_000_000u128>>;
	type Deficit = ();
	type IgnoredIssuance = IgnoredIssuance;
	type Target = Target;
	type PalletId = NisPalletId;
	type QueueCount = QueueCount;
	type MaxQueueLen = MaxQueueLen;
	type FifoQueueLen = FifoQueueLen;
	type BasePeriod = NisBasePeriod;
	type MinBid = MinBid;
	type MinReceipt = MinReceipt;
	type IntakePeriod = IntakePeriod;
	type MaxIntakeWeight = MaxIntakeWeight;
	type ThawThrottle = ThawThrottle;
}

parameter_types! {
	pub const CollectionDeposit: Balance = 100 * DOLLARS;
	pub const ItemDeposit: Balance = 1 * DOLLARS;
	pub const KeyLimit: u32 = 32;
	pub const ValueLimit: u32 = 256;
}

impl pallet_uniques::Config for Runtime {
	type RuntimeEvent = RuntimeEvent;
	type CollectionId = u32;
	type ItemId = u32;
	type Currency = Balances;
	type ForceOrigin = frame_system::EnsureRoot<AccountId>;
	type CollectionDeposit = CollectionDeposit;
	type ItemDeposit = ItemDeposit;
	type MetadataDepositBase = MetadataDepositBase;
	type AttributeDepositBase = MetadataDepositBase;
	type DepositPerByte = MetadataDepositPerByte;
	type StringLimit = StringLimit;
	type KeyLimit = KeyLimit;
	type ValueLimit = ValueLimit;
	type WeightInfo = pallet_uniques::weights::SubstrateWeight<Runtime>;
	#[cfg(feature = "runtime-benchmarks")]
	type Helper = ();
	type CreateOrigin = AsEnsureOriginWithArg<EnsureSigned<AccountId>>;
	type Locker = ();
}

impl pallet_transaction_storage::Config for Runtime {
	type RuntimeEvent = RuntimeEvent;
	type Currency = Balances;
	type RuntimeCall = RuntimeCall;
	type FeeDestination = ();
	type WeightInfo = pallet_transaction_storage::weights::SubstrateWeight<Runtime>;
	type MaxBlockTransactions =
		ConstU32<{ pallet_transaction_storage::DEFAULT_MAX_BLOCK_TRANSACTIONS }>;
	type MaxTransactionSize =
		ConstU32<{ pallet_transaction_storage::DEFAULT_MAX_TRANSACTION_SIZE }>;
}

impl pallet_whitelist::Config for Runtime {
	type RuntimeEvent = RuntimeEvent;
	type RuntimeCall = RuntimeCall;
	type WhitelistOrigin = EnsureRoot<AccountId>;
	type DispatchWhitelistedOrigin = EnsureRoot<AccountId>;
	type Preimages = Preimage;
	type WeightInfo = pallet_whitelist::weights::SubstrateWeight<Runtime>;
}

parameter_types! {
	pub const MigrationSignedDepositPerItem: Balance = 1 * CENTS;
	pub const MigrationSignedDepositBase: Balance = 20 * DOLLARS;
	pub const MigrationMaxKeyLen: u32 = 512;
}

impl pallet_state_trie_migration::Config for Runtime {
	type RuntimeEvent = RuntimeEvent;
	type ControlOrigin = EnsureRoot<AccountId>;
	type Currency = Balances;
	type MaxKeyLen = MigrationMaxKeyLen;
	type SignedDepositPerItem = MigrationSignedDepositPerItem;
	type SignedDepositBase = MigrationSignedDepositBase;
	// Warning: this is not advised, as it might allow the chain to be temporarily DOS-ed.
	// Preferably, if the chain's governance/maintenance team is planning on using a specific
	// account for the migration, put it here to make sure only that account can trigger the signed
	// migrations.
	type SignedFilter = EnsureSigned<Self::AccountId>;
	type WeightInfo = ();
}

const ALLIANCE_MOTION_DURATION_IN_BLOCKS: BlockNumber = 5 * DAYS;

parameter_types! {
	pub const AllianceMotionDuration: BlockNumber = ALLIANCE_MOTION_DURATION_IN_BLOCKS;
	pub const AllianceMaxProposals: u32 = 100;
	pub const AllianceMaxMembers: u32 = 100;
}

type AllianceCollective = pallet_collective::Instance3;
impl pallet_collective::Config<AllianceCollective> for Runtime {
	type RuntimeOrigin = RuntimeOrigin;
	type Proposal = RuntimeCall;
	type RuntimeEvent = RuntimeEvent;
	type MotionDuration = AllianceMotionDuration;
	type MaxProposals = AllianceMaxProposals;
	type MaxMembers = AllianceMaxMembers;
	type DefaultVote = pallet_collective::PrimeDefaultVote;
	type WeightInfo = pallet_collective::weights::SubstrateWeight<Runtime>;
}

parameter_types! {
	pub const MaxFellows: u32 = AllianceMaxMembers::get();
	pub const MaxAllies: u32 = 100;
	pub const AllyDeposit: Balance = 10 * DOLLARS;
	pub const RetirementPeriod: BlockNumber = ALLIANCE_MOTION_DURATION_IN_BLOCKS + (1 * DAYS);
}

impl pallet_alliance::Config for Runtime {
	type RuntimeEvent = RuntimeEvent;
	type Proposal = RuntimeCall;
	type AdminOrigin = EitherOfDiverse<
		EnsureRoot<AccountId>,
		pallet_collective::EnsureProportionMoreThan<AccountId, AllianceCollective, 2, 3>,
	>;
	type MembershipManager = EitherOfDiverse<
		EnsureRoot<AccountId>,
		pallet_collective::EnsureProportionMoreThan<AccountId, AllianceCollective, 2, 3>,
	>;
	type AnnouncementOrigin = EitherOfDiverse<
		EnsureRoot<AccountId>,
		pallet_collective::EnsureProportionMoreThan<AccountId, AllianceCollective, 2, 3>,
	>;
	type Currency = Balances;
	type Slashed = Treasury;
	type InitializeMembers = AllianceMotion;
	type MembershipChanged = AllianceMotion;
	#[cfg(not(feature = "runtime-benchmarks"))]
	type IdentityVerifier = AllianceIdentityVerifier;
	#[cfg(feature = "runtime-benchmarks")]
	type IdentityVerifier = ();
	type ProposalProvider = AllianceProposalProvider;
	type MaxProposals = AllianceMaxProposals;
	type MaxFellows = MaxFellows;
	type MaxAllies = MaxAllies;
	type MaxUnscrupulousItems = ConstU32<100>;
	type MaxWebsiteUrlLength = ConstU32<255>;
	type MaxAnnouncementsCount = ConstU32<100>;
	type MaxMembersCount = AllianceMaxMembers;
	type AllyDeposit = AllyDeposit;
	type WeightInfo = pallet_alliance::weights::SubstrateWeight<Runtime>;
	type RetirementPeriod = RetirementPeriod;
}

impl frame_benchmarking_pallet_pov::Config for Runtime {
	type RuntimeEvent = RuntimeEvent;
}

construct_runtime!(
	pub enum Runtime where
		Block = Block,
		NodeBlock = node_primitives::Block,
		UncheckedExtrinsic = UncheckedExtrinsic
	{
		System: frame_system,
		Utility: pallet_utility,
		Babe: pallet_babe,
		Timestamp: pallet_timestamp,
		// Authorship must be before session in order to note author in the correct session and era
		// for im-online and staking.
		Authorship: pallet_authorship,
		Indices: pallet_indices,
		Balances: pallet_balances,
		TransactionPayment: pallet_transaction_payment,
		AssetTxPayment: pallet_asset_tx_payment,
		ElectionProviderMultiPhase: pallet_election_provider_multi_phase,
		Staking: pallet_staking,
		Session: pallet_session,
		Democracy: pallet_democracy,
		Council: pallet_collective::<Instance1>,
		TechnicalCommittee: pallet_collective::<Instance2>,
		Elections: pallet_elections_phragmen,
		TechnicalMembership: pallet_membership::<Instance1>,
		Grandpa: pallet_grandpa,
		Treasury: pallet_treasury,
		Contracts: pallet_contracts,
		Sudo: pallet_sudo,
		ImOnline: pallet_im_online,
		AuthorityDiscovery: pallet_authority_discovery,
		Offences: pallet_offences,
		Historical: pallet_session_historical::{Pallet},
		RandomnessCollectiveFlip: pallet_randomness_collective_flip,
		Identity: pallet_identity,
		Society: pallet_society,
		Recovery: pallet_recovery,
		Vesting: pallet_vesting,
		Scheduler: pallet_scheduler,
		Preimage: pallet_preimage,
		Proxy: pallet_proxy,
		Multisig: pallet_multisig,
		Bounties: pallet_bounties,
		Tips: pallet_tips,
		Assets: pallet_assets,
		Mmr: pallet_mmr,
		Lottery: pallet_lottery,
		Nis: pallet_nis,
		Uniques: pallet_uniques,
		TransactionStorage: pallet_transaction_storage,
		VoterList: pallet_bags_list::<Instance1>,
		StateTrieMigration: pallet_state_trie_migration,
		ChildBounties: pallet_child_bounties,
		Referenda: pallet_referenda,
		Remark: pallet_remark,
		RootTesting: pallet_root_testing,
		ConvictionVoting: pallet_conviction_voting,
		Whitelist: pallet_whitelist,
		AllianceMotion: pallet_collective::<Instance3>,
		Alliance: pallet_alliance,
		NominationPools: pallet_nomination_pools,
		RankedPolls: pallet_referenda::<Instance2>,
		RankedCollective: pallet_ranked_collective,
		FastUnstake: pallet_fast_unstake,
<<<<<<< HEAD
		Pov: frame_benchmarking_pallet_pov,
=======
		MessageQueue: pallet_message_queue,
>>>>>>> a96cb572
	}
);

/// The address format for describing accounts.
pub type Address = sp_runtime::MultiAddress<AccountId, AccountIndex>;
/// Block header type as expected by this runtime.
pub type Header = generic::Header<BlockNumber, BlakeTwo256>;
/// Block type as expected by this runtime.
pub type Block = generic::Block<Header, UncheckedExtrinsic>;
/// A Block signed with a Justification
pub type SignedBlock = generic::SignedBlock<Block>;
/// BlockId type as expected by this runtime.
pub type BlockId = generic::BlockId<Block>;
/// The SignedExtension to the basic transaction logic.
///
/// When you change this, you **MUST** modify [`sign`] in `bin/node/testing/src/keyring.rs`!
///
/// [`sign`]: <../../testing/src/keyring.rs.html>
pub type SignedExtra = (
	frame_system::CheckNonZeroSender<Runtime>,
	frame_system::CheckSpecVersion<Runtime>,
	frame_system::CheckTxVersion<Runtime>,
	frame_system::CheckGenesis<Runtime>,
	frame_system::CheckEra<Runtime>,
	frame_system::CheckNonce<Runtime>,
	frame_system::CheckWeight<Runtime>,
	pallet_asset_tx_payment::ChargeAssetTxPayment<Runtime>,
);

/// Unchecked extrinsic type as expected by this runtime.
pub type UncheckedExtrinsic =
	generic::UncheckedExtrinsic<Address, RuntimeCall, Signature, SignedExtra>;
/// The payload being signed in transactions.
pub type SignedPayload = generic::SignedPayload<RuntimeCall, SignedExtra>;
/// Extrinsic type that has already been checked.
pub type CheckedExtrinsic = generic::CheckedExtrinsic<AccountId, RuntimeCall, SignedExtra>;
/// Executive: handles dispatch to the various modules.
pub type Executive = frame_executive::Executive<
	Runtime,
	Block,
	frame_system::ChainContext<Runtime>,
	Runtime,
	AllPalletsWithSystem,
	Migrations,
>;

// All migrations executed on runtime upgrade as a nested tuple of types implementing
// `OnRuntimeUpgrade`.
type Migrations = (
	pallet_nomination_pools::migration::v2::MigrateToV2<Runtime>,
	pallet_alliance::migration::Migration<Runtime>,
	pallet_contracts::Migration<Runtime>,
);

/// MMR helper types.
mod mmr {
	use super::Runtime;
	pub use pallet_mmr::primitives::*;

	pub type Leaf = <<Runtime as pallet_mmr::Config>::LeafData as LeafDataProvider>::LeafData;
	pub type Hash = <Runtime as pallet_mmr::Config>::Hash;
	pub type Hashing = <Runtime as pallet_mmr::Config>::Hashing;
}

#[cfg(feature = "runtime-benchmarks")]
#[macro_use]
extern crate frame_benchmarking;

#[cfg(feature = "runtime-benchmarks")]
mod benches {
	define_benchmarks!(
		[frame_benchmarking, BaselineBench::<Runtime>]
		[frame_benchmarking_pallet_pov, Pov]
		[pallet_alliance, Alliance]
		[pallet_assets, Assets]
		[pallet_babe, Babe]
		[pallet_bags_list, VoterList]
		[pallet_balances, Balances]
		[pallet_bounties, Bounties]
		[pallet_child_bounties, ChildBounties]
		[pallet_collective, Council]
		[pallet_conviction_voting, ConvictionVoting]
		[pallet_contracts, Contracts]
		[pallet_democracy, Democracy]
		[pallet_election_provider_multi_phase, ElectionProviderMultiPhase]
		[pallet_election_provider_support_benchmarking, EPSBench::<Runtime>]
		[pallet_elections_phragmen, Elections]
		[pallet_fast_unstake, FastUnstake]
		[pallet_nis, Nis]
		[pallet_grandpa, Grandpa]
		[pallet_identity, Identity]
		[pallet_im_online, ImOnline]
		[pallet_indices, Indices]
		[pallet_lottery, Lottery]
		[pallet_membership, TechnicalMembership]
		[pallet_message_queue, MessageQueue]
		[pallet_mmr, Mmr]
		[pallet_multisig, Multisig]
		[pallet_nomination_pools, NominationPoolsBench::<Runtime>]
		[pallet_offences, OffencesBench::<Runtime>]
		[pallet_preimage, Preimage]
		[pallet_proxy, Proxy]
		[pallet_ranked_collective, RankedCollective]
		[pallet_referenda, Referenda]
		[pallet_recovery, Recovery]
		[pallet_remark, Remark]
		[pallet_scheduler, Scheduler]
		[pallet_session, SessionBench::<Runtime>]
		[pallet_staking, Staking]
		[pallet_state_trie_migration, StateTrieMigration]
		[frame_system, SystemBench::<Runtime>]
		[pallet_timestamp, Timestamp]
		[pallet_tips, Tips]
		[pallet_transaction_storage, TransactionStorage]
		[pallet_treasury, Treasury]
		[pallet_uniques, Uniques]
		[pallet_utility, Utility]
		[pallet_vesting, Vesting]
		[pallet_whitelist, Whitelist]
	);
}

impl_runtime_apis! {
	impl sp_api::Core<Block> for Runtime {
		fn version() -> RuntimeVersion {
			VERSION
		}

		fn execute_block(block: Block) {
			Executive::execute_block(block);
		}

		fn initialize_block(header: &<Block as BlockT>::Header) {
			Executive::initialize_block(header)
		}
	}

	impl sp_api::Metadata<Block> for Runtime {
		fn metadata() -> OpaqueMetadata {
			OpaqueMetadata::new(Runtime::metadata().into())
		}
	}

	impl sp_block_builder::BlockBuilder<Block> for Runtime {
		fn apply_extrinsic(extrinsic: <Block as BlockT>::Extrinsic) -> ApplyExtrinsicResult {
			Executive::apply_extrinsic(extrinsic)
		}

		fn finalize_block() -> <Block as BlockT>::Header {
			Executive::finalize_block()
		}

		fn inherent_extrinsics(data: InherentData) -> Vec<<Block as BlockT>::Extrinsic> {
			data.create_extrinsics()
		}

		fn check_inherents(block: Block, data: InherentData) -> CheckInherentsResult {
			data.check_extrinsics(&block)
		}
	}

	impl sp_transaction_pool::runtime_api::TaggedTransactionQueue<Block> for Runtime {
		fn validate_transaction(
			source: TransactionSource,
			tx: <Block as BlockT>::Extrinsic,
			block_hash: <Block as BlockT>::Hash,
		) -> TransactionValidity {
			Executive::validate_transaction(source, tx, block_hash)
		}
	}

	impl sp_offchain::OffchainWorkerApi<Block> for Runtime {
		fn offchain_worker(header: &<Block as BlockT>::Header) {
			Executive::offchain_worker(header)
		}
	}

	impl fg_primitives::GrandpaApi<Block> for Runtime {
		fn grandpa_authorities() -> GrandpaAuthorityList {
			Grandpa::grandpa_authorities()
		}

		fn current_set_id() -> fg_primitives::SetId {
			Grandpa::current_set_id()
		}

		fn submit_report_equivocation_unsigned_extrinsic(
			equivocation_proof: fg_primitives::EquivocationProof<
				<Block as BlockT>::Hash,
				NumberFor<Block>,
			>,
			key_owner_proof: fg_primitives::OpaqueKeyOwnershipProof,
		) -> Option<()> {
			let key_owner_proof = key_owner_proof.decode()?;

			Grandpa::submit_unsigned_equivocation_report(
				equivocation_proof,
				key_owner_proof,
			)
		}

		fn generate_key_ownership_proof(
			_set_id: fg_primitives::SetId,
			authority_id: GrandpaId,
		) -> Option<fg_primitives::OpaqueKeyOwnershipProof> {
			use codec::Encode;

			Historical::prove((fg_primitives::KEY_TYPE, authority_id))
				.map(|p| p.encode())
				.map(fg_primitives::OpaqueKeyOwnershipProof::new)
		}
	}

	impl pallet_nomination_pools_runtime_api::NominationPoolsApi<Block, AccountId, Balance> for Runtime {
		fn pending_rewards(member_account: AccountId) -> Balance {
			NominationPools::pending_rewards(member_account).unwrap_or_default()
		}
	}

	impl sp_consensus_babe::BabeApi<Block> for Runtime {
		fn configuration() -> sp_consensus_babe::BabeConfiguration {
			let epoch_config = Babe::epoch_config().unwrap_or(BABE_GENESIS_EPOCH_CONFIG);
			sp_consensus_babe::BabeConfiguration {
				slot_duration: Babe::slot_duration(),
				epoch_length: EpochDuration::get(),
				c: epoch_config.c,
				authorities: Babe::authorities().to_vec(),
				randomness: Babe::randomness(),
				allowed_slots: epoch_config.allowed_slots,
			}
		}

		fn current_epoch_start() -> sp_consensus_babe::Slot {
			Babe::current_epoch_start()
		}

		fn current_epoch() -> sp_consensus_babe::Epoch {
			Babe::current_epoch()
		}

		fn next_epoch() -> sp_consensus_babe::Epoch {
			Babe::next_epoch()
		}

		fn generate_key_ownership_proof(
			_slot: sp_consensus_babe::Slot,
			authority_id: sp_consensus_babe::AuthorityId,
		) -> Option<sp_consensus_babe::OpaqueKeyOwnershipProof> {
			use codec::Encode;

			Historical::prove((sp_consensus_babe::KEY_TYPE, authority_id))
				.map(|p| p.encode())
				.map(sp_consensus_babe::OpaqueKeyOwnershipProof::new)
		}

		fn submit_report_equivocation_unsigned_extrinsic(
			equivocation_proof: sp_consensus_babe::EquivocationProof<<Block as BlockT>::Header>,
			key_owner_proof: sp_consensus_babe::OpaqueKeyOwnershipProof,
		) -> Option<()> {
			let key_owner_proof = key_owner_proof.decode()?;

			Babe::submit_unsigned_equivocation_report(
				equivocation_proof,
				key_owner_proof,
			)
		}
	}

	impl sp_authority_discovery::AuthorityDiscoveryApi<Block> for Runtime {
		fn authorities() -> Vec<AuthorityDiscoveryId> {
			AuthorityDiscovery::authorities()
		}
	}

	impl frame_system_rpc_runtime_api::AccountNonceApi<Block, AccountId, Index> for Runtime {
		fn account_nonce(account: AccountId) -> Index {
			System::account_nonce(account)
		}
	}

	impl pallet_contracts::ContractsApi<Block, AccountId, Balance, BlockNumber, Hash> for Runtime
	{
		fn call(
			origin: AccountId,
			dest: AccountId,
			value: Balance,
			gas_limit: Option<Weight>,
			storage_deposit_limit: Option<Balance>,
			input_data: Vec<u8>,
		) -> pallet_contracts_primitives::ContractExecResult<Balance> {
			let gas_limit = gas_limit.unwrap_or(RuntimeBlockWeights::get().max_block);
			Contracts::bare_call(
				origin,
				dest,
				value,
				gas_limit,
				storage_deposit_limit,
				input_data,
				true,
				pallet_contracts::Determinism::Deterministic,
			)
		}

		fn instantiate(
			origin: AccountId,
			value: Balance,
			gas_limit: Option<Weight>,
			storage_deposit_limit: Option<Balance>,
			code: pallet_contracts_primitives::Code<Hash>,
			data: Vec<u8>,
			salt: Vec<u8>,
		) -> pallet_contracts_primitives::ContractInstantiateResult<AccountId, Balance>
		{
			let gas_limit = gas_limit.unwrap_or(RuntimeBlockWeights::get().max_block);
			Contracts::bare_instantiate(
				origin,
				value,
				gas_limit,
				storage_deposit_limit,
				code,
				data,
				salt,
				true
			)
		}

		fn upload_code(
			origin: AccountId,
			code: Vec<u8>,
			storage_deposit_limit: Option<Balance>,
			determinism: pallet_contracts::Determinism,
		) -> pallet_contracts_primitives::CodeUploadResult<Hash, Balance>
		{
			Contracts::bare_upload_code(
				origin,
				code,
				storage_deposit_limit,
				determinism,
			)
		}

		fn get_storage(
			address: AccountId,
			key: Vec<u8>,
		) -> pallet_contracts_primitives::GetStorageResult {
			Contracts::get_storage(
				address,
				key
			)
		}
	}

	impl pallet_transaction_payment_rpc_runtime_api::TransactionPaymentApi<
		Block,
		Balance,
	> for Runtime {
		fn query_info(uxt: <Block as BlockT>::Extrinsic, len: u32) -> RuntimeDispatchInfo<Balance> {
			TransactionPayment::query_info(uxt, len)
		}
		fn query_fee_details(uxt: <Block as BlockT>::Extrinsic, len: u32) -> FeeDetails<Balance> {
			TransactionPayment::query_fee_details(uxt, len)
		}
	}

	impl pallet_transaction_payment_rpc_runtime_api::TransactionPaymentCallApi<Block, Balance, RuntimeCall>
		for Runtime
	{
		fn query_call_info(call: RuntimeCall, len: u32) -> RuntimeDispatchInfo<Balance> {
			TransactionPayment::query_call_info(call, len)
		}
		fn query_call_fee_details(call: RuntimeCall, len: u32) -> FeeDetails<Balance> {
			TransactionPayment::query_call_fee_details(call, len)
		}
	}

	impl pallet_mmr::primitives::MmrApi<
		Block,
		mmr::Hash,
		BlockNumber,
	> for Runtime {
		fn mmr_root() -> Result<mmr::Hash, mmr::Error> {
			Ok(Mmr::mmr_root())
		}

		fn mmr_leaf_count() -> Result<mmr::LeafIndex, mmr::Error> {
			Ok(Mmr::mmr_leaves())
		}

		fn generate_proof(
			block_numbers: Vec<BlockNumber>,
			best_known_block_number: Option<BlockNumber>,
		) -> Result<(Vec<mmr::EncodableOpaqueLeaf>, mmr::Proof<mmr::Hash>), mmr::Error> {
			Mmr::generate_proof(block_numbers, best_known_block_number).map(
				|(leaves, proof)| {
					(
						leaves
							.into_iter()
							.map(|leaf| mmr::EncodableOpaqueLeaf::from_leaf(&leaf))
							.collect(),
						proof,
					)
				},
			)
		}

		fn verify_proof(leaves: Vec<mmr::EncodableOpaqueLeaf>, proof: mmr::Proof<mmr::Hash>)
			-> Result<(), mmr::Error>
		{
			let leaves = leaves.into_iter().map(|leaf|
				leaf.into_opaque_leaf()
				.try_decode()
				.ok_or(mmr::Error::Verify)).collect::<Result<Vec<mmr::Leaf>, mmr::Error>>()?;
			Mmr::verify_leaves(leaves, proof)
		}

		fn verify_proof_stateless(
			root: mmr::Hash,
			leaves: Vec<mmr::EncodableOpaqueLeaf>,
			proof: mmr::Proof<mmr::Hash>
		) -> Result<(), mmr::Error> {
			let nodes = leaves.into_iter().map(|leaf|mmr::DataOrHash::Data(leaf.into_opaque_leaf())).collect();
			pallet_mmr::verify_leaves_proof::<mmr::Hashing, _>(root, nodes, proof)
		}
	}

	impl sp_session::SessionKeys<Block> for Runtime {
		fn generate_session_keys(seed: Option<Vec<u8>>) -> Vec<u8> {
			SessionKeys::generate(seed)
		}

		fn decode_session_keys(
			encoded: Vec<u8>,
		) -> Option<Vec<(Vec<u8>, KeyTypeId)>> {
			SessionKeys::decode_into_raw_public_keys(&encoded)
		}
	}

	#[cfg(feature = "try-runtime")]
	impl frame_try_runtime::TryRuntime<Block> for Runtime {
		fn on_runtime_upgrade(checks: bool) -> (Weight, Weight) {
			// NOTE: intentional unwrap: we don't want to propagate the error backwards, and want to
			// have a backtrace here. If any of the pre/post migration checks fail, we shall stop
			// right here and right now.
			let weight = Executive::try_runtime_upgrade(checks).unwrap();
			(weight, RuntimeBlockWeights::get().max_block)
		}

		fn execute_block(
			block: Block,
			state_root_check: bool,
			signature_check: bool,
			select: frame_try_runtime::TryStateSelect
		) -> Weight {
			// NOTE: intentional unwrap: we don't want to propagate the error backwards, and want to
			// have a backtrace here.
			Executive::try_execute_block(block, state_root_check, signature_check, select).unwrap()
		}
	}

	#[cfg(feature = "runtime-benchmarks")]
	impl frame_benchmarking::Benchmark<Block> for Runtime {
		fn benchmark_metadata(extra: bool) -> (
			Vec<frame_benchmarking::BenchmarkList>,
			Vec<frame_support::traits::StorageInfo>,
		) {
			use frame_benchmarking::{baseline, Benchmarking, BenchmarkList};
			use frame_support::traits::StorageInfoTrait;

			// Trying to add benchmarks directly to the Session Pallet caused cyclic dependency
			// issues. To get around that, we separated the Session benchmarks into its own crate,
			// which is why we need these two lines below.
			use pallet_session_benchmarking::Pallet as SessionBench;
			use pallet_offences_benchmarking::Pallet as OffencesBench;
			use pallet_election_provider_support_benchmarking::Pallet as EPSBench;
			use frame_system_benchmarking::Pallet as SystemBench;
			use baseline::Pallet as BaselineBench;
			use pallet_nomination_pools_benchmarking::Pallet as NominationPoolsBench;

			let mut list = Vec::<BenchmarkList>::new();
			list_benchmarks!(list, extra);

			let storage_info = AllPalletsWithSystem::storage_info();

			(list, storage_info)
		}

		fn dispatch_benchmark(
			config: frame_benchmarking::BenchmarkConfig
		) -> Result<Vec<frame_benchmarking::BenchmarkBatch>, sp_runtime::RuntimeString> {
			use frame_benchmarking::{baseline, Benchmarking, BenchmarkBatch,  TrackedStorageKey};

			// Trying to add benchmarks directly to the Session Pallet caused cyclic dependency
			// issues. To get around that, we separated the Session benchmarks into its own crate,
			// which is why we need these two lines below.
			use pallet_session_benchmarking::Pallet as SessionBench;
			use pallet_offences_benchmarking::Pallet as OffencesBench;
			use pallet_election_provider_support_benchmarking::Pallet as EPSBench;
			use frame_system_benchmarking::Pallet as SystemBench;
			use baseline::Pallet as BaselineBench;
			use pallet_nomination_pools_benchmarking::Pallet as NominationPoolsBench;

			impl pallet_session_benchmarking::Config for Runtime {}
			impl pallet_offences_benchmarking::Config for Runtime {}
			impl pallet_election_provider_support_benchmarking::Config for Runtime {}
			impl frame_system_benchmarking::Config for Runtime {}
			impl baseline::Config for Runtime {}
			impl pallet_nomination_pools_benchmarking::Config for Runtime {}

			use frame_support::traits::WhitelistedStorageKeys;
			let mut whitelist: Vec<TrackedStorageKey> = AllPalletsWithSystem::whitelisted_storage_keys();

			// Treasury Account
			// TODO: this is manual for now, someday we might be able to use a
			// macro for this particular key
			let treasury_key = frame_system::Account::<Runtime>::hashed_key_for(Treasury::account_id());
			whitelist.push(treasury_key.to_vec().into());

			let mut batches = Vec::<BenchmarkBatch>::new();
			let params = (&config, &whitelist);
			add_benchmarks!(params, batches);
			Ok(batches)
		}
	}
}

#[cfg(test)]
mod tests {
	use super::*;
	use frame_election_provider_support::NposSolution;
	use frame_support::traits::WhitelistedStorageKeys;
	use frame_system::offchain::CreateSignedTransaction;
	use sp_core::hexdisplay::HexDisplay;
	use sp_runtime::UpperOf;
	use std::collections::HashSet;

	#[test]
	fn check_whitelist() {
		let whitelist: HashSet<String> = AllPalletsWithSystem::whitelisted_storage_keys()
			.iter()
			.map(|e| HexDisplay::from(&e.key).to_string())
			.collect();

		// Block Number
		assert!(
			whitelist.contains("26aa394eea5630e07c48ae0c9558cef702a5c1b19ab7a04f536c519aca4983ac")
		);
		// Total Issuance
		assert!(
			whitelist.contains("c2261276cc9d1f8598ea4b6a74b15c2f57c875e4cff74148e4628f264b974c80")
		);
		// Execution Phase
		assert!(
			whitelist.contains("26aa394eea5630e07c48ae0c9558cef7ff553b5a9862a516939d82b3d3d8661a")
		);
		// Event Count
		assert!(
			whitelist.contains("26aa394eea5630e07c48ae0c9558cef70a98fdbe9ce6c55837576c60c7af3850")
		);
		// System Events
		assert!(
			whitelist.contains("26aa394eea5630e07c48ae0c9558cef780d41e5e16056765bc8461851072c9d7")
		);
		// System BlockWeight
		assert!(
			whitelist.contains("26aa394eea5630e07c48ae0c9558cef734abf5cb34d6244378cddbf18e849d96")
		);
	}

	#[test]
	fn validate_transaction_submitter_bounds() {
		fn is_submit_signed_transaction<T>()
		where
			T: CreateSignedTransaction<RuntimeCall>,
		{
		}

		is_submit_signed_transaction::<Runtime>();
	}

	#[test]
	fn perbill_as_onchain_accuracy() {
		type OnChainAccuracy =
			<<Runtime as pallet_election_provider_multi_phase::MinerConfig>::Solution as NposSolution>::Accuracy;
		let maximum_chain_accuracy: Vec<UpperOf<OnChainAccuracy>> = (0..MaxNominations::get())
			.map(|_| <UpperOf<OnChainAccuracy>>::from(OnChainAccuracy::one().deconstruct()))
			.collect();
		let _: UpperOf<OnChainAccuracy> =
			maximum_chain_accuracy.iter().fold(0, |acc, x| acc.checked_add(*x).unwrap());
	}

	#[test]
	fn call_size() {
		let size = core::mem::size_of::<RuntimeCall>();
		assert!(
			size <= 208,
			"size of RuntimeCall {} is more than 208 bytes: some calls have too big arguments, use Box to reduce the
			size of RuntimeCall.
			If the limit is too strong, maybe consider increase the limit to 300.",
			size,
		);
	}
}<|MERGE_RESOLUTION|>--- conflicted
+++ resolved
@@ -1723,11 +1723,8 @@
 		RankedPolls: pallet_referenda::<Instance2>,
 		RankedCollective: pallet_ranked_collective,
 		FastUnstake: pallet_fast_unstake,
-<<<<<<< HEAD
+		MessageQueue: pallet_message_queue,
 		Pov: frame_benchmarking_pallet_pov,
-=======
-		MessageQueue: pallet_message_queue,
->>>>>>> a96cb572
 	}
 );
 
