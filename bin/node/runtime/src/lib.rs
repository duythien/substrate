--- conflicted
+++ resolved
@@ -891,12 +891,7 @@
 }
 
 impl pallet_democracy::Config for Runtime {
-<<<<<<< HEAD
 	type Event = Event;
-=======
-	type Proposal = RuntimeCall;
-	type RuntimeEvent = RuntimeEvent;
->>>>>>> 23bb5a62
 	type Currency = Balances;
 	type EnactmentPeriod = EnactmentPeriod;
 	type LaunchPeriod = LaunchPeriod;
