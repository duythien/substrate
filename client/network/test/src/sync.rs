// This file is part of Substrate.

// Copyright (C) 2017-2022 Parity Technologies (UK) Ltd.
// SPDX-License-Identifier: GPL-3.0-or-later WITH Classpath-exception-2.0

// This program is free software: you can redistribute it and/or modify
// it under the terms of the GNU General Public License as published by
// the Free Software Foundation, either version 3 of the License, or
// (at your option) any later version.

// This program is distributed in the hope that it will be useful,
// but WITHOUT ANY WARRANTY; without even the implied warranty of
// MERCHANTABILITY or FITNESS FOR A PARTICULAR PURPOSE. See the
// GNU General Public License for more details.

// You should have received a copy of the GNU General Public License
// along with this program. If not, see <https://www.gnu.org/licenses/>.

use super::*;
use futures::Future;
use sp_consensus::{block_validation::Validation, BlockOrigin};
use sp_runtime::Justifications;
use substrate_test_runtime::Header;

async fn test_ancestor_search_when_common_is(n: usize) {
	sp_tracing::try_init_simple();
	let mut net = TestNet::new(3);

	net.peer(0).push_blocks(n, false);
	net.peer(1).push_blocks(n, false);
	net.peer(2).push_blocks(n, false);

	net.peer(0).push_blocks(10, true);
	net.peer(1).push_blocks(100, false);
	net.peer(2).push_blocks(100, false);

	net.run_until_sync().await;
	let peer1 = &net.peers()[1];
	assert!(net.peers()[0].blockchain_canon_equals(peer1));
}

#[tokio::test(flavor = "multi_thread", worker_threads = 2)]
async fn sync_peers_works() {
	sp_tracing::try_init_simple();
	let mut net = TestNet::new(3);

	futures::future::poll_fn::<(), _>(|cx| {
		net.poll(cx);
		for peer in 0..3 {
			if net.peer(peer).num_peers() != 2 {
				return Poll::Pending
			}
		}
		Poll::Ready(())
	})
	.await;
}

#[tokio::test(flavor = "multi_thread", worker_threads = 2)]
async fn sync_cycle_from_offline_to_syncing_to_offline() {
	sp_tracing::try_init_simple();
	let mut net = TestNet::new(3);
	for peer in 0..3 {
		// Offline, and not major syncing.
		assert!(net.peer(peer).is_offline());
		assert!(!net.peer(peer).is_major_syncing());
	}

	// Generate blocks.
	net.peer(2).push_blocks(100, false);

	// Block until all nodes are online and nodes 0 and 1 and major syncing.
	futures::future::poll_fn::<(), _>(|cx| {
		net.poll(cx);
		for peer in 0..3 {
			// Online
			if net.peer(peer).is_offline() {
				return Poll::Pending
			}
			if peer < 2 {
				// Major syncing.
				if net.peer(peer).blocks_count() < 100 && !net.peer(peer).is_major_syncing() {
					return Poll::Pending
				}
			}
		}
		Poll::Ready(())
	})
	.await;

	// Block until all nodes are done syncing.
	futures::future::poll_fn::<(), _>(|cx| {
		net.poll(cx);
		for peer in 0..3 {
			if net.peer(peer).is_major_syncing() {
				return Poll::Pending
			}
		}
		Poll::Ready(())
	})
	.await;

	// Now drop nodes 1 and 2, and check that node 0 is offline.
	net.peers.remove(2);
	net.peers.remove(1);
	futures::future::poll_fn::<(), _>(|cx| {
		net.poll(cx);
		if !net.peer(0).is_offline() {
			Poll::Pending
		} else {
			Poll::Ready(())
		}
	})
	.await;
}

#[tokio::test(flavor = "multi_thread", worker_threads = 2)]
async fn syncing_node_not_major_syncing_when_disconnected() {
	sp_tracing::try_init_simple();
	let mut net = TestNet::new(3);

	// Generate blocks.
	net.peer(2).push_blocks(100, false);

	// Check that we're not major syncing when disconnected.
	assert!(!net.peer(1).is_major_syncing());

	// Check that we switch to major syncing.
	futures::future::poll_fn::<(), _>(|cx| {
		net.poll(cx);
		if !net.peer(1).is_major_syncing() {
			Poll::Pending
		} else {
			Poll::Ready(())
		}
	})
	.await;

	// Destroy two nodes, and check that we switch to non-major syncing.
	net.peers.remove(2);
	net.peers.remove(0);
	futures::future::poll_fn::<(), _>(|cx| {
		net.poll(cx);
		if net.peer(0).is_major_syncing() {
			Poll::Pending
		} else {
			Poll::Ready(())
		}
	})
	.await;
}

#[tokio::test(flavor = "multi_thread", worker_threads = 2)]
async fn sync_from_two_peers_works() {
	sp_tracing::try_init_simple();
	let mut net = TestNet::new(3);
	net.peer(1).push_blocks(100, false);
	net.peer(2).push_blocks(100, false);
	net.run_until_sync().await;
	let peer1 = &net.peers()[1];
	assert!(net.peers()[0].blockchain_canon_equals(peer1));
	assert!(!net.peer(0).is_major_syncing());
}

#[tokio::test(flavor = "multi_thread", worker_threads = 2)]
async fn sync_from_two_peers_with_ancestry_search_works() {
	sp_tracing::try_init_simple();
	let mut net = TestNet::new(3);
	net.peer(0).push_blocks(10, true);
	net.peer(1).push_blocks(100, false);
	net.peer(2).push_blocks(100, false);
	net.run_until_sync().await;
	let peer1 = &net.peers()[1];
	assert!(net.peers()[0].blockchain_canon_equals(peer1));
}

#[tokio::test(flavor = "multi_thread", worker_threads = 2)]
async fn ancestry_search_works_when_backoff_is_one() {
	sp_tracing::try_init_simple();
	let mut net = TestNet::new(3);

	net.peer(0).push_blocks(1, false);
	net.peer(1).push_blocks(2, false);
	net.peer(2).push_blocks(2, false);

	net.run_until_sync().await;
	let peer1 = &net.peers()[1];
	assert!(net.peers()[0].blockchain_canon_equals(peer1));
}

#[tokio::test(flavor = "multi_thread", worker_threads = 2)]
async fn ancestry_search_works_when_ancestor_is_genesis() {
	sp_tracing::try_init_simple();
	let mut net = TestNet::new(3);

	net.peer(0).push_blocks(13, true);
	net.peer(1).push_blocks(100, false);
	net.peer(2).push_blocks(100, false);

	net.run_until_sync().await;
	let peer1 = &net.peers()[1];
	assert!(net.peers()[0].blockchain_canon_equals(peer1));
}

#[tokio::test(flavor = "multi_thread", worker_threads = 2)]
async fn ancestry_search_works_when_common_is_one() {
	test_ancestor_search_when_common_is(1).await;
}

#[tokio::test(flavor = "multi_thread", worker_threads = 2)]
async fn ancestry_search_works_when_common_is_two() {
	test_ancestor_search_when_common_is(2).await;
}

#[tokio::test(flavor = "multi_thread", worker_threads = 2)]
async fn ancestry_search_works_when_common_is_hundred() {
	test_ancestor_search_when_common_is(100).await;
}

#[tokio::test(flavor = "multi_thread", worker_threads = 2)]
async fn sync_long_chain_works() {
	sp_tracing::try_init_simple();
	let mut net = TestNet::new(2);
	net.peer(1).push_blocks(500, false);
	net.run_until_sync().await;
	let peer1 = &net.peers()[1];
	assert!(net.peers()[0].blockchain_canon_equals(peer1));
}

#[tokio::test(flavor = "multi_thread", worker_threads = 2)]
async fn sync_no_common_longer_chain_fails() {
	sp_tracing::try_init_simple();
	let mut net = TestNet::new(3);
	net.peer(0).push_blocks(20, true);
	net.peer(1).push_blocks(20, false);
	futures::future::poll_fn::<(), _>(|cx| {
		net.poll(cx);
		if net.peer(0).is_major_syncing() {
			Poll::Pending
		} else {
			Poll::Ready(())
		}
	})
	.await;
	let peer1 = &net.peers()[1];
	assert!(!net.peers()[0].blockchain_canon_equals(peer1));
}

#[tokio::test(flavor = "multi_thread", worker_threads = 2)]
async fn sync_justifications() {
	sp_tracing::try_init_simple();
	let mut net = JustificationTestNet::new(3);
	let hashes = net.peer(0).push_blocks(20, false);
	net.run_until_sync().await;

	let hashof10 = hashes[9];
	let hashof15 = hashes[14];
	let hashof20 = hashes[19];

	// there's currently no justification for block #10
	assert_eq!(net.peer(0).client().justifications(hashof10).unwrap(), None);
	assert_eq!(net.peer(1).client().justifications(hashof10).unwrap(), None);

	// we finalize block #10, #15 and #20 for peer 0 with a justification
	let just = (*b"FRNK", Vec::new());
	net.peer(0).client().finalize_block(hashof10, Some(just.clone()), true).unwrap();
	net.peer(0).client().finalize_block(hashof15, Some(just.clone()), true).unwrap();
	net.peer(0).client().finalize_block(hashof20, Some(just.clone()), true).unwrap();

	let hashof10 = net.peer(1).client().as_client().hash(10).unwrap().unwrap();
	let hashof15 = net.peer(1).client().as_client().hash(15).unwrap().unwrap();
	let hashof20 = net.peer(1).client().as_client().hash(20).unwrap().unwrap();

	// peer 1 should get the justifications from the network
	net.peer(1).request_justification(&hashof10, 10);
	net.peer(1).request_justification(&hashof15, 15);
	net.peer(1).request_justification(&hashof20, 20);

	futures::future::poll_fn::<(), _>(|cx| {
		net.poll(cx);

		for height in (10..21).step_by(5) {
			if net.peer(0).client().justifications(hashes[height - 1]).unwrap() !=
				Some(Justifications::from((*b"FRNK", Vec::new())))
			{
				return Poll::Pending
			}
			if net.peer(1).client().justifications(hashes[height - 1]).unwrap() !=
				Some(Justifications::from((*b"FRNK", Vec::new())))
			{
				return Poll::Pending
			}
		}

		Poll::Ready(())
	})
	.await;
}

#[tokio::test(flavor = "multi_thread", worker_threads = 2)]
async fn sync_justifications_across_forks() {
	sp_tracing::try_init_simple();
	let mut net = JustificationTestNet::new(3);
	// we push 5 blocks
	net.peer(0).push_blocks(5, false);
	// and then two forks 5 and 6 blocks long
	let f1_best = net.peer(0).push_blocks_at(BlockId::Number(5), 5, false).pop().unwrap();
	let f2_best = net.peer(0).push_blocks_at(BlockId::Number(5), 6, false).pop().unwrap();

	// peer 1 will only see the longer fork. but we'll request justifications
	// for both and finalize the small fork instead.
	net.run_until_sync().await;

	let just = (*b"FRNK", Vec::new());
	net.peer(0).client().finalize_block(f1_best, Some(just), true).unwrap();

	net.peer(1).request_justification(&f1_best, 10);
	net.peer(1).request_justification(&f2_best, 11);

	futures::future::poll_fn::<(), _>(|cx| {
		net.poll(cx);

		if net.peer(0).client().justifications(f1_best).unwrap() ==
			Some(Justifications::from((*b"FRNK", Vec::new()))) &&
			net.peer(1).client().justifications(f1_best).unwrap() ==
				Some(Justifications::from((*b"FRNK", Vec::new())))
		{
			Poll::Ready(())
		} else {
			Poll::Pending
		}
	})
	.await;
}

#[tokio::test(flavor = "multi_thread", worker_threads = 2)]
async fn sync_after_fork_works() {
	sp_tracing::try_init_simple();
	let mut net = TestNet::new(3);
	net.peer(0).push_blocks(30, false);
	net.peer(1).push_blocks(30, false);
	net.peer(2).push_blocks(30, false);

	net.peer(0).push_blocks(10, true);
	net.peer(1).push_blocks(20, false);
	net.peer(2).push_blocks(20, false);

	net.peer(1).push_blocks(10, true);
	net.peer(2).push_blocks(1, false);

	// peer 1 has the best chain
	net.run_until_sync().await;
	let peer1 = &net.peers()[1];
	assert!(net.peers()[0].blockchain_canon_equals(peer1));
	(net.peers()[1].blockchain_canon_equals(peer1));
	(net.peers()[2].blockchain_canon_equals(peer1));
}

#[tokio::test(flavor = "multi_thread", worker_threads = 2)]
async fn syncs_all_forks() {
	sp_tracing::try_init_simple();
	let mut net = TestNet::new(4);
	net.peer(0).push_blocks(2, false);
	net.peer(1).push_blocks(2, false);

	let b1 = net.peer(0).push_blocks(2, true).pop().unwrap();
	let b2 = net.peer(1).push_blocks(4, false).pop().unwrap();

	net.run_until_sync().await;
	// Check that all peers have all of the branches.
	assert!(net.peer(0).has_block(b1));
	assert!(net.peer(0).has_block(b2));
	assert!(net.peer(1).has_block(b1));
	assert!(net.peer(1).has_block(b2));
}

#[tokio::test(flavor = "multi_thread", worker_threads = 2)]
async fn own_blocks_are_announced() {
	sp_tracing::try_init_simple();
	let mut net = TestNet::new(3);
	net.run_until_sync().await; // connect'em
	net.peer(0)
		.generate_blocks(1, BlockOrigin::Own, |builder| builder.build().unwrap().block);

	net.run_until_sync().await;

	assert_eq!(net.peer(0).client.info().best_number, 1);
	assert_eq!(net.peer(1).client.info().best_number, 1);
	let peer0 = &net.peers()[0];
	assert!(net.peers()[1].blockchain_canon_equals(peer0));
	(net.peers()[2].blockchain_canon_equals(peer0));
}

#[tokio::test(flavor = "multi_thread", worker_threads = 2)]
async fn can_sync_small_non_best_forks() {
	sp_tracing::try_init_simple();
	let mut net = TestNet::new(2);
	net.peer(0).push_blocks(30, false);
	net.peer(1).push_blocks(30, false);

	// small fork + reorg on peer 1.
	net.peer(0).push_blocks_at(BlockId::Number(30), 2, true);
	let small_hash = net.peer(0).client().info().best_hash;
	net.peer(0).push_blocks_at(BlockId::Number(30), 10, false);
	assert_eq!(net.peer(0).client().info().best_number, 40);

	// peer 1 only ever had the long fork.
	net.peer(1).push_blocks(10, false);
	assert_eq!(net.peer(1).client().info().best_number, 40);

	assert!(net.peer(0).client().header(small_hash).unwrap().is_some());
	assert!(net.peer(1).client().header(small_hash).unwrap().is_none());

	// poll until the two nodes connect, otherwise announcing the block will not work
	futures::future::poll_fn::<(), _>(|cx| {
		net.poll(cx);
		if net.peer(0).num_peers() == 0 {
			Poll::Pending
		} else {
			Poll::Ready(())
		}
	})
	.await;

	// synchronization: 0 synced to longer chain and 1 didn't sync to small chain.

	assert_eq!(net.peer(0).client().info().best_number, 40);

	assert!(net.peer(0).client().header(small_hash).unwrap().is_some());
	assert!(!net.peer(1).client().header(small_hash).unwrap().is_some());

	net.peer(0).announce_block(small_hash, None);

	// after announcing, peer 1 downloads the block.

	futures::future::poll_fn::<(), _>(|cx| {
		net.poll(cx);

		assert!(net.peer(0).client().header(small_hash).unwrap().is_some());
		if net.peer(1).client().header(small_hash).unwrap().is_none() {
			return Poll::Pending
		}
		Poll::Ready(())
	})
	.await;
	net.run_until_sync().await;

	let another_fork = net.peer(0).push_blocks_at(BlockId::Number(35), 2, true).pop().unwrap();
	net.peer(0).announce_block(another_fork, None);
	futures::future::poll_fn::<(), _>(|cx| {
		net.poll(cx);
		if net.peer(1).client().header(another_fork).unwrap().is_none() {
			return Poll::Pending
		}
		Poll::Ready(())
	})
	.await;
}

#[tokio::test(flavor = "multi_thread", worker_threads = 2)]
async fn can_sync_forks_ahead_of_the_best_chain() {
	sp_tracing::try_init_simple();
	let mut net = TestNet::new(2);
	net.peer(0).push_blocks(1, false);
	net.peer(1).push_blocks(1, false);

	net.run_until_connected().await;
	// Peer 0 is on 2-block fork which is announced with is_best=false
	let fork_hash = net
		.peer(0)
		.generate_blocks_with_fork_choice(
			2,
			BlockOrigin::Own,
			|builder| builder.build().unwrap().block,
			ForkChoiceStrategy::Custom(false),
		)
		.pop()
		.unwrap();
	// Peer 1 is on 1-block fork
	net.peer(1).push_blocks(1, false);
	assert!(net.peer(0).client().header(fork_hash).unwrap().is_some());
	assert_eq!(net.peer(0).client().info().best_number, 1);
	assert_eq!(net.peer(1).client().info().best_number, 2);

	// after announcing, peer 1 downloads the block.
	futures::future::poll_fn::<(), _>(|cx| {
		net.poll(cx);

		if net.peer(1).client().header(fork_hash).unwrap().is_none() {
			return Poll::Pending
		}
		Poll::Ready(())
	})
	.await;
}

#[tokio::test(flavor = "multi_thread", worker_threads = 2)]
async fn can_sync_explicit_forks() {
	sp_tracing::try_init_simple();
	let mut net = TestNet::new(2);
	net.peer(0).push_blocks(30, false);
	net.peer(1).push_blocks(30, false);

	// small fork + reorg on peer 1.
	net.peer(0).push_blocks_at(BlockId::Number(30), 2, true);
	let small_hash = net.peer(0).client().info().best_hash;
	let small_number = net.peer(0).client().info().best_number;
	net.peer(0).push_blocks_at(BlockId::Number(30), 10, false);
	assert_eq!(net.peer(0).client().info().best_number, 40);

	// peer 1 only ever had the long fork.
	net.peer(1).push_blocks(10, false);
	assert_eq!(net.peer(1).client().info().best_number, 40);

	assert!(net.peer(0).client().header(small_hash).unwrap().is_some());
	assert!(net.peer(1).client().header(small_hash).unwrap().is_none());

	// poll until the two nodes connect, otherwise announcing the block will not work
	futures::future::poll_fn::<(), _>(|cx| {
		net.poll(cx);
		if net.peer(0).num_peers() == 0 || net.peer(1).num_peers() == 0 {
			Poll::Pending
		} else {
			Poll::Ready(())
		}
	})
	.await;

	// synchronization: 0 synced to longer chain and 1 didn't sync to small chain.

	assert_eq!(net.peer(0).client().info().best_number, 40);

	assert!(net.peer(0).client().header(small_hash).unwrap().is_some());
	assert!(!net.peer(1).client().header(small_hash).unwrap().is_some());

	// request explicit sync
	let first_peer_id = net.peer(0).id();
	net.peer(1).set_sync_fork_request(vec![first_peer_id], small_hash, small_number);

	// peer 1 downloads the block.
	futures::future::poll_fn::<(), _>(|cx| {
		net.poll(cx);

		assert!(net.peer(0).client().header(small_hash).unwrap().is_some());
		if net.peer(1).client().header(small_hash).unwrap().is_none() {
			return Poll::Pending
		}
		Poll::Ready(())
	})
	.await;
}

#[tokio::test(flavor = "multi_thread", worker_threads = 2)]
async fn syncs_header_only_forks() {
	sp_tracing::try_init_simple();
	let mut net = TestNet::new(0);
	net.add_full_peer_with_config(Default::default());
	net.add_full_peer_with_config(FullPeerConfig { blocks_pruning: Some(3), ..Default::default() });
	net.peer(0).push_blocks(2, false);
	net.peer(1).push_blocks(2, false);

	net.peer(0).push_blocks(2, true);
	let small_hash = net.peer(0).client().info().best_hash;
	net.peer(1).push_blocks(4, false);

	// Peer 1 will sync the small fork even though common block state is missing
	while !net.peer(1).has_block(small_hash) {
		net.run_until_idle().await;
	}

	net.run_until_sync().await;
	assert_eq!(net.peer(0).client().info().best_hash, net.peer(1).client().info().best_hash);
	assert_ne!(small_hash, net.peer(0).client().info().best_hash);
}

#[tokio::test(flavor = "multi_thread", worker_threads = 2)]
async fn does_not_sync_announced_old_best_block() {
	sp_tracing::try_init_simple();
	let mut net = TestNet::new(3);

	let old_hash = net.peer(0).push_blocks(1, false).pop().unwrap();
	let old_hash_with_parent = net.peer(0).push_blocks(1, false).pop().unwrap();
	net.peer(0).push_blocks(18, true);
	net.peer(1).push_blocks(20, true);

	net.peer(0).announce_block(old_hash, None);
	futures::future::poll_fn::<(), _>(|cx| {
		// poll once to import announcement
		net.poll(cx);
		Poll::Ready(())
	})
	.await;
	assert!(!net.peer(1).is_major_syncing());

	net.peer(0).announce_block(old_hash_with_parent, None);
	futures::future::poll_fn::<(), _>(|cx| {
		// poll once to import announcement
		net.poll(cx);
		Poll::Ready(())
	})
	.await;
	assert!(!net.peer(1).is_major_syncing());
}

#[tokio::test(flavor = "multi_thread", worker_threads = 2)]
async fn full_sync_requires_block_body() {
	// Check that we don't sync headers-only in full mode.
	sp_tracing::try_init_simple();
	let mut net = TestNet::new(2);

	net.peer(0).push_headers(1);
	// Wait for nodes to connect
	futures::future::poll_fn::<(), _>(|cx| {
		net.poll(cx);
		if net.peer(0).num_peers() == 0 || net.peer(1).num_peers() == 0 {
			Poll::Pending
		} else {
			Poll::Ready(())
		}
	})
	.await;
	net.run_until_idle().await;
	assert_eq!(net.peer(1).client.info().best_number, 0);
}

#[tokio::test(flavor = "multi_thread", worker_threads = 2)]
async fn imports_stale_once() {
	sp_tracing::try_init_simple();

	async fn import_with_announce(net: &mut TestNet, hash: H256) {
		// Announce twice
		net.peer(0).announce_block(hash, None);
		net.peer(0).announce_block(hash, None);

		futures::future::poll_fn::<(), _>(|cx| {
			net.poll(cx);
			if net.peer(1).client().header(hash).unwrap().is_some() {
				Poll::Ready(())
			} else {
				Poll::Pending
			}
		})
		.await;
	}

	// given the network with 2 full nodes
	let mut net = TestNet::new(2);

	// let them connect to each other
	net.run_until_sync().await;

	// check that NEW block is imported from announce message
<<<<<<< HEAD
	let new_hash = net.peer(0).push_blocks(1, false);
	import_with_announce(&runtime, &mut net, new_hash);
	assert_eq!(runtime.block_on(net.peer(1).num_downloaded_blocks()), 1);

	// check that KNOWN STALE block is imported from announce message
	let known_stale_hash = net.peer(0).push_blocks_at(BlockId::Number(0), 1, true);
	import_with_announce(&runtime, &mut net, known_stale_hash);
	assert_eq!(runtime.block_on(net.peer(1).num_downloaded_blocks()), 2);
=======
	let new_hash = net.peer(0).push_blocks(1, false).pop().unwrap();
	import_with_announce(&mut net, new_hash).await;
	assert_eq!(net.peer(1).num_downloaded_blocks(), 1);

	// check that KNOWN STALE block is imported from announce message
	let known_stale_hash = net.peer(0).push_blocks_at(BlockId::Number(0), 1, true).pop().unwrap();
	import_with_announce(&mut net, known_stale_hash).await;
	assert_eq!(net.peer(1).num_downloaded_blocks(), 2);
>>>>>>> ed82c874
}

#[tokio::test(flavor = "multi_thread", worker_threads = 2)]
async fn can_sync_to_peers_with_wrong_common_block() {
	sp_tracing::try_init_simple();
	let mut net = TestNet::new(2);

	net.peer(0).push_blocks(2, true);
	net.peer(1).push_blocks(2, true);
	let fork_hash = net.peer(0).push_blocks_at(BlockId::Number(0), 2, false).pop().unwrap();
	net.peer(1).push_blocks_at(BlockId::Number(0), 2, false);
	// wait for connection
	net.run_until_connected().await;

	// both peers re-org to the same fork without notifying each other
	let just = Some((*b"FRNK", Vec::new()));
	net.peer(0).client().finalize_block(fork_hash, just.clone(), true).unwrap();
	net.peer(1).client().finalize_block(fork_hash, just, true).unwrap();
	let final_hash = net.peer(0).push_blocks(1, false).pop().unwrap();

	net.run_until_sync().await;

	assert!(net.peer(1).has_block(final_hash));
}

/// Returns `is_new_best = true` for each validated announcement.
struct NewBestBlockAnnounceValidator;

impl BlockAnnounceValidator<Block> for NewBestBlockAnnounceValidator {
	fn validate(
		&mut self,
		_: &Header,
		_: &[u8],
	) -> Pin<Box<dyn Future<Output = Result<Validation, Box<dyn std::error::Error + Send>>> + Send>>
	{
		async { Ok(Validation::Success { is_new_best: true }) }.boxed()
	}
}

/// Returns `Validation::Failure` for specified block number
struct FailingBlockAnnounceValidator(u64);

impl BlockAnnounceValidator<Block> for FailingBlockAnnounceValidator {
	fn validate(
		&mut self,
		header: &Header,
		_: &[u8],
	) -> Pin<Box<dyn Future<Output = Result<Validation, Box<dyn std::error::Error + Send>>> + Send>>
	{
		let number = *header.number();
		let target_number = self.0;
		async move {
			Ok(if number == target_number {
				Validation::Failure { disconnect: false }
			} else {
				Validation::Success { is_new_best: true }
			})
		}
		.boxed()
	}
}

#[tokio::test(flavor = "multi_thread", worker_threads = 2)]
async fn sync_blocks_when_block_announce_validator_says_it_is_new_best() {
	sp_tracing::try_init_simple();
	let mut net = TestNet::new(0);
	net.add_full_peer_with_config(Default::default());
	net.add_full_peer_with_config(Default::default());
	net.add_full_peer_with_config(FullPeerConfig {
		block_announce_validator: Some(Box::new(NewBestBlockAnnounceValidator)),
		..Default::default()
	});

	net.run_until_connected().await;

	// Add blocks but don't set them as best
	let block_hash = net
		.peer(0)
		.generate_blocks_with_fork_choice(
			1,
			BlockOrigin::Own,
			|builder| builder.build().unwrap().block,
			ForkChoiceStrategy::Custom(false),
		)
		.pop()
		.unwrap();

	while !net.peer(2).has_block(block_hash) {
		net.run_until_idle().await;
	}
}

/// Waits for some time until the validation is successfull.
struct DeferredBlockAnnounceValidator;

impl BlockAnnounceValidator<Block> for DeferredBlockAnnounceValidator {
	fn validate(
		&mut self,
		_: &Header,
		_: &[u8],
	) -> Pin<Box<dyn Future<Output = Result<Validation, Box<dyn std::error::Error + Send>>> + Send>>
	{
		async {
			futures_timer::Delay::new(std::time::Duration::from_millis(500)).await;
			Ok(Validation::Success { is_new_best: false })
		}
		.boxed()
	}
}

#[tokio::test(flavor = "multi_thread", worker_threads = 2)]
async fn wait_until_deferred_block_announce_validation_is_ready() {
	sp_tracing::try_init_simple();
	let mut net = TestNet::new(0);
	net.add_full_peer_with_config(Default::default());
	net.add_full_peer_with_config(FullPeerConfig {
		block_announce_validator: Some(Box::new(NewBestBlockAnnounceValidator)),
		..Default::default()
	});

	net.run_until_connected().await;

	// Add blocks but don't set them as best
	let block_hash = net
		.peer(0)
		.generate_blocks_with_fork_choice(
			1,
			BlockOrigin::Own,
			|builder| builder.build().unwrap().block,
			ForkChoiceStrategy::Custom(false),
		)
		.pop()
		.unwrap();

	while !net.peer(1).has_block(block_hash) {
		net.run_until_idle().await;
	}
}

/// When we don't inform the sync protocol about the best block, a node will not sync from us as the
/// handshake is not does not contain our best block.
#[tokio::test(flavor = "multi_thread", worker_threads = 2)]
async fn sync_to_tip_requires_that_sync_protocol_is_informed_about_best_block() {
	sp_tracing::try_init_simple();
	let mut net = TestNet::new(1);

	// Produce some blocks
	let block_hash = net
		.peer(0)
		.push_blocks_at_without_informing_sync(BlockId::Number(0), 3, true, true)
		.pop()
		.unwrap();

	// Add a node and wait until they are connected
	net.add_full_peer_with_config(Default::default());
	net.run_until_connected().await;
	net.run_until_idle().await;

	// The peer should not have synced the block.
	assert!(!net.peer(1).has_block(block_hash));

	// Make sync protocol aware of the best block
<<<<<<< HEAD
	net.peer(0).sync_service().new_best_block_imported(block_hash, 3);
	runtime.block_on(net.wait_until_idle());
=======
	net.peer(0).network_service().new_best_block_imported(block_hash, 3);
	net.run_until_idle().await;
>>>>>>> ed82c874

	// Connect another node that should now sync to the tip
	net.add_full_peer_with_config(FullPeerConfig {
		connect_to_peers: Some(vec![0]),
		..Default::default()
	});

	futures::future::poll_fn::<(), _>(|cx| {
		net.poll(cx);
		if net.peer(2).has_block(block_hash) {
			Poll::Ready(())
		} else {
			Poll::Pending
		}
	})
	.await;

	// However peer 1 should still not have the block.
	assert!(!net.peer(1).has_block(block_hash));
}

/// Ensures that if we as a syncing node sync to the tip while we are connected to another peer
/// that is currently also doing a major sync.
#[tokio::test(flavor = "multi_thread", worker_threads = 2)]
async fn sync_to_tip_when_we_sync_together_with_multiple_peers() {
	sp_tracing::try_init_simple();

	let mut net = TestNet::new(3);

<<<<<<< HEAD
	let block_hash =
		net.peer(0)
			.push_blocks_at_without_informing_sync(BlockId::Number(0), 10_000, false, false);
=======
	let block_hash = net
		.peer(0)
		.push_blocks_at_without_informing_sync(BlockId::Number(0), 10_000, false, false)
		.pop()
		.unwrap();

>>>>>>> ed82c874
	net.peer(1)
		.push_blocks_at_without_informing_sync(BlockId::Number(0), 5_000, false, false);

	net.run_until_connected().await;
	net.run_until_idle().await;

	assert!(!net.peer(2).has_block(block_hash));

	net.peer(0).sync_service().new_best_block_imported(block_hash, 10_000);
	net.peer(0).sync_service().announce_block(block_hash, None);

	while !net.peer(2).has_block(block_hash) && !net.peer(1).has_block(block_hash) {
		net.run_until_idle().await;
	}
}

/// Ensures that when we receive a block announcement with some data attached, that we propagate
/// this data when reannouncing the block.
#[tokio::test(flavor = "multi_thread", worker_threads = 2)]
async fn block_announce_data_is_propagated() {
	struct TestBlockAnnounceValidator;

	impl BlockAnnounceValidator<Block> for TestBlockAnnounceValidator {
		fn validate(
			&mut self,
			_: &Header,
			data: &[u8],
		) -> Pin<
			Box<dyn Future<Output = Result<Validation, Box<dyn std::error::Error + Send>>> + Send>,
		> {
			let correct = data.get(0) == Some(&137);
			async move {
				if correct {
					Ok(Validation::Success { is_new_best: true })
				} else {
					Ok(Validation::Failure { disconnect: false })
				}
			}
			.boxed()
		}
	}

	sp_tracing::try_init_simple();
	let mut net = TestNet::new(1);

	net.add_full_peer_with_config(FullPeerConfig {
		block_announce_validator: Some(Box::new(TestBlockAnnounceValidator)),
		..Default::default()
	});

	net.add_full_peer_with_config(FullPeerConfig {
		block_announce_validator: Some(Box::new(TestBlockAnnounceValidator)),
		connect_to_peers: Some(vec![1]),
		..Default::default()
	});

	// Wait until peer 1 is connected to both nodes.
	futures::future::poll_fn::<(), _>(|cx| {
		net.poll(cx);
		if net.peer(1).num_peers() == 2 &&
			net.peer(0).num_peers() == 1 &&
			net.peer(2).num_peers() == 1
		{
			Poll::Ready(())
		} else {
			Poll::Pending
		}
	})
	.await;

	let block_hash = net
		.peer(0)
		.push_blocks_at_without_announcing(BlockId::Number(0), 1, true)
		.pop()
		.unwrap();
	net.peer(0).announce_block(block_hash, Some(vec![137]));

	while !net.peer(1).has_block(block_hash) || !net.peer(2).has_block(block_hash) {
		net.run_until_idle().await;
	}
}

#[tokio::test(flavor = "multi_thread", worker_threads = 2)]
async fn continue_to_sync_after_some_block_announcement_verifications_failed() {
	struct TestBlockAnnounceValidator;

	impl BlockAnnounceValidator<Block> for TestBlockAnnounceValidator {
		fn validate(
			&mut self,
			header: &Header,
			_: &[u8],
		) -> Pin<
			Box<dyn Future<Output = Result<Validation, Box<dyn std::error::Error + Send>>> + Send>,
		> {
			let number = *header.number();
			async move {
				if number < 100 {
					Err(Box::<dyn std::error::Error + Send + Sync>::from(String::from("error"))
						as Box<_>)
				} else {
					Ok(Validation::Success { is_new_best: false })
				}
			}
			.boxed()
		}
	}

	sp_tracing::try_init_simple();
	let mut net = TestNet::new(1);

	net.add_full_peer_with_config(FullPeerConfig {
		block_announce_validator: Some(Box::new(TestBlockAnnounceValidator)),
		..Default::default()
	});

	net.run_until_connected().await;
	net.run_until_idle().await;

	let block_hash = net.peer(0).push_blocks(500, true).pop().unwrap();

	net.run_until_sync().await;
	assert!(net.peer(1).has_block(block_hash));
}

/// When being spammed by the same request of a peer, we ban this peer. However, we should only ban
/// this peer if the request was successful. In the case of a justification request for example,
/// we ask our peers multiple times until we got the requested justification. This test ensures that
/// asking for the same justification multiple times doesn't ban a peer.
#[tokio::test(flavor = "multi_thread", worker_threads = 2)]
async fn multiple_requests_are_accepted_as_long_as_they_are_not_fulfilled() {
	sp_tracing::try_init_simple();
	let mut net = JustificationTestNet::new(2);
	let hashes = net.peer(0).push_blocks(10, false);
	net.run_until_sync().await;

	// there's currently no justification for block #10
	let hashof10 = hashes[9];
	assert_eq!(net.peer(0).client().justifications(hashof10).unwrap(), None);
	assert_eq!(net.peer(1).client().justifications(hashof10).unwrap(), None);

	// Let's assume block 10 was finalized, but we still need the justification from the network.
	net.peer(1).request_justification(&hashof10, 10);

	// Let's build some more blocks and wait always for the network to have synced them
	for _ in 0..5 {
		// We need to sleep 10 seconds as this is the time we wait between sending a new
		// justification request.
		tokio::time::sleep(tokio::time::Duration::from_secs(10)).await;
		net.peer(0).push_blocks(1, false);
		net.run_until_sync().await;
		assert_eq!(1, net.peer(0).num_peers());
	}

	let hashof10 = hashes[9];
	// Finalize the 10th block and make the justification available.
	net.peer(0)
		.client()
		.finalize_block(hashof10, Some((*b"FRNK", Vec::new())), true)
		.unwrap();

	futures::future::poll_fn::<(), _>(|cx| {
		net.poll(cx);

		if net.peer(1).client().justifications(hashof10).unwrap() !=
			Some(Justifications::from((*b"FRNK", Vec::new())))
		{
			return Poll::Pending
		}

		Poll::Ready(())
	})
	.await;
}

#[tokio::test(flavor = "multi_thread", worker_threads = 2)]
async fn syncs_all_forks_from_single_peer() {
	sp_tracing::try_init_simple();
	let mut net = TestNet::new(2);
	net.peer(0).push_blocks(10, false);
	net.peer(1).push_blocks(10, false);

	// poll until the two nodes connect, otherwise announcing the block will not work
	net.run_until_connected().await;

	// Peer 0 produces new blocks and announces.
	let branch1 = net.peer(0).push_blocks_at(BlockId::Number(10), 2, true).pop().unwrap();

	// Wait till peer 1 starts downloading
<<<<<<< HEAD
	runtime.block_on(async {
		loop {
			futures::future::poll_fn::<(), _>(|cx| {
				net.poll(cx);
				Poll::Ready(())
			})
			.await;

			if net.peer(1).sync_service().best_seen_block().await.unwrap() == Some(12) {
				break
			}
		}
	});
=======
	futures::future::poll_fn::<(), _>(|cx| {
		net.poll(cx);
		if net.peer(1).network().best_seen_block() != Some(12) {
			return Poll::Pending
		}
		Poll::Ready(())
	})
	.await;
>>>>>>> ed82c874

	// Peer 0 produces and announces another fork
	let branch2 = net.peer(0).push_blocks_at(BlockId::Number(10), 2, false).pop().unwrap();

	net.run_until_sync().await;

	// Peer 1 should have both branches,
	assert!(net.peer(1).client().header(branch1).unwrap().is_some());
	assert!(net.peer(1).client().header(branch2).unwrap().is_some());
}

#[tokio::test(flavor = "multi_thread", worker_threads = 2)]
async fn syncs_after_missing_announcement() {
	sp_tracing::try_init_simple();
	let mut net = TestNet::new(0);
	net.add_full_peer_with_config(Default::default());
	// Set peer 1 to ignore announcement
	net.add_full_peer_with_config(FullPeerConfig {
		block_announce_validator: Some(Box::new(FailingBlockAnnounceValidator(11))),
		..Default::default()
	});
	net.peer(0).push_blocks(10, false);
	net.peer(1).push_blocks(10, false);

	net.run_until_connected().await;

	// Peer 0 produces a new block and announces. Peer 1 ignores announcement.
	net.peer(0).push_blocks_at(BlockId::Number(10), 1, false);
	// Peer 0 produces another block and announces.
	let final_block = net.peer(0).push_blocks_at(BlockId::Number(11), 1, false).pop().unwrap();
	net.peer(1).push_blocks_at(BlockId::Number(10), 1, true);
	net.run_until_sync().await;
	assert!(net.peer(1).client().header(final_block).unwrap().is_some());
}

#[tokio::test(flavor = "multi_thread", worker_threads = 2)]
async fn syncs_state() {
	sp_tracing::try_init_simple();
	for skip_proofs in &[false, true] {
		let mut net = TestNet::new(0);
		let mut genesis_storage: sp_core::storage::Storage = Default::default();
		genesis_storage.top.insert(b"additional_key".to_vec(), vec![1]);
		let mut child_data: std::collections::BTreeMap<Vec<u8>, Vec<u8>> = Default::default();
		for i in 0u8..16 {
			child_data.insert(vec![i; 5], vec![i; 33]);
		}
		let child1 = sp_core::storage::StorageChild {
			data: child_data.clone(),
			child_info: sp_core::storage::ChildInfo::new_default(b"child1"),
		};
		let child3 = sp_core::storage::StorageChild {
			data: child_data.clone(),
			child_info: sp_core::storage::ChildInfo::new_default(b"child3"),
		};
		for i in 22u8..33 {
			child_data.insert(vec![i; 5], vec![i; 33]);
		}
		let child2 = sp_core::storage::StorageChild {
			data: child_data.clone(),
			child_info: sp_core::storage::ChildInfo::new_default(b"child2"),
		};
		genesis_storage
			.children_default
			.insert(child1.child_info.storage_key().to_vec(), child1);
		genesis_storage
			.children_default
			.insert(child2.child_info.storage_key().to_vec(), child2);
		genesis_storage
			.children_default
			.insert(child3.child_info.storage_key().to_vec(), child3);
		let mut config_one = FullPeerConfig::default();
		config_one.extra_storage = Some(genesis_storage.clone());
		net.add_full_peer_with_config(config_one);
		let mut config_two = FullPeerConfig::default();
		config_two.extra_storage = Some(genesis_storage);
		config_two.sync_mode =
			SyncMode::Fast { skip_proofs: *skip_proofs, storage_chain_mode: false };
		net.add_full_peer_with_config(config_two);
		let hashes = net.peer(0).push_blocks(64, false);
		// Wait for peer 1 to sync header chain.
		net.run_until_sync().await;
		assert!(!net.peer(1).client().has_state_at(&BlockId::Number(64)));

		let just = (*b"FRNK", Vec::new());
		let hashof60 = hashes[59];
		net.peer(1).client().finalize_block(hashof60, Some(just), true).unwrap();
		// Wait for state sync.
		futures::future::poll_fn::<(), _>(|cx| {
			net.poll(cx);
			if net.peer(1).client.info().finalized_state.is_some() {
				Poll::Ready(())
			} else {
				Poll::Pending
			}
		})
		.await;
		assert!(!net.peer(1).client().has_state_at(&BlockId::Number(64)));
		// Wait for the rest of the states to be imported.
		futures::future::poll_fn::<(), _>(|cx| {
			net.poll(cx);
			if net.peer(1).client().has_state_at(&BlockId::Number(64)) {
				Poll::Ready(())
			} else {
				Poll::Pending
			}
		})
		.await;
	}
}

#[tokio::test(flavor = "multi_thread", worker_threads = 2)]
async fn syncs_indexed_blocks() {
	use sp_runtime::traits::Hash;
	sp_tracing::try_init_simple();
	let mut net = TestNet::new(0);
	let mut n: u64 = 0;
	net.add_full_peer_with_config(FullPeerConfig { storage_chain: true, ..Default::default() });
	net.add_full_peer_with_config(FullPeerConfig {
		storage_chain: true,
		sync_mode: SyncMode::Fast { skip_proofs: false, storage_chain_mode: true },
		..Default::default()
	});
	net.peer(0).generate_blocks_at(
		BlockId::number(0),
		64,
		BlockOrigin::Own,
		|mut builder| {
			let ex = Extrinsic::Store(n.to_le_bytes().to_vec());
			n += 1;
			builder.push(ex).unwrap();
			builder.build().unwrap().block
		},
		false,
		true,
		true,
		ForkChoiceStrategy::LongestChain,
	);
	let indexed_key = sp_runtime::traits::BlakeTwo256::hash(&42u64.to_le_bytes());
	assert!(net
		.peer(0)
		.client()
		.as_client()
		.indexed_transaction(indexed_key)
		.unwrap()
		.is_some());
	assert!(net
		.peer(1)
		.client()
		.as_client()
		.indexed_transaction(indexed_key)
		.unwrap()
		.is_none());

	net.run_until_sync().await;
	assert!(net
		.peer(1)
		.client()
		.as_client()
		.indexed_transaction(indexed_key)
		.unwrap()
		.is_some());
}

#[tokio::test(flavor = "multi_thread", worker_threads = 2)]
async fn warp_sync() {
	sp_tracing::try_init_simple();
	let mut net = TestNet::new(0);
	// Create 3 synced peers and 1 peer trying to warp sync.
	net.add_full_peer_with_config(Default::default());
	net.add_full_peer_with_config(Default::default());
	net.add_full_peer_with_config(Default::default());
	net.add_full_peer_with_config(FullPeerConfig {
		sync_mode: SyncMode::Warp,
		..Default::default()
	});
	let gap_end = net.peer(0).push_blocks(63, false).pop().unwrap();
	let target = net.peer(0).push_blocks(1, false).pop().unwrap();
	net.peer(1).push_blocks(64, false);
	net.peer(2).push_blocks(64, false);
	// Wait for peer 1 to sync state.
	net.run_until_sync().await;
	assert!(!net.peer(3).client().has_state_at(&BlockId::Number(1)));
	assert!(net.peer(3).client().has_state_at(&BlockId::Number(64)));

	// Wait for peer 1 download block history
	futures::future::poll_fn::<(), _>(|cx| {
		net.poll(cx);
		if net.peer(3).has_body(gap_end) && net.peer(3).has_body(target) {
			Poll::Ready(())
		} else {
			Poll::Pending
		}
	})
	.await;
}

#[tokio::test(flavor = "multi_thread", worker_threads = 2)]
async fn syncs_huge_blocks() {
	use sp_core::storage::well_known_keys::HEAP_PAGES;
	use sp_runtime::codec::Encode;
	use substrate_test_runtime_client::BlockBuilderExt;

	sp_tracing::try_init_simple();
	let mut net = TestNet::new(2);

	// Increase heap space for bigger blocks.
	net.peer(0).generate_blocks(1, BlockOrigin::Own, |mut builder| {
		builder.push_storage_change(HEAP_PAGES.to_vec(), Some(256u64.encode())).unwrap();
		builder.build().unwrap().block
	});

	net.peer(0).generate_blocks(32, BlockOrigin::Own, |mut builder| {
		// Add 32 extrinsics 32k each = 1MiB total
		for _ in 0..32 {
			let ex = Extrinsic::IncludeData([42u8; 32 * 1024].to_vec());
			builder.push(ex).unwrap();
		}
		builder.build().unwrap().block
	});

	net.run_until_sync().await;
	assert_eq!(net.peer(0).client.info().best_number, 33);
	assert_eq!(net.peer(1).client.info().best_number, 33);
}<|MERGE_RESOLUTION|>--- conflicted
+++ resolved
@@ -650,25 +650,14 @@
 	net.run_until_sync().await;
 
 	// check that NEW block is imported from announce message
-<<<<<<< HEAD
-	let new_hash = net.peer(0).push_blocks(1, false);
-	import_with_announce(&runtime, &mut net, new_hash);
-	assert_eq!(runtime.block_on(net.peer(1).num_downloaded_blocks()), 1);
-
-	// check that KNOWN STALE block is imported from announce message
-	let known_stale_hash = net.peer(0).push_blocks_at(BlockId::Number(0), 1, true);
-	import_with_announce(&runtime, &mut net, known_stale_hash);
-	assert_eq!(runtime.block_on(net.peer(1).num_downloaded_blocks()), 2);
-=======
 	let new_hash = net.peer(0).push_blocks(1, false).pop().unwrap();
 	import_with_announce(&mut net, new_hash).await;
-	assert_eq!(net.peer(1).num_downloaded_blocks(), 1);
+	assert_eq!(net.peer(1).num_downloaded_blocks().await, 1);
 
 	// check that KNOWN STALE block is imported from announce message
 	let known_stale_hash = net.peer(0).push_blocks_at(BlockId::Number(0), 1, true).pop().unwrap();
 	import_with_announce(&mut net, known_stale_hash).await;
-	assert_eq!(net.peer(1).num_downloaded_blocks(), 2);
->>>>>>> ed82c874
+	assert_eq!(net.peer(1).num_downloaded_blocks().await, 2);
 }
 
 #[tokio::test(flavor = "multi_thread", worker_threads = 2)]
@@ -831,13 +820,8 @@
 	assert!(!net.peer(1).has_block(block_hash));
 
 	// Make sync protocol aware of the best block
-<<<<<<< HEAD
 	net.peer(0).sync_service().new_best_block_imported(block_hash, 3);
-	runtime.block_on(net.wait_until_idle());
-=======
-	net.peer(0).network_service().new_best_block_imported(block_hash, 3);
 	net.run_until_idle().await;
->>>>>>> ed82c874
 
 	// Connect another node that should now sync to the tip
 	net.add_full_peer_with_config(FullPeerConfig {
@@ -867,18 +851,12 @@
 
 	let mut net = TestNet::new(3);
 
-<<<<<<< HEAD
-	let block_hash =
-		net.peer(0)
-			.push_blocks_at_without_informing_sync(BlockId::Number(0), 10_000, false, false);
-=======
 	let block_hash = net
 		.peer(0)
 		.push_blocks_at_without_informing_sync(BlockId::Number(0), 10_000, false, false)
 		.pop()
 		.unwrap();
 
->>>>>>> ed82c874
 	net.peer(1)
 		.push_blocks_at_without_informing_sync(BlockId::Number(0), 5_000, false, false);
 
@@ -1067,30 +1045,17 @@
 	let branch1 = net.peer(0).push_blocks_at(BlockId::Number(10), 2, true).pop().unwrap();
 
 	// Wait till peer 1 starts downloading
-<<<<<<< HEAD
-	runtime.block_on(async {
-		loop {
-			futures::future::poll_fn::<(), _>(|cx| {
-				net.poll(cx);
-				Poll::Ready(())
-			})
-			.await;
-
-			if net.peer(1).sync_service().best_seen_block().await.unwrap() == Some(12) {
-				break
-			}
-		}
-	});
-=======
-	futures::future::poll_fn::<(), _>(|cx| {
-		net.poll(cx);
-		if net.peer(1).network().best_seen_block() != Some(12) {
-			return Poll::Pending
-		}
-		Poll::Ready(())
-	})
-	.await;
->>>>>>> ed82c874
+	loop {
+		futures::future::poll_fn::<(), _>(|cx| {
+			net.poll(cx);
+			Poll::Ready(())
+		})
+		.await;
+
+		if net.peer(1).sync_service().best_seen_block().await.unwrap() == Some(12) {
+			break
+		}
+	}
 
 	// Peer 0 produces and announces another fork
 	let branch2 = net.peer(0).push_blocks_at(BlockId::Number(10), 2, false).pop().unwrap();
