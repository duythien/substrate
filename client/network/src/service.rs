// This file is part of Substrate.

// Copyright (C) 2017-2022 Parity Technologies (UK) Ltd.
// SPDX-License-Identifier: GPL-3.0-or-later WITH Classpath-exception-2.0

// This program is free software: you can redistribute it and/or modify
// it under the terms of the GNU General Public License as published by
// the Free Software Foundation, either version 3 of the License, or
// (at your option) any later version.

// This program is distributed in the hope that it will be useful,
// but WITHOUT ANY WARRANTY; without even the implied warranty of
// MERCHANTABILITY or FITNESS FOR A PARTICULAR PURPOSE. See the
// GNU General Public License for more details.

// You should have received a copy of the GNU General Public License
// along with this program. If not, see <https://www.gnu.org/licenses/>.

//! Main entry point of the sc-network crate.
//!
//! There are two main structs in this module: [`NetworkWorker`] and [`NetworkService`].
//! The [`NetworkWorker`] *is* the network. Network is driven by [`NetworkWorker::run`] future that
//! terminates only when all instances of the control handles [`NetworkService`] were dropped.
//! The [`NetworkService`] is merely a shared version of the [`NetworkWorker`]. You can obtain an
//! `Arc<NetworkService>` by calling [`NetworkWorker::service`].
//!
//! The methods of the [`NetworkService`] are implemented by sending a message over a channel,
//! which is then processed by [`NetworkWorker::next_action`].

use crate::{
	behaviour::{self, Behaviour, BehaviourOut},
	config::Params,
	discovery::DiscoveryConfig,
	network_state::{
		NetworkState, NotConnectedPeer as NetworkStateNotConnectedPeer, Peer as NetworkStatePeer,
	},
	protocol::{self, NotificationsSink, NotifsHandlerError, Protocol, Ready},
	transport, ReputationChange,
};

use futures::{channel::oneshot, prelude::*};
use libp2p::{
	core::{either::EitherError, upgrade, ConnectedPoint},
	identify::Info as IdentifyInfo,
	kad::record::Key as KademliaKey,
	multiaddr,
	ping::Failure as PingFailure,
	swarm::{
		AddressScore, ConnectionError, ConnectionHandler, ConnectionLimits, DialError, Executor,
		IntoConnectionHandler, NetworkBehaviour, PendingConnectionError, Swarm, SwarmBuilder,
		SwarmEvent,
	},
	Multiaddr, PeerId,
};
use log::{debug, error, info, trace, warn};
use metrics::{Histogram, HistogramVec, MetricSources, Metrics};
use parking_lot::Mutex;
use sc_network_common::{
	config::{MultiaddrWithPeerId, TransportConfig},
	error::Error,
	protocol::{
		event::{DhtEvent, Event},
		ProtocolName,
	},
	request_responses::{IfDisconnected, RequestFailure},
	service::{
		NetworkDHTProvider, NetworkEventStream, NetworkNotification, NetworkPeers, NetworkSigner,
		NetworkStateInfo, NetworkStatus, NetworkStatusProvider,
		NotificationSender as NotificationSenderT, NotificationSenderError,
		NotificationSenderReady as NotificationSenderReadyT, Signature, SigningError,
	},
	ExHashT,
};
use sc_peerset::PeersetHandle;
use sc_utils::mpsc::{tracing_unbounded, TracingUnboundedReceiver, TracingUnboundedSender};
use sp_blockchain::HeaderBackend;
use sp_runtime::traits::{Block as BlockT, Zero};
use std::{
	cmp,
	collections::{HashMap, HashSet},
	fs, iter,
	marker::PhantomData,
	num::NonZeroUsize,
	pin::Pin,
	str,
	sync::{
		atomic::{AtomicUsize, Ordering},
		Arc,
	},
};

pub use behaviour::{InboundFailure, OutboundFailure, ResponseFailure};

mod metrics;
mod out_events;
#[cfg(test)]
mod tests;

pub use libp2p::identity::{error::DecodingError, Keypair, PublicKey};
use sc_network_common::service::NetworkRequest;

/// Custom error that can be produced by the [`ConnectionHandler`] of the [`NetworkBehaviour`].
/// Used as a template parameter of [`SwarmEvent`] below.
type ConnectionHandlerErr<TBehaviour> =
	<<<TBehaviour as NetworkBehaviour>::ConnectionHandler as IntoConnectionHandler>
		::Handler as ConnectionHandler>::Error;

/// Substrate network service. Handles network IO and manages connectivity.
pub struct NetworkService<B: BlockT + 'static, H: ExHashT> {
	/// Number of peers we're connected to.
	num_connected: Arc<AtomicUsize>,
	/// The local external addresses.
	external_addresses: Arc<Mutex<Vec<Multiaddr>>>,
<<<<<<< HEAD
=======
	/// Listen addresses. Do **NOT** include a trailing `/p2p/` with our `PeerId`.
	listen_addresses: Arc<Mutex<Vec<Multiaddr>>>,
	/// Are we actively catching up with the chain?
	is_major_syncing: Arc<AtomicBool>,
>>>>>>> 1eff8873
	/// Local copy of the `PeerId` of the local node.
	local_peer_id: PeerId,
	/// The `KeyPair` that defines the `PeerId` of the local node.
	local_identity: Keypair,
	/// Bandwidth logging system. Can be queried to know the average bandwidth consumed.
	bandwidth: Arc<transport::BandwidthSinks>,
	/// Peerset manager (PSM); manages the reputation of nodes and indicates the network which
	/// nodes it should be connected to or not.
	peerset: PeersetHandle,
	/// Channel that sends messages to the actual worker.
	to_worker: TracingUnboundedSender<ServiceToWorkerMsg>,
	/// For each peer and protocol combination, an object that allows sending notifications to
	/// that peer. Updated by the [`NetworkWorker`].
	peers_notifications_sinks: Arc<Mutex<HashMap<(PeerId, ProtocolName), NotificationsSink>>>,
	/// Field extracted from the [`Metrics`] struct and necessary to report the
	/// notifications-related metrics.
	notifications_sizes_metric: Option<HistogramVec>,
	/// Marker to pin the `H` generic. Serves no purpose except to not break backwards
	/// compatibility.
	_marker: PhantomData<H>,
	/// Marker for block type
	_block: PhantomData<B>,
}

impl<B, H> NetworkWorker<B, H>
where
	B: BlockT + 'static,
	H: ExHashT,
{
	/// Creates the network service.
	///
	/// Returns a `NetworkWorker` that implements `Future` and must be regularly polled in order
	/// for the network processing to advance. From it, you can extract a `NetworkService` using
	/// `worker.service()`. The `NetworkService` can be shared through the codebase.
	pub fn new<Client: HeaderBackend<B> + 'static>(
		mut params: Params<Client>,
	) -> Result<Self, Error> {
		// Private and public keys configuration.
		let local_identity = params.network_config.node_key.clone().into_keypair()?;
		let local_public = local_identity.public();
		let local_peer_id = local_public.to_peer_id();

		params
			.network_config
			.request_response_protocols
			.extend(params.request_response_protocol_configs);

		params.network_config.boot_nodes = params
			.network_config
			.boot_nodes
			.into_iter()
			.filter(|boot_node| boot_node.peer_id != local_peer_id)
			.collect();
		params.network_config.default_peers_set.reserved_nodes = params
			.network_config
			.default_peers_set
			.reserved_nodes
			.into_iter()
			.filter(|reserved_node| {
				if reserved_node.peer_id == local_peer_id {
					warn!(
						target: "sub-libp2p",
						"Local peer ID used in reserved node, ignoring: {}",
						reserved_node,
					);
					false
				} else {
					true
				}
			})
			.collect();

		// Ensure the listen addresses are consistent with the transport.
		ensure_addresses_consistent_with_transport(
			params.network_config.listen_addresses.iter(),
			&params.network_config.transport,
		)?;
		ensure_addresses_consistent_with_transport(
			params.network_config.boot_nodes.iter().map(|x| &x.multiaddr),
			&params.network_config.transport,
		)?;
		ensure_addresses_consistent_with_transport(
			params
				.network_config
				.default_peers_set
				.reserved_nodes
				.iter()
				.map(|x| &x.multiaddr),
			&params.network_config.transport,
		)?;
		for extra_set in &params.network_config.extra_sets {
			ensure_addresses_consistent_with_transport(
				extra_set.set_config.reserved_nodes.iter().map(|x| &x.multiaddr),
				&params.network_config.transport,
			)?;
		}
		ensure_addresses_consistent_with_transport(
			params.network_config.public_addresses.iter(),
			&params.network_config.transport,
		)?;

		let (to_worker, from_service) = tracing_unbounded("mpsc_network_worker", 100_000);

		if let Some(path) = &params.network_config.net_config_path {
			fs::create_dir_all(path)?;
		}

		info!(
			target: "sub-libp2p",
			"🏷  Local node identity is: {}",
			local_peer_id.to_base58(),
		);

		let (protocol, peerset_handle, mut known_addresses) = Protocol::new(
			From::from(&params.role),
			&params.network_config,
			params.block_announce_config,
		)?;

		// List of multiaddresses that we know in the network.
		let mut boot_node_ids = HashSet::new();

		// Process the bootnodes.
		for bootnode in params.network_config.boot_nodes.iter() {
			boot_node_ids.insert(bootnode.peer_id);
			known_addresses.push((bootnode.peer_id, bootnode.multiaddr.clone()));
		}

		let boot_node_ids = Arc::new(boot_node_ids);

		// Check for duplicate bootnodes.
		params.network_config.boot_nodes.iter().try_for_each(|bootnode| {
			if let Some(other) = params
				.network_config
				.boot_nodes
				.iter()
				.filter(|o| o.multiaddr == bootnode.multiaddr)
				.find(|o| o.peer_id != bootnode.peer_id)
			{
				Err(Error::DuplicateBootnode {
					address: bootnode.multiaddr.clone(),
					first_id: bootnode.peer_id,
					second_id: other.peer_id,
				})
			} else {
				Ok(())
			}
		})?;

		let num_connected = Arc::new(AtomicUsize::new(0));

		// Build the swarm.
		let (mut swarm, bandwidth): (Swarm<Behaviour<B>>, _) = {
			let user_agent = format!(
				"{} ({})",
				params.network_config.client_version, params.network_config.node_name
			);

			let discovery_config = {
				let mut config = DiscoveryConfig::new(local_public.clone());
				config.with_permanent_addresses(known_addresses);
				config.discovery_limit(
					u64::from(params.network_config.default_peers_set.out_peers) + 15,
				);
				let genesis_hash = params
					.chain
					.hash(Zero::zero())
					.ok()
					.flatten()
					.expect("Genesis block exists; qed");
				config.with_kademlia(genesis_hash, params.fork_id.as_deref(), &params.protocol_id);
				config.with_dht_random_walk(params.network_config.enable_dht_random_walk);
				config.allow_non_globals_in_dht(params.network_config.allow_non_globals_in_dht);
				config.use_kademlia_disjoint_query_paths(
					params.network_config.kademlia_disjoint_query_paths,
				);

				match params.network_config.transport {
					TransportConfig::MemoryOnly => {
						config.with_mdns(false);
						config.allow_private_ip(false);
					},
					TransportConfig::Normal {
						enable_mdns,
						allow_private_ip: allow_private_ipv4,
						..
					} => {
						config.with_mdns(enable_mdns);
						config.allow_private_ip(allow_private_ipv4);
					},
				}

				config
			};

			let (transport, bandwidth) = {
				let config_mem = match params.network_config.transport {
					TransportConfig::MemoryOnly => true,
					TransportConfig::Normal { .. } => false,
				};

				// The yamux buffer size limit is configured to be equal to the maximum frame size
				// of all protocols. 10 bytes are added to each limit for the length prefix that
				// is not included in the upper layer protocols limit but is still present in the
				// yamux buffer. These 10 bytes correspond to the maximum size required to encode
				// a variable-length-encoding 64bits number. In other words, we make the
				// assumption that no notification larger than 2^64 will ever be sent.
				let yamux_maximum_buffer_size = {
					let requests_max = params
						.network_config
						.request_response_protocols
						.iter()
						.map(|cfg| usize::try_from(cfg.max_request_size).unwrap_or(usize::MAX));
					let responses_max =
						params.network_config.request_response_protocols.iter().map(|cfg| {
							usize::try_from(cfg.max_response_size).unwrap_or(usize::MAX)
						});
					let notifs_max = params.network_config.extra_sets.iter().map(|cfg| {
						usize::try_from(cfg.max_notification_size).unwrap_or(usize::MAX)
					});

					// A "default" max is added to cover all the other protocols: ping, identify,
					// kademlia, block announces, and transactions.
					let default_max = cmp::max(
						1024 * 1024,
						usize::try_from(protocol::BLOCK_ANNOUNCES_TRANSACTIONS_SUBSTREAM_SIZE)
							.unwrap_or(usize::MAX),
					);

					iter::once(default_max)
						.chain(requests_max)
						.chain(responses_max)
						.chain(notifs_max)
						.max()
						.expect("iterator known to always yield at least one element; qed")
						.saturating_add(10)
				};

				transport::build_transport(
					local_identity.clone(),
					config_mem,
					params.network_config.yamux_window_size,
					yamux_maximum_buffer_size,
				)
			};

			let behaviour = {
				let result = Behaviour::new(
					protocol,
					user_agent,
					local_public,
					discovery_config,
					params.network_config.request_response_protocols,
					peerset_handle.clone(),
				);

				match result {
					Ok(b) => b,
					Err(crate::request_responses::RegisterError::DuplicateProtocol(proto)) =>
						return Err(Error::DuplicateRequestResponseProtocol { protocol: proto }),
				}
			};

			let builder = {
				struct SpawnImpl<F>(F);
				impl<F: Fn(Pin<Box<dyn Future<Output = ()> + Send>>)> Executor for SpawnImpl<F> {
					fn exec(&self, f: Pin<Box<dyn Future<Output = ()> + Send>>) {
						(self.0)(f)
					}
				}
				SwarmBuilder::with_executor(
					transport,
					behaviour,
					local_peer_id,
					SpawnImpl(params.executor),
				)
			};
			let builder = builder
				.connection_limits(
					ConnectionLimits::default()
						.with_max_established_per_peer(Some(crate::MAX_CONNECTIONS_PER_PEER as u32))
						.with_max_established_incoming(Some(
							crate::MAX_CONNECTIONS_ESTABLISHED_INCOMING,
						)),
				)
				.substream_upgrade_protocol_override(upgrade::Version::V1Lazy)
				.notify_handler_buffer_size(NonZeroUsize::new(32).expect("32 != 0; qed"))
				.connection_event_buffer_size(1024)
				.max_negotiating_inbound_streams(2048);

			(builder.build(), bandwidth)
		};

		// Initialize the metrics.
		let metrics = match &params.metrics_registry {
			Some(registry) => Some(metrics::register(
				registry,
				MetricSources {
					bandwidth: bandwidth.clone(),
					connected_peers: num_connected.clone(),
				},
			)?),
			None => None,
		};

		// Listen on multiaddresses.
		for addr in &params.network_config.listen_addresses {
			if let Err(err) = Swarm::<Behaviour<B>>::listen_on(&mut swarm, addr.clone()) {
				warn!(target: "sub-libp2p", "Can't listen on {} because: {:?}", addr, err)
			}
		}

		// Add external addresses.
		for addr in &params.network_config.public_addresses {
			Swarm::<Behaviour<B>>::add_external_address(
				&mut swarm,
				addr.clone(),
				AddressScore::Infinite,
			);
		}

		let external_addresses = Arc::new(Mutex::new(Vec::new()));
		let listen_addresses = Arc::new(Mutex::new(Vec::new()));
		let peers_notifications_sinks = Arc::new(Mutex::new(HashMap::new()));

		let service = Arc::new(NetworkService {
			bandwidth,
			external_addresses: external_addresses.clone(),
			listen_addresses: listen_addresses.clone(),
			num_connected: num_connected.clone(),
			peerset: peerset_handle,
			local_peer_id,
			local_identity,
			to_worker,
			peers_notifications_sinks: peers_notifications_sinks.clone(),
			notifications_sizes_metric: metrics
				.as_ref()
				.map(|metrics| metrics.notifications_sizes.clone()),
			_marker: PhantomData,
			_block: Default::default(),
		});

		Ok(NetworkWorker {
			external_addresses,
			listen_addresses,
			num_connected,
			network_service: swarm,
			service,
			from_service,
			event_streams: out_events::OutChannels::new(params.metrics_registry.as_ref())?,
			peers_notifications_sinks,
			metrics,
			boot_node_ids,
			_marker: Default::default(),
			_block: Default::default(),
		})
	}

	/// High-level network status information.
	pub fn status(&self) -> NetworkStatus {
		NetworkStatus {
			num_connected_peers: self.num_connected_peers(),
			total_bytes_inbound: self.total_bytes_inbound(),
			total_bytes_outbound: self.total_bytes_outbound(),
		}
	}

	/// Returns the total number of bytes received so far.
	pub fn total_bytes_inbound(&self) -> u64 {
		self.service.bandwidth.total_inbound()
	}

	/// Returns the total number of bytes sent so far.
	pub fn total_bytes_outbound(&self) -> u64 {
		self.service.bandwidth.total_outbound()
	}

	/// Returns the number of peers we're connected to.
	pub fn num_connected_peers(&self) -> usize {
		self.network_service.behaviour().user_protocol().num_connected_peers()
	}

	/// Adds an address for a node.
	pub fn add_known_address(&mut self, peer_id: PeerId, addr: Multiaddr) {
		self.network_service.behaviour_mut().add_known_address(peer_id, addr);
	}

	/// Return a `NetworkService` that can be shared through the code base and can be used to
	/// manipulate the worker.
	pub fn service(&self) -> &Arc<NetworkService<B, H>> {
		&self.service
	}

	/// Returns the local `PeerId`.
	pub fn local_peer_id(&self) -> &PeerId {
		Swarm::<Behaviour<B>>::local_peer_id(&self.network_service)
	}

	/// Returns the list of addresses we are listening on.
	///
	/// Does **NOT** include a trailing `/p2p/` with our `PeerId`.
	pub fn listen_addresses(&self) -> impl Iterator<Item = &Multiaddr> {
		Swarm::<Behaviour<B>>::listeners(&self.network_service)
	}

	/// Get network state.
	///
	/// **Note**: Use this only for debugging. This API is unstable. There are warnings literally
	/// everywhere about this. Please don't use this function to retrieve actual information.
	pub fn network_state(&mut self) -> NetworkState {
		let swarm = &mut self.network_service;
		let open = swarm.behaviour_mut().user_protocol().open_peers().cloned().collect::<Vec<_>>();

		let connected_peers = {
			let swarm = &mut *swarm;
			open.iter()
				.filter_map(move |peer_id| {
					let known_addresses =
						NetworkBehaviour::addresses_of_peer(swarm.behaviour_mut(), peer_id)
							.into_iter()
							.collect();

					let endpoint = if let Some(e) =
						swarm.behaviour_mut().node(peer_id).and_then(|i| i.endpoint())
					{
						e.clone().into()
					} else {
						error!(target: "sub-libp2p", "Found state inconsistency between custom protocol \
						and debug information about {:?}", peer_id);
						return None
					};

					Some((
						peer_id.to_base58(),
						NetworkStatePeer {
							endpoint,
							version_string: swarm
								.behaviour_mut()
								.node(peer_id)
								.and_then(|i| i.client_version().map(|s| s.to_owned())),
							latest_ping_time: swarm
								.behaviour_mut()
								.node(peer_id)
								.and_then(|i| i.latest_ping()),
							known_addresses,
						},
					))
				})
				.collect()
		};

		let not_connected_peers = {
			let swarm = &mut *swarm;
			swarm
				.behaviour_mut()
				.known_peers()
				.into_iter()
				.filter(|p| open.iter().all(|n| n != p))
				.map(move |peer_id| {
					(
						peer_id.to_base58(),
						NetworkStateNotConnectedPeer {
							version_string: swarm
								.behaviour_mut()
								.node(&peer_id)
								.and_then(|i| i.client_version().map(|s| s.to_owned())),
							latest_ping_time: swarm
								.behaviour_mut()
								.node(&peer_id)
								.and_then(|i| i.latest_ping()),
							known_addresses: NetworkBehaviour::addresses_of_peer(
								swarm.behaviour_mut(),
								&peer_id,
							)
							.into_iter()
							.collect(),
						},
					)
				})
				.collect()
		};

		let peer_id = Swarm::<Behaviour<B>>::local_peer_id(swarm).to_base58();
		let listened_addresses = swarm.listeners().cloned().collect();
		let external_addresses = swarm.external_addresses().map(|r| &r.addr).cloned().collect();

		NetworkState {
			peer_id,
			listened_addresses,
			external_addresses,
			connected_peers,
			not_connected_peers,
			peerset: swarm.behaviour_mut().user_protocol_mut().peerset_debug_info(),
		}
	}

	/// Removes a `PeerId` from the list of reserved peers.
	pub fn remove_reserved_peer(&self, peer: PeerId) {
		self.service.remove_reserved_peer(peer);
	}

	/// Adds a `PeerId` and its `Multiaddr` as reserved.
	pub fn add_reserved_peer(&self, peer: MultiaddrWithPeerId) -> Result<(), String> {
		self.service.add_reserved_peer(peer)
	}

	/// Returns the list of reserved peers.
	pub fn reserved_peers(&self) -> impl Iterator<Item = &PeerId> {
		self.network_service.behaviour().user_protocol().reserved_peers()
	}
}

impl<B: BlockT + 'static, H: ExHashT> NetworkService<B, H> {
	/// Get network state.
	///
	/// **Note**: Use this only for debugging. This API is unstable. There are warnings literally
	/// everywhere about this. Please don't use this function to retrieve actual information.
	///
	/// Returns an error if the `NetworkWorker` is no longer running.
	pub async fn network_state(&self) -> Result<NetworkState, ()> {
		let (tx, rx) = oneshot::channel();

		let _ = self
			.to_worker
			.unbounded_send(ServiceToWorkerMsg::NetworkState { pending_response: tx });

		match rx.await {
			Ok(v) => v.map_err(|_| ()),
			// The channel can only be closed if the network worker no longer exists.
			Err(_) => Err(()),
		}
	}

	/// Get connected peers debug information.
	///
	/// Returns an error if the `NetworkWorker` is no longer running.
	pub async fn peers_debug_info(&self) -> Result<Vec<(PeerId, PeerInfo<B>)>, ()> {
		let (tx, rx) = oneshot::channel();

		let _ = self
			.to_worker
			.unbounded_send(ServiceToWorkerMsg::PeersDebugInfo { pending_response: tx });

		// The channel can only be closed if the network worker no longer exists.
		rx.await.map_err(|_| ())
	}

	/// Get the list of reserved peers.
	///
	/// Returns an error if the `NetworkWorker` is no longer running.
	pub async fn reserved_peers(&self) -> Result<Vec<PeerId>, ()> {
		let (tx, rx) = oneshot::channel();

		let _ = self
			.to_worker
			.unbounded_send(ServiceToWorkerMsg::ReservedPeers { pending_response: tx });

		// The channel can only be closed if the network worker no longer exists.
		rx.await.map_err(|_| ())
	}

	/// Utility function to extract `PeerId` from each `Multiaddr` for peer set updates.
	///
	/// Returns an `Err` if one of the given addresses is invalid or contains an
	/// invalid peer ID (which includes the local peer ID).
	fn split_multiaddr_and_peer_id(
		&self,
		peers: HashSet<Multiaddr>,
	) -> Result<Vec<(PeerId, Multiaddr)>, String> {
		peers
			.into_iter()
			.map(|mut addr| {
				let peer = match addr.pop() {
					Some(multiaddr::Protocol::P2p(key)) => PeerId::from_multihash(key)
						.map_err(|_| "Invalid PeerId format".to_string())?,
					_ => return Err("Missing PeerId from address".to_string()),
				};

				// Make sure the local peer ID is never added to the PSM
				// or added as a "known address", even if given.
				if peer == self.local_peer_id {
					Err("Local peer ID in peer set.".to_string())
				} else {
					Ok((peer, addr))
				}
			})
			.collect::<Result<Vec<(PeerId, Multiaddr)>, String>>()
	}
}

impl<B, H> NetworkStateInfo for NetworkService<B, H>
where
	B: sp_runtime::traits::Block,
	H: ExHashT,
{
	/// Returns the local external addresses.
	fn external_addresses(&self) -> Vec<Multiaddr> {
		self.external_addresses.lock().clone()
	}

	/// Returns the listener addresses (without trailing `/p2p/` with our `PeerId`).
	fn listen_addresses(&self) -> Vec<Multiaddr> {
		self.listen_addresses.lock().clone()
	}

	/// Returns the local Peer ID.
	fn local_peer_id(&self) -> PeerId {
		self.local_peer_id
	}
}

impl<B, H> NetworkSigner for NetworkService<B, H>
where
	B: sp_runtime::traits::Block,
	H: ExHashT,
{
	fn sign_with_local_identity(&self, msg: impl AsRef<[u8]>) -> Result<Signature, SigningError> {
		Signature::sign_message(msg.as_ref(), &self.local_identity)
	}
}

impl<B, H> NetworkDHTProvider for NetworkService<B, H>
where
	B: BlockT + 'static,
	H: ExHashT,
{
	/// Start getting a value from the DHT.
	///
	/// This will generate either a `ValueFound` or a `ValueNotFound` event and pass it as an
	/// item on the [`NetworkWorker`] stream.
	fn get_value(&self, key: &KademliaKey) {
		let _ = self.to_worker.unbounded_send(ServiceToWorkerMsg::GetValue(key.clone()));
	}

	/// Start putting a value in the DHT.
	///
	/// This will generate either a `ValuePut` or a `ValuePutFailed` event and pass it as an
	/// item on the [`NetworkWorker`] stream.
	fn put_value(&self, key: KademliaKey, value: Vec<u8>) {
		let _ = self.to_worker.unbounded_send(ServiceToWorkerMsg::PutValue(key, value));
	}
}

#[async_trait::async_trait]
impl<B, H> NetworkStatusProvider for NetworkService<B, H>
where
	B: BlockT + 'static,
	H: ExHashT,
{
	async fn status(&self) -> Result<NetworkStatus, ()> {
		let (tx, rx) = oneshot::channel();

		let _ = self
			.to_worker
			.unbounded_send(ServiceToWorkerMsg::NetworkStatus { pending_response: tx });

		match rx.await {
			Ok(v) => v.map_err(|_| ()),
			// The channel can only be closed if the network worker no longer exists.
			Err(_) => Err(()),
		}
	}
}

impl<B, H> NetworkPeers for NetworkService<B, H>
where
	B: BlockT + 'static,
	H: ExHashT,
{
	fn set_authorized_peers(&self, peers: HashSet<PeerId>) {
		let _ = self.to_worker.unbounded_send(ServiceToWorkerMsg::SetReserved(peers));
	}

	fn set_authorized_only(&self, reserved_only: bool) {
		let _ = self
			.to_worker
			.unbounded_send(ServiceToWorkerMsg::SetReservedOnly(reserved_only));
	}

	fn add_known_address(&self, peer_id: PeerId, addr: Multiaddr) {
		let _ = self
			.to_worker
			.unbounded_send(ServiceToWorkerMsg::AddKnownAddress(peer_id, addr));
	}

	fn report_peer(&self, who: PeerId, cost_benefit: ReputationChange) {
		self.peerset.report_peer(who, cost_benefit);
	}

	fn disconnect_peer(&self, who: PeerId, protocol: ProtocolName) {
		let _ = self.to_worker.unbounded_send(ServiceToWorkerMsg::DisconnectPeer(who, protocol));
	}

	fn accept_unreserved_peers(&self) {
		let _ = self.to_worker.unbounded_send(ServiceToWorkerMsg::SetReservedOnly(false));
	}

	fn deny_unreserved_peers(&self) {
		let _ = self.to_worker.unbounded_send(ServiceToWorkerMsg::SetReservedOnly(true));
	}

	fn add_reserved_peer(&self, peer: MultiaddrWithPeerId) -> Result<(), String> {
		// Make sure the local peer ID is never added to the PSM.
		if peer.peer_id == self.local_peer_id {
			return Err("Local peer ID cannot be added as a reserved peer.".to_string())
		}

		let _ = self
			.to_worker
			.unbounded_send(ServiceToWorkerMsg::AddKnownAddress(peer.peer_id, peer.multiaddr));
		let _ = self.to_worker.unbounded_send(ServiceToWorkerMsg::AddReserved(peer.peer_id));
		Ok(())
	}

	fn remove_reserved_peer(&self, peer_id: PeerId) {
		let _ = self.to_worker.unbounded_send(ServiceToWorkerMsg::RemoveReserved(peer_id));
	}

	fn set_reserved_peers(
		&self,
		protocol: ProtocolName,
		peers: HashSet<Multiaddr>,
	) -> Result<(), String> {
		let peers_addrs = self.split_multiaddr_and_peer_id(peers)?;

		let mut peers: HashSet<PeerId> = HashSet::with_capacity(peers_addrs.len());

		for (peer_id, addr) in peers_addrs.into_iter() {
			// Make sure the local peer ID is never added to the PSM.
			if peer_id == self.local_peer_id {
				return Err("Local peer ID cannot be added as a reserved peer.".to_string())
			}

			peers.insert(peer_id);

			if !addr.is_empty() {
				let _ = self
					.to_worker
					.unbounded_send(ServiceToWorkerMsg::AddKnownAddress(peer_id, addr));
			}
		}

		let _ = self
			.to_worker
			.unbounded_send(ServiceToWorkerMsg::SetPeersetReserved(protocol, peers));

		Ok(())
	}

	fn add_peers_to_reserved_set(
		&self,
		protocol: ProtocolName,
		peers: HashSet<Multiaddr>,
	) -> Result<(), String> {
		let peers = self.split_multiaddr_and_peer_id(peers)?;

		for (peer_id, addr) in peers.into_iter() {
			// Make sure the local peer ID is never added to the PSM.
			if peer_id == self.local_peer_id {
				return Err("Local peer ID cannot be added as a reserved peer.".to_string())
			}

			if !addr.is_empty() {
				let _ = self
					.to_worker
					.unbounded_send(ServiceToWorkerMsg::AddKnownAddress(peer_id, addr));
			}
			let _ = self
				.to_worker
				.unbounded_send(ServiceToWorkerMsg::AddSetReserved(protocol.clone(), peer_id));
		}

		Ok(())
	}

	fn remove_peers_from_reserved_set(&self, protocol: ProtocolName, peers: Vec<PeerId>) {
		for peer_id in peers.into_iter() {
			let _ = self
				.to_worker
				.unbounded_send(ServiceToWorkerMsg::RemoveSetReserved(protocol.clone(), peer_id));
		}
	}

	fn add_to_peers_set(
		&self,
		protocol: ProtocolName,
		peers: HashSet<Multiaddr>,
	) -> Result<(), String> {
		let peers = self.split_multiaddr_and_peer_id(peers)?;

		for (peer_id, addr) in peers.into_iter() {
			// Make sure the local peer ID is never added to the PSM.
			if peer_id == self.local_peer_id {
				return Err("Local peer ID cannot be added as a reserved peer.".to_string())
			}

			if !addr.is_empty() {
				let _ = self
					.to_worker
					.unbounded_send(ServiceToWorkerMsg::AddKnownAddress(peer_id, addr));
			}
			let _ = self
				.to_worker
				.unbounded_send(ServiceToWorkerMsg::AddToPeersSet(protocol.clone(), peer_id));
		}

		Ok(())
	}

	fn remove_from_peers_set(&self, protocol: ProtocolName, peers: Vec<PeerId>) {
		for peer_id in peers.into_iter() {
			let _ = self
				.to_worker
				.unbounded_send(ServiceToWorkerMsg::RemoveFromPeersSet(protocol.clone(), peer_id));
		}
	}

	fn sync_num_connected(&self) -> usize {
		self.num_connected.load(Ordering::Relaxed)
	}
}

impl<B, H> NetworkEventStream for NetworkService<B, H>
where
	B: BlockT + 'static,
	H: ExHashT,
{
	fn event_stream(&self, name: &'static str) -> Pin<Box<dyn Stream<Item = Event> + Send>> {
		let (tx, rx) = out_events::channel(name, 100_000);
		let _ = self.to_worker.unbounded_send(ServiceToWorkerMsg::EventStream(tx));
		Box::pin(rx)
	}
}

impl<B, H> NetworkNotification for NetworkService<B, H>
where
	B: BlockT + 'static,
	H: ExHashT,
{
	fn write_notification(&self, target: PeerId, protocol: ProtocolName, message: Vec<u8>) {
		// We clone the `NotificationsSink` in order to be able to unlock the network-wide
		// `peers_notifications_sinks` mutex as soon as possible.
		let sink = {
			let peers_notifications_sinks = self.peers_notifications_sinks.lock();
			if let Some(sink) = peers_notifications_sinks.get(&(target, protocol.clone())) {
				sink.clone()
			} else {
				// Notification silently discarded, as documented.
				debug!(
					target: "sub-libp2p",
					"Attempted to send notification on missing or closed substream: {}, {:?}",
					target, protocol,
				);
				return
			}
		};

		if let Some(notifications_sizes_metric) = self.notifications_sizes_metric.as_ref() {
			notifications_sizes_metric
				.with_label_values(&["out", &protocol])
				.observe(message.len() as f64);
		}

		// Sending is communicated to the `NotificationsSink`.
		trace!(
			target: "sub-libp2p",
			"External API => Notification({:?}, {:?}, {} bytes)",
			target, protocol, message.len()
		);
		trace!(target: "sub-libp2p", "Handler({:?}) <= Sync notification", target);
		sink.send_sync_notification(message);
	}

	fn notification_sender(
		&self,
		target: PeerId,
		protocol: ProtocolName,
	) -> Result<Box<dyn NotificationSenderT>, NotificationSenderError> {
		// We clone the `NotificationsSink` in order to be able to unlock the network-wide
		// `peers_notifications_sinks` mutex as soon as possible.
		let sink = {
			let peers_notifications_sinks = self.peers_notifications_sinks.lock();
			if let Some(sink) = peers_notifications_sinks.get(&(target, protocol.clone())) {
				sink.clone()
			} else {
				return Err(NotificationSenderError::Closed)
			}
		};

		let notification_size_metric = self
			.notifications_sizes_metric
			.as_ref()
			.map(|histogram| histogram.with_label_values(&["out", &protocol]));

		Ok(Box::new(NotificationSender { sink, protocol_name: protocol, notification_size_metric }))
	}

	fn set_notification_handshake(&self, protocol: ProtocolName, handshake: Vec<u8>) {
		let _ = self
			.to_worker
			.unbounded_send(ServiceToWorkerMsg::SetNotificationHandshake(protocol, handshake));
	}
}

#[async_trait::async_trait]
impl<B, H> NetworkRequest for NetworkService<B, H>
where
	B: BlockT + 'static,
	H: ExHashT,
{
	async fn request(
		&self,
		target: PeerId,
		protocol: ProtocolName,
		request: Vec<u8>,
		connect: IfDisconnected,
	) -> Result<Vec<u8>, RequestFailure> {
		let (tx, rx) = oneshot::channel();

		self.start_request(target, protocol, request, tx, connect);

		match rx.await {
			Ok(v) => v,
			// The channel can only be closed if the network worker no longer exists. If the
			// network worker no longer exists, then all connections to `target` are necessarily
			// closed, and we legitimately report this situation as a "ConnectionClosed".
			Err(_) => Err(RequestFailure::Network(OutboundFailure::ConnectionClosed)),
		}
	}

	fn start_request(
		&self,
		target: PeerId,
		protocol: ProtocolName,
		request: Vec<u8>,
		tx: oneshot::Sender<Result<Vec<u8>, RequestFailure>>,
		connect: IfDisconnected,
	) {
		let _ = self.to_worker.unbounded_send(ServiceToWorkerMsg::Request {
			target,
			protocol: protocol.into(),
			request,
			pending_response: tx,
			connect,
		});
	}
}

/// A `NotificationSender` allows for sending notifications to a peer with a chosen protocol.
#[must_use]
pub struct NotificationSender {
	sink: NotificationsSink,

	/// Name of the protocol on the wire.
	protocol_name: ProtocolName,

	/// Field extracted from the [`Metrics`] struct and necessary to report the
	/// notifications-related metrics.
	notification_size_metric: Option<Histogram>,
}

#[async_trait::async_trait]
impl NotificationSenderT for NotificationSender {
	async fn ready(
		&self,
	) -> Result<Box<dyn NotificationSenderReadyT + '_>, NotificationSenderError> {
		Ok(Box::new(NotificationSenderReady {
			ready: match self.sink.reserve_notification().await {
				Ok(r) => Some(r),
				Err(()) => return Err(NotificationSenderError::Closed),
			},
			peer_id: self.sink.peer_id(),
			protocol_name: &self.protocol_name,
			notification_size_metric: self.notification_size_metric.clone(),
		}))
	}
}

/// Reserved slot in the notifications buffer, ready to accept data.
#[must_use]
pub struct NotificationSenderReady<'a> {
	ready: Option<Ready<'a>>,

	/// Target of the notification.
	peer_id: &'a PeerId,

	/// Name of the protocol on the wire.
	protocol_name: &'a ProtocolName,

	/// Field extracted from the [`Metrics`] struct and necessary to report the
	/// notifications-related metrics.
	notification_size_metric: Option<Histogram>,
}

impl<'a> NotificationSenderReadyT for NotificationSenderReady<'a> {
	fn send(&mut self, notification: Vec<u8>) -> Result<(), NotificationSenderError> {
		if let Some(notification_size_metric) = &self.notification_size_metric {
			notification_size_metric.observe(notification.len() as f64);
		}

		trace!(
			target: "sub-libp2p",
			"External API => Notification({:?}, {}, {} bytes)",
			self.peer_id, self.protocol_name, notification.len(),
		);
		trace!(target: "sub-libp2p", "Handler({:?}) <= Async notification", self.peer_id);

		self.ready
			.take()
			.ok_or(NotificationSenderError::Closed)?
			.send(notification)
			.map_err(|()| NotificationSenderError::Closed)
	}
}

/// Messages sent from the `NetworkService` to the `NetworkWorker`.
///
/// Each entry corresponds to a method of `NetworkService`.
enum ServiceToWorkerMsg {
	GetValue(KademliaKey),
	PutValue(KademliaKey, Vec<u8>),
	AddKnownAddress(PeerId, Multiaddr),
	SetReservedOnly(bool),
	AddReserved(PeerId),
	RemoveReserved(PeerId),
	SetReserved(HashSet<PeerId>),
	SetPeersetReserved(ProtocolName, HashSet<PeerId>),
	AddSetReserved(ProtocolName, PeerId),
	RemoveSetReserved(ProtocolName, PeerId),
	AddToPeersSet(ProtocolName, PeerId),
	RemoveFromPeersSet(ProtocolName, PeerId),
	EventStream(out_events::Sender),
	Request {
		target: PeerId,
		protocol: ProtocolName,
		request: Vec<u8>,
		pending_response: oneshot::Sender<Result<Vec<u8>, RequestFailure>>,
		connect: IfDisconnected,
	},
	NetworkStatus {
		pending_response: oneshot::Sender<Result<NetworkStatus, RequestFailure>>,
	},
	NetworkState {
		pending_response: oneshot::Sender<Result<NetworkState, RequestFailure>>,
	},
	DisconnectPeer(PeerId, ProtocolName),
<<<<<<< HEAD
	SetNotificationHandshake(ProtocolName, Vec<u8>),
=======
	NewBestBlockImported(B::Hash, NumberFor<B>),
	PeersDebugInfo {
		pending_response: oneshot::Sender<Vec<(PeerId, PeerInfo<B>)>>,
	},
	ReservedPeers {
		pending_response: oneshot::Sender<Vec<PeerId>>,
	},
>>>>>>> 1eff8873
}

/// Main network worker. Must be polled in order for the network to advance.
///
/// You are encouraged to poll this in a separate background thread or task.
#[must_use = "The NetworkWorker must be polled in order for the network to advance"]
pub struct NetworkWorker<B, H>
where
	B: BlockT + 'static,
	H: ExHashT,
{
	/// Updated by the `NetworkWorker` and loaded by the `NetworkService`.
	external_addresses: Arc<Mutex<Vec<Multiaddr>>>,
	/// Updated by the `NetworkWorker` and loaded by the `NetworkService`.
	listen_addresses: Arc<Mutex<Vec<Multiaddr>>>,
	/// Updated by the `NetworkWorker` and loaded by the `NetworkService`.
	num_connected: Arc<AtomicUsize>,
	/// The network service that can be extracted and shared through the codebase.
	service: Arc<NetworkService<B, H>>,
	/// The *actual* network.
	network_service: Swarm<Behaviour<B>>,
	/// Messages from the [`NetworkService`] that must be processed.
	from_service: TracingUnboundedReceiver<ServiceToWorkerMsg>,
	/// Senders for events that happen on the network.
	event_streams: out_events::OutChannels,
	/// Prometheus network metrics.
	metrics: Option<Metrics>,
	/// The `PeerId`'s of all boot nodes.
	boot_node_ids: Arc<HashSet<PeerId>>,
	/// For each peer and protocol combination, an object that allows sending notifications to
	/// that peer. Shared with the [`NetworkService`].
	peers_notifications_sinks: Arc<Mutex<HashMap<(PeerId, ProtocolName), NotificationsSink>>>,
	/// Marker to pin the `H` generic. Serves no purpose except to not break backwards
	/// compatibility.
	_marker: PhantomData<H>,
	/// Marker for block type
	_block: PhantomData<B>,
}

<<<<<<< HEAD
impl<B, H> Future for NetworkWorker<B, H>
=======
impl<B, H, Client> NetworkWorker<B, H, Client>
>>>>>>> 1eff8873
where
	B: BlockT + 'static,
	H: ExHashT,
{
	/// Run the network.
	pub async fn run(mut self) {
		while self.next_action().await {}
	}

<<<<<<< HEAD
			// Process the next message coming from the `NetworkService`.
			let msg = match this.from_service.poll_next_unpin(cx) {
				Poll::Ready(Some(msg)) => msg,
				Poll::Ready(None) => return Poll::Ready(()),
				Poll::Pending => break,
			};
			match msg {
				ServiceToWorkerMsg::GetValue(key) =>
					this.network_service.behaviour_mut().get_value(key),
				ServiceToWorkerMsg::PutValue(key, value) =>
					this.network_service.behaviour_mut().put_value(key, value),
				ServiceToWorkerMsg::SetReservedOnly(reserved_only) => this
					.network_service
					.behaviour_mut()
					.user_protocol_mut()
					.set_reserved_only(reserved_only),
				ServiceToWorkerMsg::SetReserved(peers) => this
					.network_service
					.behaviour_mut()
					.user_protocol_mut()
					.set_reserved_peers(peers),
				ServiceToWorkerMsg::SetPeersetReserved(protocol, peers) => this
					.network_service
					.behaviour_mut()
					.user_protocol_mut()
					.set_reserved_peerset_peers(protocol, peers),
				ServiceToWorkerMsg::AddReserved(peer_id) => this
					.network_service
					.behaviour_mut()
					.user_protocol_mut()
					.add_reserved_peer(peer_id),
				ServiceToWorkerMsg::RemoveReserved(peer_id) => this
					.network_service
					.behaviour_mut()
					.user_protocol_mut()
					.remove_reserved_peer(peer_id),
				ServiceToWorkerMsg::AddSetReserved(protocol, peer_id) => this
					.network_service
					.behaviour_mut()
					.user_protocol_mut()
					.add_set_reserved_peer(protocol, peer_id),
				ServiceToWorkerMsg::RemoveSetReserved(protocol, peer_id) => this
					.network_service
					.behaviour_mut()
					.user_protocol_mut()
					.remove_set_reserved_peer(protocol, peer_id),
				ServiceToWorkerMsg::AddKnownAddress(peer_id, addr) =>
					this.network_service.behaviour_mut().add_known_address(peer_id, addr),
				ServiceToWorkerMsg::AddToPeersSet(protocol, peer_id) => this
					.network_service
					.behaviour_mut()
					.user_protocol_mut()
					.add_to_peers_set(protocol, peer_id),
				ServiceToWorkerMsg::RemoveFromPeersSet(protocol, peer_id) => this
					.network_service
					.behaviour_mut()
					.user_protocol_mut()
					.remove_from_peers_set(protocol, peer_id),
				ServiceToWorkerMsg::EventStream(sender) => this.event_streams.push(sender),
				ServiceToWorkerMsg::Request {
					target,
					protocol,
					request,
					pending_response,
					connect,
				} => {
					this.network_service.behaviour_mut().send_request(
						&target,
						&protocol,
						request,
						pending_response,
						connect,
					);
				},
				ServiceToWorkerMsg::NetworkStatus { pending_response } => {
					let _ = pending_response.send(Ok(this.status()));
				},
				ServiceToWorkerMsg::NetworkState { pending_response } => {
					let _ = pending_response.send(Ok(this.network_state()));
				},
				ServiceToWorkerMsg::DisconnectPeer(who, protocol_name) => this
					.network_service
					.behaviour_mut()
					.user_protocol_mut()
					.disconnect_peer(&who, protocol_name),
				ServiceToWorkerMsg::SetNotificationHandshake(protocol, handshake) => this
					.network_service
					.behaviour_mut()
					.user_protocol_mut()
					.set_notification_handshake(protocol, handshake),
			}
=======
	/// Perform one action on the network.
	///
	/// Returns `false` when the worker should be shutdown.
	/// Use in tests only.
	pub async fn next_action(&mut self) -> bool {
		futures::select! {
			// Next message from the service.
			msg = self.from_service.next() => {
				if let Some(msg) = msg {
					self.handle_worker_message(msg);
				} else {
					return false
				}
			},
			// Next event from `Swarm` (the stream guaranteed to never terminate).
			event = self.network_service.select_next_some() => {
				self.handle_swarm_event(event);
			},
		};

		let num_connected_peers =
			self.network_service.behaviour_mut().user_protocol_mut().num_connected_peers();

		// Update the variables shared with the `NetworkService`.
		self.num_connected.store(num_connected_peers, Ordering::Relaxed);
		{
			let external_addresses =
				self.network_service.external_addresses().map(|r| &r.addr).cloned().collect();
			*self.external_addresses.lock() = external_addresses;

			let listen_addresses =
				self.network_service.listeners().map(ToOwned::to_owned).collect();
			*self.listen_addresses.lock() = listen_addresses;
>>>>>>> 1eff8873
		}

		let is_major_syncing = self
			.network_service
			.behaviour_mut()
			.user_protocol_mut()
			.sync_state()
			.state
			.is_major_syncing();

		self.is_major_syncing.store(is_major_syncing, Ordering::Relaxed);

		if let Some(metrics) = self.metrics.as_ref() {
			if let Some(buckets) = self.network_service.behaviour_mut().num_entries_per_kbucket() {
				for (lower_ilog2_bucket_bound, num_entries) in buckets {
					metrics
						.kbuckets_num_nodes
						.with_label_values(&[&lower_ilog2_bucket_bound.to_string()])
						.set(num_entries as u64);
				}
			}
			if let Some(num_entries) = self.network_service.behaviour_mut().num_kademlia_records() {
				metrics.kademlia_records_count.set(num_entries as u64);
			}
			if let Some(num_entries) =
				self.network_service.behaviour_mut().kademlia_records_total_size()
			{
				metrics.kademlia_records_sizes_total.set(num_entries as u64);
			}
			metrics
				.peerset_num_discovered
				.set(self.network_service.behaviour_mut().user_protocol().num_discovered_peers()
					as u64);
			metrics.pending_connections.set(
				Swarm::network_info(&self.network_service).connection_counters().num_pending()
					as u64,
			);
		}

		true
	}

	/// Process the next message coming from the `NetworkService`.
	fn handle_worker_message(&mut self, msg: ServiceToWorkerMsg<B>) {
		match msg {
			ServiceToWorkerMsg::AnnounceBlock(hash, data) => self
				.network_service
				.behaviour_mut()
				.user_protocol_mut()
				.announce_block(hash, data),
			ServiceToWorkerMsg::GetValue(key) =>
				self.network_service.behaviour_mut().get_value(key),
			ServiceToWorkerMsg::PutValue(key, value) =>
				self.network_service.behaviour_mut().put_value(key, value),
			ServiceToWorkerMsg::SetReservedOnly(reserved_only) => self
				.network_service
				.behaviour_mut()
				.user_protocol_mut()
				.set_reserved_only(reserved_only),
			ServiceToWorkerMsg::SetReserved(peers) => self
				.network_service
				.behaviour_mut()
				.user_protocol_mut()
				.set_reserved_peers(peers),
			ServiceToWorkerMsg::SetPeersetReserved(protocol, peers) => self
				.network_service
				.behaviour_mut()
				.user_protocol_mut()
				.set_reserved_peerset_peers(protocol, peers),
			ServiceToWorkerMsg::AddReserved(peer_id) => self
				.network_service
				.behaviour_mut()
				.user_protocol_mut()
				.add_reserved_peer(peer_id),
			ServiceToWorkerMsg::RemoveReserved(peer_id) => self
				.network_service
				.behaviour_mut()
				.user_protocol_mut()
				.remove_reserved_peer(peer_id),
			ServiceToWorkerMsg::AddSetReserved(protocol, peer_id) => self
				.network_service
				.behaviour_mut()
				.user_protocol_mut()
				.add_set_reserved_peer(protocol, peer_id),
			ServiceToWorkerMsg::RemoveSetReserved(protocol, peer_id) => self
				.network_service
				.behaviour_mut()
				.user_protocol_mut()
				.remove_set_reserved_peer(protocol, peer_id),
			ServiceToWorkerMsg::AddKnownAddress(peer_id, addr) =>
				self.network_service.behaviour_mut().add_known_address(peer_id, addr),
			ServiceToWorkerMsg::AddToPeersSet(protocol, peer_id) => self
				.network_service
				.behaviour_mut()
				.user_protocol_mut()
				.add_to_peers_set(protocol, peer_id),
			ServiceToWorkerMsg::RemoveFromPeersSet(protocol, peer_id) => self
				.network_service
				.behaviour_mut()
				.user_protocol_mut()
				.remove_from_peers_set(protocol, peer_id),
			ServiceToWorkerMsg::EventStream(sender) => self.event_streams.push(sender),
			ServiceToWorkerMsg::Request {
				target,
				protocol,
				request,
				pending_response,
				connect,
			} => {
				self.network_service.behaviour_mut().send_request(
					&target,
					&protocol,
					request,
					pending_response,
					connect,
				);
			},
			ServiceToWorkerMsg::NetworkStatus { pending_response } => {
				let _ = pending_response.send(Ok(self.status()));
			},
			ServiceToWorkerMsg::NetworkState { pending_response } => {
				let _ = pending_response.send(Ok(self.network_state()));
			},
			ServiceToWorkerMsg::DisconnectPeer(who, protocol_name) => self
				.network_service
				.behaviour_mut()
				.user_protocol_mut()
				.disconnect_peer(&who, protocol_name),
			ServiceToWorkerMsg::NewBestBlockImported(hash, number) => self
				.network_service
				.behaviour_mut()
				.user_protocol_mut()
				.new_best_block_imported(hash, number),
			ServiceToWorkerMsg::PeersDebugInfo { pending_response } => {
				let _ = pending_response.send(self.peers_debug_info());
			},
			ServiceToWorkerMsg::ReservedPeers { pending_response } => {
				let _ =
					pending_response.send(self.reserved_peers().map(ToOwned::to_owned).collect());
			},
		}
	}

	/// Process the next event coming from `Swarm`.
	fn handle_swarm_event(
		&mut self,
		event: SwarmEvent<BehaviourOut, ConnectionHandlerErr<Behaviour<B, Client>>>,
	) {
		match event {
			SwarmEvent::Behaviour(BehaviourOut::InboundRequest { protocol, result, .. }) => {
				if let Some(metrics) = self.metrics.as_ref() {
					match result {
						Ok(serve_time) => {
							metrics
								.requests_in_success_total
								.with_label_values(&[&protocol])
								.observe(serve_time.as_secs_f64());
						},
						Err(err) => {
							let reason = match err {
								ResponseFailure::Network(InboundFailure::Timeout) =>
									Some("timeout"),
								ResponseFailure::Network(InboundFailure::UnsupportedProtocols) =>
								// `UnsupportedProtocols` is reported for every single
								// inbound request whenever a request with an unsupported
								// protocol is received. This is not reported in order to
								// avoid confusions.
									None,
								ResponseFailure::Network(InboundFailure::ResponseOmission) =>
									Some("busy-omitted"),
								ResponseFailure::Network(InboundFailure::ConnectionClosed) =>
									Some("connection-closed"),
							};

							if let Some(reason) = reason {
								metrics
									.requests_in_failure_total
									.with_label_values(&[&protocol, reason])
									.inc();
							}
						},
					}
				}
			},
			SwarmEvent::Behaviour(BehaviourOut::RequestFinished {
				protocol,
				duration,
				result,
				..
			}) =>
				if let Some(metrics) = self.metrics.as_ref() {
					match result {
						Ok(_) => {
							metrics
								.requests_out_success_total
								.with_label_values(&[&protocol])
								.observe(duration.as_secs_f64());
						},
						Err(err) => {
							let reason = match err {
								RequestFailure::NotConnected => "not-connected",
								RequestFailure::UnknownProtocol => "unknown-protocol",
								RequestFailure::Refused => "refused",
								RequestFailure::Obsolete => "obsolete",
								RequestFailure::Network(OutboundFailure::DialFailure) =>
									"dial-failure",
								RequestFailure::Network(OutboundFailure::Timeout) => "timeout",
								RequestFailure::Network(OutboundFailure::ConnectionClosed) =>
									"connection-closed",
								RequestFailure::Network(OutboundFailure::UnsupportedProtocols) =>
									"unsupported",
							};

							metrics
								.requests_out_failure_total
								.with_label_values(&[&protocol, reason])
								.inc();
						},
					}
				},
			SwarmEvent::Behaviour(BehaviourOut::ReputationChanges { peer, changes }) =>
				for change in changes {
					self.network_service.behaviour().user_protocol().report_peer(peer, change);
				},
			SwarmEvent::Behaviour(BehaviourOut::PeerIdentify {
				peer_id,
				info:
					IdentifyInfo {
						protocol_version, agent_version, mut listen_addrs, protocols, ..
					},
			}) => {
				if listen_addrs.len() > 30 {
					debug!(
						target: "sub-libp2p",
						"Node {:?} has reported more than 30 addresses; it is identified by {:?} and {:?}",
						peer_id, protocol_version, agent_version
					);
					listen_addrs.truncate(30);
				}
				for addr in listen_addrs {
					self.network_service
						.behaviour_mut()
						.add_self_reported_address_to_dht(&peer_id, &protocols, addr);
				}
				self.network_service
					.behaviour_mut()
					.user_protocol_mut()
					.add_default_set_discovered_nodes(iter::once(peer_id));
			},
			SwarmEvent::Behaviour(BehaviourOut::Discovered(peer_id)) => {
				self.network_service
					.behaviour_mut()
					.user_protocol_mut()
					.add_default_set_discovered_nodes(iter::once(peer_id));
			},
			SwarmEvent::Behaviour(BehaviourOut::RandomKademliaStarted) =>
				if let Some(metrics) = self.metrics.as_ref() {
					metrics.kademlia_random_queries_total.inc();
				},
			SwarmEvent::Behaviour(BehaviourOut::NotificationStreamOpened {
				remote,
				protocol,
				negotiated_fallback,
				notifications_sink,
				role,
			}) => {
				if let Some(metrics) = self.metrics.as_ref() {
					metrics
						.notifications_streams_opened_total
						.with_label_values(&[&protocol])
						.inc();
				}
				{
					let mut peers_notifications_sinks = self.peers_notifications_sinks.lock();
					let _previous_value = peers_notifications_sinks
						.insert((remote, protocol.clone()), notifications_sink);
					debug_assert!(_previous_value.is_none());
				}
				self.event_streams.send(Event::NotificationStreamOpened {
					remote,
					protocol,
					negotiated_fallback,
					role,
<<<<<<< HEAD
					received_handshake,
				})) => {
					if let Some(metrics) = this.metrics.as_ref() {
						metrics
							.notifications_streams_opened_total
							.with_label_values(&[&protocol])
							.inc();
					}
					{
						let mut peers_notifications_sinks = this.peers_notifications_sinks.lock();
						let _previous_value = peers_notifications_sinks
							.insert((remote, protocol.clone()), notifications_sink);
						debug_assert!(_previous_value.is_none());
					}
					this.event_streams.send(Event::NotificationStreamOpened {
						remote,
						protocol,
						negotiated_fallback,
						role,
						received_handshake,
					});
				},
				Poll::Ready(SwarmEvent::Behaviour(BehaviourOut::NotificationStreamReplaced {
					remote,
					protocol,
					notifications_sink,
				})) => {
					let mut peers_notifications_sinks = this.peers_notifications_sinks.lock();
					if let Some(s) = peers_notifications_sinks.get_mut(&(remote, protocol)) {
						*s = notifications_sink;
					} else {
						error!(
							target: "sub-libp2p",
							"NotificationStreamReplaced for non-existing substream"
						);
						debug_assert!(false);
					}

					// TODO: Notifications might have been lost as a result of the previous
					// connection being dropped, and as a result it would be preferable to notify
					// the users of this fact by simulating the substream being closed then
					// reopened.
					// The code below doesn't compile because `role` is unknown. Propagating the
					// handshake of the secondary connections is quite an invasive change and
					// would conflict with https://github.com/paritytech/substrate/issues/6403.
					// Considering that dropping notifications is generally regarded as
					// acceptable, this bug is at the moment intentionally left there and is
					// intended to be fixed at the same time as
					// https://github.com/paritytech/substrate/issues/6403.
					// this.event_streams.send(Event::NotificationStreamClosed {
					// remote,
					// protocol,
					// });
					// this.event_streams.send(Event::NotificationStreamOpened {
					// remote,
					// protocol,
					// role,
					// });
				},
				Poll::Ready(SwarmEvent::Behaviour(BehaviourOut::NotificationStreamClosed {
					remote,
					protocol,
				})) => {
					if let Some(metrics) = this.metrics.as_ref() {
						metrics
							.notifications_streams_closed_total
							.with_label_values(&[&protocol[..]])
							.inc();
					}
					this.event_streams.send(Event::NotificationStreamClosed {
						remote,
						protocol: protocol.clone(),
					});
					{
						let mut peers_notifications_sinks = this.peers_notifications_sinks.lock();
						let _previous_value = peers_notifications_sinks.remove(&(remote, protocol));
						debug_assert!(_previous_value.is_some());
					}
				},
				Poll::Ready(SwarmEvent::Behaviour(BehaviourOut::NotificationsReceived {
					remote,
					messages,
				})) => {
					if let Some(metrics) = this.metrics.as_ref() {
						for (protocol, message) in &messages {
							metrics
								.notifications_sizes
								.with_label_values(&["in", protocol])
								.observe(message.len() as f64);
						}
					}
					this.event_streams.send(Event::NotificationsReceived { remote, messages });
				},
				Poll::Ready(SwarmEvent::Behaviour(BehaviourOut::Dht(event, duration))) => {
					if let Some(metrics) = this.metrics.as_ref() {
						let query_type = match event {
							DhtEvent::ValueFound(_) => "value-found",
							DhtEvent::ValueNotFound(_) => "value-not-found",
							DhtEvent::ValuePut(_) => "value-put",
							DhtEvent::ValuePutFailed(_) => "value-put-failed",
						};
=======
				});
			},
			SwarmEvent::Behaviour(BehaviourOut::NotificationStreamReplaced {
				remote,
				protocol,
				notifications_sink,
			}) => {
				let mut peers_notifications_sinks = self.peers_notifications_sinks.lock();
				if let Some(s) = peers_notifications_sinks.get_mut(&(remote, protocol)) {
					*s = notifications_sink;
				} else {
					error!(
						target: "sub-libp2p",
						"NotificationStreamReplaced for non-existing substream"
					);
					debug_assert!(false);
				}

				// TODO: Notifications might have been lost as a result of the previous
				// connection being dropped, and as a result it would be preferable to notify
				// the users of this fact by simulating the substream being closed then
				// reopened.
				// The code below doesn't compile because `role` is unknown. Propagating the
				// handshake of the secondary connections is quite an invasive change and
				// would conflict with https://github.com/paritytech/substrate/issues/6403.
				// Considering that dropping notifications is generally regarded as
				// acceptable, this bug is at the moment intentionally left there and is
				// intended to be fixed at the same time as
				// https://github.com/paritytech/substrate/issues/6403.
				// self.event_streams.send(Event::NotificationStreamClosed {
				// remote,
				// protocol,
				// });
				// self.event_streams.send(Event::NotificationStreamOpened {
				// remote,
				// protocol,
				// role,
				// });
			},
			SwarmEvent::Behaviour(BehaviourOut::NotificationStreamClosed { remote, protocol }) => {
				if let Some(metrics) = self.metrics.as_ref() {
					metrics
						.notifications_streams_closed_total
						.with_label_values(&[&protocol[..]])
						.inc();
				}
				self.event_streams
					.send(Event::NotificationStreamClosed { remote, protocol: protocol.clone() });
				{
					let mut peers_notifications_sinks = self.peers_notifications_sinks.lock();
					let _previous_value = peers_notifications_sinks.remove(&(remote, protocol));
					debug_assert!(_previous_value.is_some());
				}
			},
			SwarmEvent::Behaviour(BehaviourOut::NotificationsReceived { remote, messages }) => {
				if let Some(metrics) = self.metrics.as_ref() {
					for (protocol, message) in &messages {
>>>>>>> 1eff8873
						metrics
							.notifications_sizes
							.with_label_values(&["in", protocol])
							.observe(message.len() as f64);
					}
				}
				self.event_streams.send(Event::NotificationsReceived { remote, messages });
			},
			SwarmEvent::Behaviour(BehaviourOut::SyncConnected(remote)) => {
				self.event_streams.send(Event::SyncConnected { remote });
			},
			SwarmEvent::Behaviour(BehaviourOut::SyncDisconnected(remote)) => {
				self.event_streams.send(Event::SyncDisconnected { remote });
			},
			SwarmEvent::Behaviour(BehaviourOut::Dht(event, duration)) => {
				if let Some(metrics) = self.metrics.as_ref() {
					let query_type = match event {
						DhtEvent::ValueFound(_) => "value-found",
						DhtEvent::ValueNotFound(_) => "value-not-found",
						DhtEvent::ValuePut(_) => "value-put",
						DhtEvent::ValuePutFailed(_) => "value-put-failed",
					};
					metrics
						.kademlia_query_duration
						.with_label_values(&[query_type])
						.observe(duration.as_secs_f64());
				}

				self.event_streams.send(Event::Dht(event));
			},
			SwarmEvent::Behaviour(BehaviourOut::None) => {
				// Ignored event from lower layers.
			},
			SwarmEvent::ConnectionEstablished {
				peer_id,
				endpoint,
				num_established,
				concurrent_dial_errors,
			} => {
				if let Some(errors) = concurrent_dial_errors {
					debug!(target: "sub-libp2p", "Libp2p => Connected({:?}) with errors: {:?}", peer_id, errors);
				} else {
					debug!(target: "sub-libp2p", "Libp2p => Connected({:?})", peer_id);
				}

				if let Some(metrics) = self.metrics.as_ref() {
					let direction = match endpoint {
						ConnectedPoint::Dialer { .. } => "out",
						ConnectedPoint::Listener { .. } => "in",
					};
					metrics.connections_opened_total.with_label_values(&[direction]).inc();

					if num_established.get() == 1 {
						metrics.distinct_peers_connections_opened_total.inc();
					}
				}
			},
			SwarmEvent::ConnectionClosed { peer_id, cause, endpoint, num_established } => {
				debug!(target: "sub-libp2p", "Libp2p => Disconnected({:?}, {:?})", peer_id, cause);
				if let Some(metrics) = self.metrics.as_ref() {
					let direction = match endpoint {
						ConnectedPoint::Dialer { .. } => "out",
						ConnectedPoint::Listener { .. } => "in",
					};
					let reason = match cause {
						Some(ConnectionError::IO(_)) => "transport-error",
						Some(ConnectionError::Handler(EitherError::A(EitherError::A(
							EitherError::B(EitherError::A(PingFailure::Timeout)),
						)))) => "ping-timeout",
						Some(ConnectionError::Handler(EitherError::A(EitherError::A(
							EitherError::A(NotifsHandlerError::SyncNotificationsClogged),
						)))) => "sync-notifications-clogged",
						Some(ConnectionError::Handler(_)) => "protocol-error",
						Some(ConnectionError::KeepAliveTimeout) => "keep-alive-timeout",
						None => "actively-closed",
					};
					metrics.connections_closed_total.with_label_values(&[direction, reason]).inc();

					// `num_established` represents the number of *remaining* connections.
					if num_established == 0 {
						metrics.distinct_peers_connections_closed_total.inc();
					}
				}
			},
			SwarmEvent::NewListenAddr { address, .. } => {
				trace!(target: "sub-libp2p", "Libp2p => NewListenAddr({})", address);
				if let Some(metrics) = self.metrics.as_ref() {
					metrics.listeners_local_addresses.inc();
				}
			},
			SwarmEvent::ExpiredListenAddr { address, .. } => {
				info!(target: "sub-libp2p", "📪 No longer listening on {}", address);
				if let Some(metrics) = self.metrics.as_ref() {
					metrics.listeners_local_addresses.dec();
				}
			},
			SwarmEvent::OutgoingConnectionError { peer_id, error } => {
				if let Some(peer_id) = peer_id {
					trace!(
						target: "sub-libp2p",
						"Libp2p => Failed to reach {:?}: {}",
						peer_id, error,
					);

					if self.boot_node_ids.contains(&peer_id) {
						if let DialError::WrongPeerId { obtained, endpoint } = &error {
							if let ConnectedPoint::Dialer { address, role_override: _ } = endpoint {
								warn!(
									"💔 The bootnode you want to connect to at `{}` provided a different peer ID `{}` than the one you expect `{}`.",
									address,
									obtained,
									peer_id,
								);
							}
						}
					}
				}

				if let Some(metrics) = self.metrics.as_ref() {
					let reason = match error {
						DialError::ConnectionLimit(_) => Some("limit-reached"),
						DialError::InvalidPeerId(_) => Some("invalid-peer-id"),
						DialError::Transport(_) | DialError::ConnectionIo(_) =>
							Some("transport-error"),
						DialError::Banned |
						DialError::LocalPeerId |
						DialError::NoAddresses |
						DialError::DialPeerConditionFalse(_) |
						DialError::WrongPeerId { .. } |
						DialError::Aborted => None, // ignore them
					};
					if let Some(reason) = reason {
						metrics.pending_connections_errors_total.with_label_values(&[reason]).inc();
					}
				}
			},
			SwarmEvent::Dialing(peer_id) => {
				trace!(target: "sub-libp2p", "Libp2p => Dialing({:?})", peer_id)
			},
			SwarmEvent::IncomingConnection { local_addr, send_back_addr } => {
				trace!(target: "sub-libp2p", "Libp2p => IncomingConnection({},{}))",
					local_addr, send_back_addr);
				if let Some(metrics) = self.metrics.as_ref() {
					metrics.incoming_connections_total.inc();
				}
			},
			SwarmEvent::IncomingConnectionError { local_addr, send_back_addr, error } => {
				debug!(
					target: "sub-libp2p",
					"Libp2p => IncomingConnectionError({},{}): {}",
					local_addr, send_back_addr, error,
				);
				if let Some(metrics) = self.metrics.as_ref() {
					let reason = match error {
						PendingConnectionError::ConnectionLimit(_) => Some("limit-reached"),
						PendingConnectionError::WrongPeerId { .. } => Some("invalid-peer-id"),
						PendingConnectionError::Transport(_) | PendingConnectionError::IO(_) =>
							Some("transport-error"),
						PendingConnectionError::Aborted => None, // ignore it
					};

					if let Some(reason) = reason {
						metrics
							.incoming_connections_errors_total
							.with_label_values(&[reason])
							.inc();
					}
<<<<<<< HEAD
				},
				Poll::Ready(SwarmEvent::ListenerClosed { reason, addresses, .. }) => {
					if let Some(metrics) = this.metrics.as_ref() {
						metrics.listeners_local_addresses.sub(addresses.len() as u64);
					}
					let addrs =
						addresses.into_iter().map(|a| a.to_string()).collect::<Vec<_>>().join(", ");
					match reason {
						Ok(()) => error!(
							target: "sub-libp2p",
							"📪 Libp2p listener ({}) closed gracefully",
							addrs
						),
						Err(e) => error!(
							target: "sub-libp2p",
							"📪 Libp2p listener ({}) closed: {}",
							addrs, e
						),
					}
				},
				Poll::Ready(SwarmEvent::ListenerError { error, .. }) => {
					debug!(target: "sub-libp2p", "Libp2p => ListenerError: {}", error);
					if let Some(metrics) = this.metrics.as_ref() {
						metrics.listeners_errors_total.inc();
					}
				},
			};
		}

		// Update the variables shared with the `NetworkService`.
		let num_connected_peers =
			this.network_service.behaviour_mut().user_protocol_mut().num_connected_peers();
		this.num_connected.store(num_connected_peers, Ordering::Relaxed);
		{
			let external_addresses =
				Swarm::<Behaviour<B>>::external_addresses(&this.network_service)
					.map(|r| &r.addr)
					.cloned()
					.collect();
			*this.external_addresses.lock() = external_addresses;
		}

		if let Some(metrics) = this.metrics.as_ref() {
			if let Some(buckets) = this.network_service.behaviour_mut().num_entries_per_kbucket() {
				for (lower_ilog2_bucket_bound, num_entries) in buckets {
					metrics
						.kbuckets_num_nodes
						.with_label_values(&[&lower_ilog2_bucket_bound.to_string()])
						.set(num_entries as u64);
=======
>>>>>>> 1eff8873
				}
			},
			SwarmEvent::BannedPeer { peer_id, endpoint } => {
				debug!(
					target: "sub-libp2p",
					"Libp2p => BannedPeer({}). Connected via {:?}.",
					peer_id, endpoint,
				);
				if let Some(metrics) = self.metrics.as_ref() {
					metrics.incoming_connections_errors_total.with_label_values(&["banned"]).inc();
				}
			},
			SwarmEvent::ListenerClosed { reason, addresses, .. } => {
				if let Some(metrics) = self.metrics.as_ref() {
					metrics.listeners_local_addresses.sub(addresses.len() as u64);
				}
				let addrs =
					addresses.into_iter().map(|a| a.to_string()).collect::<Vec<_>>().join(", ");
				match reason {
					Ok(()) => error!(
						target: "sub-libp2p",
						"📪 Libp2p listener ({}) closed gracefully",
						addrs
					),
					Err(e) => error!(
						target: "sub-libp2p",
						"📪 Libp2p listener ({}) closed: {}",
						addrs, e
					),
				}
			},
			SwarmEvent::ListenerError { error, .. } => {
				debug!(target: "sub-libp2p", "Libp2p => ListenerError: {}", error);
				if let Some(metrics) = self.metrics.as_ref() {
					metrics.listeners_errors_total.inc();
				}
			},
		}
	}
}

impl<B, H> Unpin for NetworkWorker<B, H>
where
	B: BlockT + 'static,
	H: ExHashT,
{
}

fn ensure_addresses_consistent_with_transport<'a>(
	addresses: impl Iterator<Item = &'a Multiaddr>,
	transport: &TransportConfig,
) -> Result<(), Error> {
	if matches!(transport, TransportConfig::MemoryOnly) {
		let addresses: Vec<_> = addresses
			.filter(|x| {
				x.iter().any(|y| !matches!(y, libp2p::core::multiaddr::Protocol::Memory(_)))
			})
			.cloned()
			.collect();

		if !addresses.is_empty() {
			return Err(Error::AddressesForAnotherTransport {
				transport: transport.clone(),
				addresses,
			})
		}
	} else {
		let addresses: Vec<_> = addresses
			.filter(|x| x.iter().any(|y| matches!(y, libp2p::core::multiaddr::Protocol::Memory(_))))
			.cloned()
			.collect();

		if !addresses.is_empty() {
			return Err(Error::AddressesForAnotherTransport {
				transport: transport.clone(),
				addresses,
			})
		}
	}

	Ok(())
}<|MERGE_RESOLUTION|>--- conflicted
+++ resolved
@@ -111,13 +111,8 @@
 	num_connected: Arc<AtomicUsize>,
 	/// The local external addresses.
 	external_addresses: Arc<Mutex<Vec<Multiaddr>>>,
-<<<<<<< HEAD
-=======
 	/// Listen addresses. Do **NOT** include a trailing `/p2p/` with our `PeerId`.
 	listen_addresses: Arc<Mutex<Vec<Multiaddr>>>,
-	/// Are we actively catching up with the chain?
-	is_major_syncing: Arc<AtomicBool>,
->>>>>>> 1eff8873
 	/// Local copy of the `PeerId` of the local node.
 	local_peer_id: PeerId,
 	/// The `KeyPair` that defines the `PeerId` of the local node.
@@ -649,20 +644,6 @@
 			// The channel can only be closed if the network worker no longer exists.
 			Err(_) => Err(()),
 		}
-	}
-
-	/// Get connected peers debug information.
-	///
-	/// Returns an error if the `NetworkWorker` is no longer running.
-	pub async fn peers_debug_info(&self) -> Result<Vec<(PeerId, PeerInfo<B>)>, ()> {
-		let (tx, rx) = oneshot::channel();
-
-		let _ = self
-			.to_worker
-			.unbounded_send(ServiceToWorkerMsg::PeersDebugInfo { pending_response: tx });
-
-		// The channel can only be closed if the network worker no longer exists.
-		rx.await.map_err(|_| ())
 	}
 
 	/// Get the list of reserved peers.
@@ -1164,17 +1145,10 @@
 		pending_response: oneshot::Sender<Result<NetworkState, RequestFailure>>,
 	},
 	DisconnectPeer(PeerId, ProtocolName),
-<<<<<<< HEAD
 	SetNotificationHandshake(ProtocolName, Vec<u8>),
-=======
-	NewBestBlockImported(B::Hash, NumberFor<B>),
-	PeersDebugInfo {
-		pending_response: oneshot::Sender<Vec<(PeerId, PeerInfo<B>)>>,
-	},
 	ReservedPeers {
 		pending_response: oneshot::Sender<Vec<PeerId>>,
 	},
->>>>>>> 1eff8873
 }
 
 /// Main network worker. Must be polled in order for the network to advance.
@@ -1214,11 +1188,7 @@
 	_block: PhantomData<B>,
 }
 
-<<<<<<< HEAD
-impl<B, H> Future for NetworkWorker<B, H>
-=======
-impl<B, H, Client> NetworkWorker<B, H, Client>
->>>>>>> 1eff8873
+impl<B, H> NetworkWorker<B, H>
 where
 	B: BlockT + 'static,
 	H: ExHashT,
@@ -1228,99 +1198,6 @@
 		while self.next_action().await {}
 	}
 
-<<<<<<< HEAD
-			// Process the next message coming from the `NetworkService`.
-			let msg = match this.from_service.poll_next_unpin(cx) {
-				Poll::Ready(Some(msg)) => msg,
-				Poll::Ready(None) => return Poll::Ready(()),
-				Poll::Pending => break,
-			};
-			match msg {
-				ServiceToWorkerMsg::GetValue(key) =>
-					this.network_service.behaviour_mut().get_value(key),
-				ServiceToWorkerMsg::PutValue(key, value) =>
-					this.network_service.behaviour_mut().put_value(key, value),
-				ServiceToWorkerMsg::SetReservedOnly(reserved_only) => this
-					.network_service
-					.behaviour_mut()
-					.user_protocol_mut()
-					.set_reserved_only(reserved_only),
-				ServiceToWorkerMsg::SetReserved(peers) => this
-					.network_service
-					.behaviour_mut()
-					.user_protocol_mut()
-					.set_reserved_peers(peers),
-				ServiceToWorkerMsg::SetPeersetReserved(protocol, peers) => this
-					.network_service
-					.behaviour_mut()
-					.user_protocol_mut()
-					.set_reserved_peerset_peers(protocol, peers),
-				ServiceToWorkerMsg::AddReserved(peer_id) => this
-					.network_service
-					.behaviour_mut()
-					.user_protocol_mut()
-					.add_reserved_peer(peer_id),
-				ServiceToWorkerMsg::RemoveReserved(peer_id) => this
-					.network_service
-					.behaviour_mut()
-					.user_protocol_mut()
-					.remove_reserved_peer(peer_id),
-				ServiceToWorkerMsg::AddSetReserved(protocol, peer_id) => this
-					.network_service
-					.behaviour_mut()
-					.user_protocol_mut()
-					.add_set_reserved_peer(protocol, peer_id),
-				ServiceToWorkerMsg::RemoveSetReserved(protocol, peer_id) => this
-					.network_service
-					.behaviour_mut()
-					.user_protocol_mut()
-					.remove_set_reserved_peer(protocol, peer_id),
-				ServiceToWorkerMsg::AddKnownAddress(peer_id, addr) =>
-					this.network_service.behaviour_mut().add_known_address(peer_id, addr),
-				ServiceToWorkerMsg::AddToPeersSet(protocol, peer_id) => this
-					.network_service
-					.behaviour_mut()
-					.user_protocol_mut()
-					.add_to_peers_set(protocol, peer_id),
-				ServiceToWorkerMsg::RemoveFromPeersSet(protocol, peer_id) => this
-					.network_service
-					.behaviour_mut()
-					.user_protocol_mut()
-					.remove_from_peers_set(protocol, peer_id),
-				ServiceToWorkerMsg::EventStream(sender) => this.event_streams.push(sender),
-				ServiceToWorkerMsg::Request {
-					target,
-					protocol,
-					request,
-					pending_response,
-					connect,
-				} => {
-					this.network_service.behaviour_mut().send_request(
-						&target,
-						&protocol,
-						request,
-						pending_response,
-						connect,
-					);
-				},
-				ServiceToWorkerMsg::NetworkStatus { pending_response } => {
-					let _ = pending_response.send(Ok(this.status()));
-				},
-				ServiceToWorkerMsg::NetworkState { pending_response } => {
-					let _ = pending_response.send(Ok(this.network_state()));
-				},
-				ServiceToWorkerMsg::DisconnectPeer(who, protocol_name) => this
-					.network_service
-					.behaviour_mut()
-					.user_protocol_mut()
-					.disconnect_peer(&who, protocol_name),
-				ServiceToWorkerMsg::SetNotificationHandshake(protocol, handshake) => this
-					.network_service
-					.behaviour_mut()
-					.user_protocol_mut()
-					.set_notification_handshake(protocol, handshake),
-			}
-=======
 	/// Perform one action on the network.
 	///
 	/// Returns `false` when the worker should be shutdown.
@@ -1341,10 +1218,9 @@
 			},
 		};
 
+		// Update the variables shared with the `NetworkService`.
 		let num_connected_peers =
 			self.network_service.behaviour_mut().user_protocol_mut().num_connected_peers();
-
-		// Update the variables shared with the `NetworkService`.
 		self.num_connected.store(num_connected_peers, Ordering::Relaxed);
 		{
 			let external_addresses =
@@ -1354,18 +1230,7 @@
 			let listen_addresses =
 				self.network_service.listeners().map(ToOwned::to_owned).collect();
 			*self.listen_addresses.lock() = listen_addresses;
->>>>>>> 1eff8873
-		}
-
-		let is_major_syncing = self
-			.network_service
-			.behaviour_mut()
-			.user_protocol_mut()
-			.sync_state()
-			.state
-			.is_major_syncing();
-
-		self.is_major_syncing.store(is_major_syncing, Ordering::Relaxed);
+		}
 
 		if let Some(metrics) = self.metrics.as_ref() {
 			if let Some(buckets) = self.network_service.behaviour_mut().num_entries_per_kbucket() {
@@ -1398,13 +1263,8 @@
 	}
 
 	/// Process the next message coming from the `NetworkService`.
-	fn handle_worker_message(&mut self, msg: ServiceToWorkerMsg<B>) {
+	fn handle_worker_message(&mut self, msg: ServiceToWorkerMsg) {
 		match msg {
-			ServiceToWorkerMsg::AnnounceBlock(hash, data) => self
-				.network_service
-				.behaviour_mut()
-				.user_protocol_mut()
-				.announce_block(hash, data),
 			ServiceToWorkerMsg::GetValue(key) =>
 				self.network_service.behaviour_mut().get_value(key),
 			ServiceToWorkerMsg::PutValue(key, value) =>
@@ -1483,14 +1343,11 @@
 				.behaviour_mut()
 				.user_protocol_mut()
 				.disconnect_peer(&who, protocol_name),
-			ServiceToWorkerMsg::NewBestBlockImported(hash, number) => self
+			ServiceToWorkerMsg::SetNotificationHandshake(protocol, handshake) => self
 				.network_service
 				.behaviour_mut()
 				.user_protocol_mut()
-				.new_best_block_imported(hash, number),
-			ServiceToWorkerMsg::PeersDebugInfo { pending_response } => {
-				let _ = pending_response.send(self.peers_debug_info());
-			},
+				.set_notification_handshake(protocol, handshake),
 			ServiceToWorkerMsg::ReservedPeers { pending_response } => {
 				let _ =
 					pending_response.send(self.reserved_peers().map(ToOwned::to_owned).collect());
@@ -1501,7 +1358,7 @@
 	/// Process the next event coming from `Swarm`.
 	fn handle_swarm_event(
 		&mut self,
-		event: SwarmEvent<BehaviourOut, ConnectionHandlerErr<Behaviour<B, Client>>>,
+		event: SwarmEvent<BehaviourOut, ConnectionHandlerErr<Behaviour<B>>>,
 	) {
 		match event {
 			SwarmEvent::Behaviour(BehaviourOut::InboundRequest { protocol, result, .. }) => {
@@ -1620,6 +1477,7 @@
 				negotiated_fallback,
 				notifications_sink,
 				role,
+				received_handshake,
 			}) => {
 				if let Some(metrics) = self.metrics.as_ref() {
 					metrics
@@ -1638,109 +1496,7 @@
 					protocol,
 					negotiated_fallback,
 					role,
-<<<<<<< HEAD
 					received_handshake,
-				})) => {
-					if let Some(metrics) = this.metrics.as_ref() {
-						metrics
-							.notifications_streams_opened_total
-							.with_label_values(&[&protocol])
-							.inc();
-					}
-					{
-						let mut peers_notifications_sinks = this.peers_notifications_sinks.lock();
-						let _previous_value = peers_notifications_sinks
-							.insert((remote, protocol.clone()), notifications_sink);
-						debug_assert!(_previous_value.is_none());
-					}
-					this.event_streams.send(Event::NotificationStreamOpened {
-						remote,
-						protocol,
-						negotiated_fallback,
-						role,
-						received_handshake,
-					});
-				},
-				Poll::Ready(SwarmEvent::Behaviour(BehaviourOut::NotificationStreamReplaced {
-					remote,
-					protocol,
-					notifications_sink,
-				})) => {
-					let mut peers_notifications_sinks = this.peers_notifications_sinks.lock();
-					if let Some(s) = peers_notifications_sinks.get_mut(&(remote, protocol)) {
-						*s = notifications_sink;
-					} else {
-						error!(
-							target: "sub-libp2p",
-							"NotificationStreamReplaced for non-existing substream"
-						);
-						debug_assert!(false);
-					}
-
-					// TODO: Notifications might have been lost as a result of the previous
-					// connection being dropped, and as a result it would be preferable to notify
-					// the users of this fact by simulating the substream being closed then
-					// reopened.
-					// The code below doesn't compile because `role` is unknown. Propagating the
-					// handshake of the secondary connections is quite an invasive change and
-					// would conflict with https://github.com/paritytech/substrate/issues/6403.
-					// Considering that dropping notifications is generally regarded as
-					// acceptable, this bug is at the moment intentionally left there and is
-					// intended to be fixed at the same time as
-					// https://github.com/paritytech/substrate/issues/6403.
-					// this.event_streams.send(Event::NotificationStreamClosed {
-					// remote,
-					// protocol,
-					// });
-					// this.event_streams.send(Event::NotificationStreamOpened {
-					// remote,
-					// protocol,
-					// role,
-					// });
-				},
-				Poll::Ready(SwarmEvent::Behaviour(BehaviourOut::NotificationStreamClosed {
-					remote,
-					protocol,
-				})) => {
-					if let Some(metrics) = this.metrics.as_ref() {
-						metrics
-							.notifications_streams_closed_total
-							.with_label_values(&[&protocol[..]])
-							.inc();
-					}
-					this.event_streams.send(Event::NotificationStreamClosed {
-						remote,
-						protocol: protocol.clone(),
-					});
-					{
-						let mut peers_notifications_sinks = this.peers_notifications_sinks.lock();
-						let _previous_value = peers_notifications_sinks.remove(&(remote, protocol));
-						debug_assert!(_previous_value.is_some());
-					}
-				},
-				Poll::Ready(SwarmEvent::Behaviour(BehaviourOut::NotificationsReceived {
-					remote,
-					messages,
-				})) => {
-					if let Some(metrics) = this.metrics.as_ref() {
-						for (protocol, message) in &messages {
-							metrics
-								.notifications_sizes
-								.with_label_values(&["in", protocol])
-								.observe(message.len() as f64);
-						}
-					}
-					this.event_streams.send(Event::NotificationsReceived { remote, messages });
-				},
-				Poll::Ready(SwarmEvent::Behaviour(BehaviourOut::Dht(event, duration))) => {
-					if let Some(metrics) = this.metrics.as_ref() {
-						let query_type = match event {
-							DhtEvent::ValueFound(_) => "value-found",
-							DhtEvent::ValueNotFound(_) => "value-not-found",
-							DhtEvent::ValuePut(_) => "value-put",
-							DhtEvent::ValuePutFailed(_) => "value-put-failed",
-						};
-=======
 				});
 			},
 			SwarmEvent::Behaviour(BehaviourOut::NotificationStreamReplaced {
@@ -1798,7 +1554,6 @@
 			SwarmEvent::Behaviour(BehaviourOut::NotificationsReceived { remote, messages }) => {
 				if let Some(metrics) = self.metrics.as_ref() {
 					for (protocol, message) in &messages {
->>>>>>> 1eff8873
 						metrics
 							.notifications_sizes
 							.with_label_values(&["in", protocol])
@@ -1806,12 +1561,6 @@
 					}
 				}
 				self.event_streams.send(Event::NotificationsReceived { remote, messages });
-			},
-			SwarmEvent::Behaviour(BehaviourOut::SyncConnected(remote)) => {
-				self.event_streams.send(Event::SyncConnected { remote });
-			},
-			SwarmEvent::Behaviour(BehaviourOut::SyncDisconnected(remote)) => {
-				self.event_streams.send(Event::SyncDisconnected { remote });
 			},
 			SwarmEvent::Behaviour(BehaviourOut::Dht(event, duration)) => {
 				if let Some(metrics) = self.metrics.as_ref() {
@@ -1966,58 +1715,6 @@
 							.with_label_values(&[reason])
 							.inc();
 					}
-<<<<<<< HEAD
-				},
-				Poll::Ready(SwarmEvent::ListenerClosed { reason, addresses, .. }) => {
-					if let Some(metrics) = this.metrics.as_ref() {
-						metrics.listeners_local_addresses.sub(addresses.len() as u64);
-					}
-					let addrs =
-						addresses.into_iter().map(|a| a.to_string()).collect::<Vec<_>>().join(", ");
-					match reason {
-						Ok(()) => error!(
-							target: "sub-libp2p",
-							"📪 Libp2p listener ({}) closed gracefully",
-							addrs
-						),
-						Err(e) => error!(
-							target: "sub-libp2p",
-							"📪 Libp2p listener ({}) closed: {}",
-							addrs, e
-						),
-					}
-				},
-				Poll::Ready(SwarmEvent::ListenerError { error, .. }) => {
-					debug!(target: "sub-libp2p", "Libp2p => ListenerError: {}", error);
-					if let Some(metrics) = this.metrics.as_ref() {
-						metrics.listeners_errors_total.inc();
-					}
-				},
-			};
-		}
-
-		// Update the variables shared with the `NetworkService`.
-		let num_connected_peers =
-			this.network_service.behaviour_mut().user_protocol_mut().num_connected_peers();
-		this.num_connected.store(num_connected_peers, Ordering::Relaxed);
-		{
-			let external_addresses =
-				Swarm::<Behaviour<B>>::external_addresses(&this.network_service)
-					.map(|r| &r.addr)
-					.cloned()
-					.collect();
-			*this.external_addresses.lock() = external_addresses;
-		}
-
-		if let Some(metrics) = this.metrics.as_ref() {
-			if let Some(buckets) = this.network_service.behaviour_mut().num_entries_per_kbucket() {
-				for (lower_ilog2_bucket_bound, num_entries) in buckets {
-					metrics
-						.kbuckets_num_nodes
-						.with_label_values(&[&lower_ilog2_bucket_bound.to_string()])
-						.set(num_entries as u64);
-=======
->>>>>>> 1eff8873
 				}
 			},
 			SwarmEvent::BannedPeer { peer_id, endpoint } => {
