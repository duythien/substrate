--- conflicted
+++ resolved
@@ -140,12 +140,8 @@
 		block_request_protocol_config,
 		state_request_protocol_config,
 		light_client_request_protocol_config,
-<<<<<<< HEAD
-		warp_sync: None,
+		warp_sync_protocol_config: None,
 		mixnet: None,
-=======
-		warp_sync_protocol_config: None,
->>>>>>> 744eda47
 	})
 	.unwrap();
 
