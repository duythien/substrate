--- conflicted
+++ resolved
@@ -126,7 +126,6 @@
 	/// Optional warp sync protocol config.
 	pub warp_sync_protocol_config: Option<RequestResponseConfig>,
 
-<<<<<<< HEAD
 	/// Mixnet worker access if running. TODO latest master change just put config here.
 	/// eg warp_sync (provider & config) -> warp_sync_protocol_config
 	pub mixnet: Option<(
@@ -134,10 +133,9 @@
 		mixnet::StreamFromWorker,
 		futures::channel::mpsc::Sender<crate::MixnetCommand>,
 	)>,
-=======
+
 	/// Request response protocol configurations
 	pub request_response_protocol_configs: Vec<RequestResponseConfig>,
->>>>>>> 952030cf
 }
 
 /// Role of the local node.
@@ -165,195 +163,6 @@
 	}
 }
 
-<<<<<<< HEAD
-/// Result of the transaction import.
-#[derive(Clone, Copy, Debug)]
-pub enum TransactionImport {
-	/// Transaction is good but already known by the transaction pool.
-	KnownGood,
-	/// Transaction is good and not yet known.
-	NewGood,
-	/// Transaction is invalid.
-	Bad,
-	/// Could not be processed but transaction may be valid.
-	ErrorIgnore,
-	/// Transaction import was not performed.
-	None,
-}
-
-/// Future resolving to transaction import result.
-pub type TransactionImportFuture = Pin<Box<dyn Future<Output = TransactionImport> + Send>>;
-
-/// Transaction pool interface
-pub trait TransactionPool<H: ExHashT, B: BlockT>: Send + Sync {
-	/// Get transactions from the pool that are ready to be propagated.
-	fn transactions(&self) -> Vec<(H, B::Extrinsic)>;
-	/// Get hash of transaction.
-	fn hash_of(&self, transaction: &B::Extrinsic) -> H;
-	/// Import a transaction into the pool.
-	///
-	/// This will return future.
-	fn import(&self, transaction: B::Extrinsic) -> TransactionImportFuture;
-	/// Notify the pool about transactions broadcast.
-	fn on_broadcasted(&self, propagations: HashMap<H, Vec<String>>);
-	/// Get transaction by hash.
-	fn transaction(&self, hash: &H) -> Option<B::Extrinsic>;
-}
-
-/// Dummy implementation of the [`TransactionPool`] trait for a transaction pool that is always
-/// empty and discards all incoming transactions.
-///
-/// Requires the "hash" type to implement the `Default` trait.
-///
-/// Useful for testing purposes.
-pub struct EmptyTransactionPool;
-
-impl<H: ExHashT + Default, B: BlockT> TransactionPool<H, B> for EmptyTransactionPool {
-	fn transactions(&self) -> Vec<(H, B::Extrinsic)> {
-		Vec::new()
-	}
-
-	fn hash_of(&self, _transaction: &B::Extrinsic) -> H {
-		Default::default()
-	}
-
-	fn import(&self, _transaction: B::Extrinsic) -> TransactionImportFuture {
-		Box::pin(future::ready(TransactionImport::KnownGood))
-	}
-
-	fn on_broadcasted(&self, _: HashMap<H, Vec<String>>) {}
-
-	fn transaction(&self, _h: &H) -> Option<B::Extrinsic> {
-		None
-	}
-}
-
-/// Parses a string address and splits it into Multiaddress and PeerId, if
-/// valid.
-///
-/// # Example
-///
-/// ```
-/// # use sc_network::{Multiaddr, PeerId, config::parse_str_addr};
-/// let (peer_id, addr) = parse_str_addr(
-/// 	"/ip4/198.51.100.19/tcp/30333/p2p/QmSk5HQbn6LhUwDiNMseVUjuRYhEtYj4aUZ6WfWoGURpdV"
-/// ).unwrap();
-/// assert_eq!(peer_id, "QmSk5HQbn6LhUwDiNMseVUjuRYhEtYj4aUZ6WfWoGURpdV".parse::<PeerId>().unwrap());
-/// assert_eq!(addr, "/ip4/198.51.100.19/tcp/30333".parse::<Multiaddr>().unwrap());
-/// ```
-pub fn parse_str_addr(addr_str: &str) -> Result<(PeerId, Multiaddr), ParseErr> {
-	let addr: Multiaddr = addr_str.parse()?;
-	parse_addr(addr)
-}
-
-/// Splits a Multiaddress into a Multiaddress and PeerId.
-pub fn parse_addr(mut addr: Multiaddr) -> Result<(PeerId, Multiaddr), ParseErr> {
-	let who = match addr.pop() {
-		Some(multiaddr::Protocol::P2p(key)) =>
-			PeerId::from_multihash(key).map_err(|_| ParseErr::InvalidPeerId)?,
-		_ => return Err(ParseErr::PeerIdMissing),
-	};
-
-	Ok((who, addr))
-}
-
-/// Address of a node, including its identity.
-///
-/// This struct represents a decoded version of a multiaddress that ends with `/p2p/<peerid>`.
-///
-/// # Example
-///
-/// ```
-/// # use sc_network::{Multiaddr, PeerId, config::MultiaddrWithPeerId};
-/// let addr: MultiaddrWithPeerId =
-/// 	"/ip4/198.51.100.19/tcp/30333/p2p/QmSk5HQbn6LhUwDiNMseVUjuRYhEtYj4aUZ6WfWoGURpdV".parse().unwrap();
-/// assert_eq!(addr.peer_id.to_base58(), "QmSk5HQbn6LhUwDiNMseVUjuRYhEtYj4aUZ6WfWoGURpdV");
-/// assert_eq!(addr.multiaddr.to_string(), "/ip4/198.51.100.19/tcp/30333");
-/// ```
-#[derive(Debug, Clone, serde::Serialize, serde::Deserialize, PartialEq)]
-#[serde(try_from = "String", into = "String")]
-pub struct MultiaddrWithPeerId {
-	/// Address of the node.
-	pub multiaddr: Multiaddr,
-	/// Its identity.
-	pub peer_id: PeerId,
-}
-
-impl MultiaddrWithPeerId {
-	/// Concatenates the multiaddress and peer ID into one multiaddress containing both.
-	pub fn concat(&self) -> Multiaddr {
-		let proto = multiaddr::Protocol::P2p(From::from(self.peer_id));
-		self.multiaddr.clone().with(proto)
-	}
-}
-
-impl fmt::Display for MultiaddrWithPeerId {
-	fn fmt(&self, f: &mut fmt::Formatter) -> fmt::Result {
-		fmt::Display::fmt(&self.concat(), f)
-	}
-}
-
-impl FromStr for MultiaddrWithPeerId {
-	type Err = ParseErr;
-
-	fn from_str(s: &str) -> Result<Self, Self::Err> {
-		let (peer_id, multiaddr) = parse_str_addr(s)?;
-		Ok(Self { peer_id, multiaddr })
-	}
-}
-
-impl From<MultiaddrWithPeerId> for String {
-	fn from(ma: MultiaddrWithPeerId) -> String {
-		format!("{}", ma)
-	}
-}
-
-impl TryFrom<String> for MultiaddrWithPeerId {
-	type Error = ParseErr;
-	fn try_from(string: String) -> Result<Self, Self::Error> {
-		string.parse()
-	}
-}
-
-/// Error that can be generated by `parse_str_addr`.
-#[derive(Debug)]
-pub enum ParseErr {
-	/// Error while parsing the multiaddress.
-	MultiaddrParse(multiaddr::Error),
-	/// Multihash of the peer ID is invalid.
-	InvalidPeerId,
-	/// The peer ID is missing from the address.
-	PeerIdMissing,
-}
-
-impl fmt::Display for ParseErr {
-	fn fmt(&self, f: &mut fmt::Formatter<'_>) -> fmt::Result {
-		match self {
-			Self::MultiaddrParse(err) => write!(f, "{}", err),
-			Self::InvalidPeerId => write!(f, "Peer id at the end of the address is invalid"),
-			Self::PeerIdMissing => write!(f, "Peer id is missing from the address"),
-		}
-	}
-}
-
-impl std::error::Error for ParseErr {
-	fn source(&self) -> Option<&(dyn std::error::Error + 'static)> {
-		match self {
-			Self::MultiaddrParse(err) => Some(err),
-			Self::InvalidPeerId => None,
-			Self::PeerIdMissing => None,
-		}
-	}
-}
-
-impl From<multiaddr::Error> for ParseErr {
-	fn from(err: multiaddr::Error) -> ParseErr {
-		Self::MultiaddrParse(err)
-	}
-}
-
-=======
->>>>>>> 952030cf
 /// Sync operation mode.
 #[derive(Copy, Clone, Debug, Eq, PartialEq)]
 pub enum SyncMode {
