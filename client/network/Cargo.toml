[package]
description = "Substrate network protocol"
name = "sc-network"
version = "0.10.0-dev"
license = "GPL-3.0-or-later WITH Classpath-exception-2.0"
authors = ["Parity Technologies <admin@parity.io>"]
edition = "2021"
homepage = "https://substrate.io"
repository = "https://github.com/paritytech/substrate/"
documentation = "https://docs.rs/sc-network"
readme = "README.md"

[package.metadata.docs.rs]
targets = ["x86_64-unknown-linux-gnu"]

[dependencies]
array-bytes = "4.1"
async-trait = "0.1"
asynchronous-codec = "0.6"
bitflags = "1.3.2"
bytes = "1"
cid = "0.8.4"
codec = { package = "parity-scale-codec", version = "3.0.0", features = ["derive"] }
either = "1.5.3"
fnv = "1.0.6"
futures = "0.3.21"
futures-timer = "3.0.2"
ip_network = "0.4.1"
libp2p = "0.46.1"
linked_hash_set = "0.1.3"
linked-hash-map = "0.5.4"
log = "0.4.17"
lru = "0.7.5"
<<<<<<< HEAD
mixnet = { git = "https://github.com/paritytech/mixnet" }
parking_lot = "0.12.0"
=======
parking_lot = "0.12.1"
>>>>>>> 952030cf
pin-project = "1.0.10"
prost = "0.10"
rand = "0.7.2"
serde = { version = "1.0.136", features = ["derive"] }
serde_json = "1.0.85"
smallvec = "1.8.0"
thiserror = "1.0"
unsigned-varint = { version = "0.7.1", features = ["futures", "asynchronous_codec"] }
zeroize = "1.4.3"
fork-tree = { version = "3.0.0", path = "../../utils/fork-tree" }
prometheus-endpoint = { package = "substrate-prometheus-endpoint", version = "0.10.0-dev", path = "../../utils/prometheus" }
sc-block-builder = { version = "0.10.0-dev", path = "../block-builder" }
sc-client-api = { version = "4.0.0-dev", path = "../api" }
sc-consensus = { version = "0.10.0-dev", path = "../consensus/common" }
sc-network-common = { version = "0.10.0-dev", path = "./common" }
sc-peerset = { version = "4.0.0-dev", path = "../peerset" }
sc-utils = { version = "4.0.0-dev", path = "../utils" }
sp-arithmetic = { version = "5.0.0", path = "../../primitives/arithmetic" }
sp-blockchain = { version = "4.0.0-dev", path = "../../primitives/blockchain" }
sp-consensus = { version = "0.10.0-dev", path = "../../primitives/consensus/common" }
sp-core = { version = "6.0.0", path = "../../primitives/core" }
sp-runtime = { version = "6.0.0", path = "../../primitives/runtime" }

[dev-dependencies]
assert_matches = "1.3"
async-std = "1.11.0"
rand = "0.7.2"
tempfile = "3.1.0"
sc-network-light = { version = "0.10.0-dev", path = "./light" }
sc-network-sync = { version = "0.10.0-dev", path = "./sync" }
sp-test-primitives = { version = "2.0.0", path = "../../primitives/test-primitives" }
sp-tracing = { version = "5.0.0", path = "../../primitives/tracing" }
substrate-test-runtime = { version = "2.0.0", path = "../../test-utils/runtime" }
substrate-test-runtime-client = { version = "2.0.0", path = "../../test-utils/runtime/client" }

[features]
default = []<|MERGE_RESOLUTION|>--- conflicted
+++ resolved
@@ -31,12 +31,8 @@
 linked-hash-map = "0.5.4"
 log = "0.4.17"
 lru = "0.7.5"
-<<<<<<< HEAD
 mixnet = { git = "https://github.com/paritytech/mixnet" }
-parking_lot = "0.12.0"
-=======
 parking_lot = "0.12.1"
->>>>>>> 952030cf
 pin-project = "1.0.10"
 prost = "0.10"
 rand = "0.7.2"
