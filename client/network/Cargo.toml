--- conflicted
+++ resolved
@@ -36,14 +36,9 @@
 linked_hash_set = "0.1.3"
 lru = "0.7.0"
 log = "0.4.8"
-<<<<<<< HEAD
-mixnet = { git = "https://github.com/paritytech/mixnet" }
-parking_lot = "0.11.2"
-pin-project = "1.0.8"
-=======
 parking_lot = "0.12.0"
 pin-project = "1.0.10"
->>>>>>> 676932fb
+mixnet = { git = "https://github.com/paritytech/mixnet" }
 prometheus-endpoint = { package = "substrate-prometheus-endpoint", version = "0.10.0-dev", path = "../../utils/prometheus" }
 prost = "0.9"
 rand = "0.7.2"
