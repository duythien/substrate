// This file is part of Substrate.

// Copyright (C) 2017-2022 Parity Technologies (UK) Ltd.
// SPDX-License-Identifier: GPL-3.0-or-later WITH Classpath-exception-2.0

// This program is free software: you can redistribute it and/or modify
// it under the terms of the GNU General Public License as published by
// the Free Software Foundation, either version 3 of the License, or
// (at your option) any later version.

// This program is distributed in the hope that it will be useful,
// but WITHOUT ANY WARRANTY; without even the implied warranty of
// MERCHANTABILITY or FITNESS FOR A PARTICULAR PURPOSE. See the
// GNU General Public License for more details.

// You should have received a copy of the GNU General Public License
// along with this program. If not, see <https://www.gnu.org/licenses/>.

//! Contains the state of the chain synchronization process
//!
//! At any given point in time, a running node tries as much as possible to be at the head of the
//! chain. This module handles the logic of which blocks to request from remotes, and processing
//! responses. It yields blocks to check and potentially move to the database.
//!
//! # Usage
//!
//! The `ChainSync` struct maintains the state of the block requests. Whenever something happens on
//! the network, or whenever a block has been successfully verified, call the appropriate method in
//! order to update it.

pub mod block_request_handler;
pub mod blocks;
pub mod engine;
pub mod mock;
mod schema;
pub mod service;
pub mod state;
pub mod state_request_handler;
pub mod warp;
pub mod warp_request_handler;

use crate::{
	blocks::BlockCollection,
	schema::v1::{StateRequest, StateResponse},
	state::StateSync,
	warp::{WarpProofImportResult, WarpSync},
};
use codec::{Decode, DecodeAll, Encode};
use extra_requests::ExtraRequests;
use futures::{
	channel::oneshot, stream::FuturesUnordered, task::Poll, Future, FutureExt, StreamExt,
};
use libp2p::{request_response::OutboundFailure, PeerId};
use log::{debug, error, info, trace, warn};
use prometheus_endpoint::{register, Counter, PrometheusError, Registry, U64};
use prost::Message;
use sc_client_api::{BlockBackend, ProofProvider};
use sc_consensus::{
	import_queue::ImportQueueService, BlockImportError, BlockImportStatus, IncomingBlock,
};
use sc_network_common::{
	config::{
		NonDefaultSetConfig, NonReservedPeerMode, NotificationHandshake, ProtocolId, SetConfig,
	},
	protocol::{role::Roles, ProtocolName},
	request_responses::{IfDisconnected, RequestFailure},
	sync::{
		message::{
			BlockAnnounce, BlockAnnouncesHandshake, BlockAttributes, BlockData, BlockRequest,
			BlockResponse, Direction, FromBlock,
		},
		warp::{EncodedProof, WarpProofRequest, WarpSyncParams, WarpSyncPhase, WarpSyncProgress},
		BadPeer, ChainSync as ChainSyncT, ImportResult, Metrics, OnBlockData, OnBlockJustification,
		OnStateData, OpaqueBlockRequest, OpaqueBlockResponse, OpaqueStateRequest,
		OpaqueStateResponse, PeerInfo, PeerRequest, PollBlockAnnounceValidation, SyncMode,
		SyncState, SyncStatus,
	},
};
pub use service::chain_sync::SyncingService;
use sp_arithmetic::traits::Saturating;
use sp_blockchain::{Error as ClientError, HeaderBackend, HeaderMetadata};
use sp_consensus::{
	block_validation::{BlockAnnounceValidator, Validation},
	BlockOrigin, BlockStatus,
};
use sp_runtime::{
	traits::{
		Block as BlockT, CheckedSub, Hash, HashFor, Header as HeaderT, NumberFor, One,
		SaturatedConversion, Zero,
	},
	EncodedJustification, Justifications,
};
use std::{
	collections::{hash_map::Entry, HashMap, HashSet},
	iter,
	ops::Range,
	pin::Pin,
	sync::Arc,
};
use warp::TargetBlockImportResult;

mod extra_requests;

/// Maximum blocks to request in a single packet.
const MAX_BLOCKS_TO_REQUEST: usize = 64;

/// Maximum blocks to store in the import queue.
const MAX_IMPORTING_BLOCKS: usize = 2048;

/// Maximum blocks to download ahead of any gap.
const MAX_DOWNLOAD_AHEAD: u32 = 2048;

/// Maximum blocks to look backwards. The gap is the difference between the highest block and the
/// common block of a node.
const MAX_BLOCKS_TO_LOOK_BACKWARDS: u32 = MAX_DOWNLOAD_AHEAD / 2;

/// Maximum number of concurrent block announce validations.
///
/// If the queue reaches the maximum, we drop any new block
/// announcements.
const MAX_CONCURRENT_BLOCK_ANNOUNCE_VALIDATIONS: usize = 256;

/// Maximum number of concurrent block announce validations per peer.
///
/// See [`MAX_CONCURRENT_BLOCK_ANNOUNCE_VALIDATIONS`] for more information.
const MAX_CONCURRENT_BLOCK_ANNOUNCE_VALIDATIONS_PER_PEER: usize = 4;

/// Pick the state to sync as the latest finalized number minus this.
const STATE_SYNC_FINALITY_THRESHOLD: u32 = 8;

/// We use a heuristic that with a high likelihood, by the time
/// `MAJOR_SYNC_BLOCKS` have been imported we'll be on the same
/// chain as (or at least closer to) the peer so we want to delay
/// the ancestor search to not waste time doing that when we are
/// so far behind.
const MAJOR_SYNC_BLOCKS: u8 = 5;

/// Number of peers that need to be connected before warp sync is started.
const MIN_PEERS_TO_START_WARP_SYNC: usize = 3;

/// Maximum allowed size for a block announce.
const MAX_BLOCK_ANNOUNCE_SIZE: u64 = 1024 * 1024;

mod rep {
	use sc_peerset::ReputationChange as Rep;
	/// Reputation change when a peer sent us a message that led to a
	/// database read error.
	pub const BLOCKCHAIN_READ_ERROR: Rep = Rep::new(-(1 << 16), "DB Error");

	/// Reputation change when a peer sent us a status message with a different
	/// genesis than us.
	pub const GENESIS_MISMATCH: Rep = Rep::new(i32::MIN, "Genesis mismatch");

	/// Reputation change for peers which send us a block with an incomplete header.
	pub const INCOMPLETE_HEADER: Rep = Rep::new(-(1 << 20), "Incomplete header");

	/// Reputation change for peers which send us a block which we fail to verify.
	pub const VERIFICATION_FAIL: Rep = Rep::new(-(1 << 29), "Block verification failed");

	/// Reputation change for peers which send us a known bad block.
	pub const BAD_BLOCK: Rep = Rep::new(-(1 << 29), "Bad block");

	/// Peer did not provide us with advertised block data.
	pub const NO_BLOCK: Rep = Rep::new(-(1 << 29), "No requested block data");

	/// Reputation change for peers which send us non-requested block data.
	pub const NOT_REQUESTED: Rep = Rep::new(-(1 << 29), "Not requested block data");

	/// Reputation change for peers which send us a block with bad justifications.
	pub const BAD_JUSTIFICATION: Rep = Rep::new(-(1 << 16), "Bad justification");

	/// Reputation change when a peer sent us invlid ancestry result.
	pub const UNKNOWN_ANCESTOR: Rep = Rep::new(-(1 << 16), "DB Error");

	/// Peer response data does not have requested bits.
	pub const BAD_RESPONSE: Rep = Rep::new(-(1 << 12), "Incomplete response");

	/// Reputation change when a peer doesn't respond in time to our messages.
	pub const TIMEOUT: Rep = Rep::new(-(1 << 10), "Request timeout");

	/// Peer is on unsupported protocol version.
	pub const BAD_PROTOCOL: Rep = Rep::new_fatal("Unsupported protocol");

	/// Reputation change when a peer refuses a request.
	pub const REFUSED: Rep = Rep::new(-(1 << 10), "Request refused");

	/// We received a message that failed to decode.
	pub const BAD_MESSAGE: Rep = Rep::new(-(1 << 12), "Bad message");
}

enum AllowedRequests {
	Some(HashSet<PeerId>),
	All,
}

impl AllowedRequests {
	fn add(&mut self, id: &PeerId) {
		if let Self::Some(ref mut set) = self {
			set.insert(*id);
		}
	}

	fn take(&mut self) -> Self {
		std::mem::take(self)
	}

	fn set_all(&mut self) {
		*self = Self::All;
	}

	fn contains(&self, id: &PeerId) -> bool {
		match self {
			Self::Some(set) => set.contains(id),
			Self::All => true,
		}
	}

	fn is_empty(&self) -> bool {
		match self {
			Self::Some(set) => set.is_empty(),
			Self::All => false,
		}
	}

	fn clear(&mut self) {
		std::mem::take(self);
	}
}

impl Default for AllowedRequests {
	fn default() -> Self {
		Self::Some(HashSet::default())
	}
}

struct SyncingMetrics {
	pub import_queue_blocks_submitted: Counter<U64>,
	pub import_queue_justifications_submitted: Counter<U64>,
}

impl SyncingMetrics {
	fn register(registry: &Registry) -> Result<Self, PrometheusError> {
		Ok(Self {
			import_queue_blocks_submitted: register(
				Counter::new(
					"substrate_sync_import_queue_blocks_submitted",
					"Number of blocks submitted to the import queue.",
				)?,
				registry,
			)?,
			import_queue_justifications_submitted: register(
				Counter::new(
					"substrate_sync_import_queue_justifications_submitted",
					"Number of justifications submitted to the import queue.",
				)?,
				registry,
			)?,
		})
	}
}

struct GapSync<B: BlockT> {
	blocks: BlockCollection<B>,
	best_queued_number: NumberFor<B>,
	target: NumberFor<B>,
}

type PendingResponse<B> = Pin<
	Box<
		dyn Future<
				Output = (
					PeerId,
					PeerRequest<B>,
					Result<Result<Vec<u8>, RequestFailure>, oneshot::Canceled>,
				),
			> + Send,
	>,
>;

/// The main data structure which contains all the state for a chains
/// active syncing strategy.
pub struct ChainSync<B: BlockT, Client> {
	/// Chain client.
	client: Arc<Client>,
	/// The active peers that we are using to sync and their PeerSync status
	peers: HashMap<PeerId, PeerSync<B>>,
	/// A `BlockCollection` of blocks that are being downloaded from peers
	blocks: BlockCollection<B>,
	/// The best block number in our queue of blocks to import
	best_queued_number: NumberFor<B>,
	/// The best block hash in our queue of blocks to import
	best_queued_hash: B::Hash,
	/// Current mode (full/light)
	mode: SyncMode,
	/// Any extra justification requests.
	extra_justifications: ExtraRequests<B>,
	/// A set of hashes of blocks that are being downloaded or have been
	/// downloaded and are queued for import.
	queue_blocks: HashSet<B::Hash>,
	/// Fork sync targets.
	fork_targets: HashMap<B::Hash, ForkTarget<B>>,
	/// A set of peers for which there might be potential block requests
	allowed_requests: AllowedRequests,
	/// A type to check incoming block announcements.
	block_announce_validator: Box<dyn BlockAnnounceValidator<B> + Send>,
	/// Maximum number of peers to ask the same blocks in parallel.
	max_parallel_downloads: u32,
	/// Total number of downloaded blocks.
	downloaded_blocks: usize,
	/// All block announcement that are currently being validated.
	block_announce_validation:
		FuturesUnordered<Pin<Box<dyn Future<Output = PreValidateBlockAnnounce<B::Header>> + Send>>>,
	/// Stats per peer about the number of concurrent block announce validations.
	block_announce_validation_per_peer_stats: HashMap<PeerId, usize>,
	/// State sync in progress, if any.
	state_sync: Option<StateSync<B, Client>>,
	/// Warp sync in progress, if any.
	warp_sync: Option<WarpSync<B, Client>>,
	/// Warp sync params.
	///
	/// Will be `None` after `self.warp_sync` is `Some(_)`.
	warp_sync_params: Option<WarpSyncParams<B>>,
	/// Enable importing existing blocks. This is used used after the state download to
	/// catch up to the latest state while re-importing blocks.
	import_existing: bool,
	/// Gap download process.
	gap_sync: Option<GapSync<B>>,
	/// Handle for communicating with `NetworkService`
	network_service: service::network::NetworkServiceHandle,
	/// Protocol name used for block announcements
	block_announce_protocol_name: ProtocolName,
	/// Protocol name used to send out block requests
	block_request_protocol_name: ProtocolName,
	/// Protocol name used to send out state requests
	state_request_protocol_name: ProtocolName,
	/// Protocol name used to send out warp sync requests
	warp_sync_protocol_name: Option<ProtocolName>,
	/// Pending responses
	pending_responses: FuturesUnordered<PendingResponse<B>>,
	/// Handle to import queue.
	import_queue: Box<dyn ImportQueueService<B>>,
	/// Metrics.
	metrics: Option<SyncingMetrics>,
}

/// All the data we have about a Peer that we are trying to sync with
#[derive(Debug, Clone)]
pub struct PeerSync<B: BlockT> {
	/// Peer id of this peer.
	pub peer_id: PeerId,
	/// The common number is the block number that is a common point of
	/// ancestry for both our chains (as far as we know).
	pub common_number: NumberFor<B>,
	/// The hash of the best block that we've seen for this peer.
	pub best_hash: B::Hash,
	/// The number of the best block that we've seen for this peer.
	pub best_number: NumberFor<B>,
	/// The state of syncing this peer is in for us, generally categories
	/// into `Available` or "busy" with something as defined by `PeerSyncState`.
	pub state: PeerSyncState<B>,
}

impl<B: BlockT> PeerSync<B> {
	/// Update the `common_number` iff `new_common > common_number`.
	fn update_common_number(&mut self, new_common: NumberFor<B>) {
		if self.common_number < new_common {
			trace!(
				target: "sync",
				"Updating peer {} common number from={} => to={}.",
				self.peer_id,
				self.common_number,
				new_common,
			);
			self.common_number = new_common;
		}
	}
}

struct ForkTarget<B: BlockT> {
	number: NumberFor<B>,
	parent_hash: Option<B::Hash>,
	peers: HashSet<PeerId>,
}

/// The state of syncing between a Peer and ourselves.
///
/// Generally two categories, "busy" or `Available`. If busy, the enum
/// defines what we are busy with.
#[derive(Copy, Clone, Eq, PartialEq, Debug)]
pub enum PeerSyncState<B: BlockT> {
	/// Available for sync requests.
	Available,
	/// Searching for ancestors the Peer has in common with us.
	AncestorSearch { start: NumberFor<B>, current: NumberFor<B>, state: AncestorSearchState<B> },
	/// Actively downloading new blocks, starting from the given Number.
	DownloadingNew(NumberFor<B>),
	/// Downloading a stale block with given Hash. Stale means that it is a
	/// block with a number that is lower than our best number. It might be
	/// from a fork and not necessarily already imported.
	DownloadingStale(B::Hash),
	/// Downloading justification for given block hash.
	DownloadingJustification(B::Hash),
	/// Downloading state.
	DownloadingState,
	/// Downloading warp proof.
	DownloadingWarpProof,
	/// Downloading warp sync target block.
	DownloadingWarpTargetBlock,
	/// Actively downloading block history after warp sync.
	DownloadingGap(NumberFor<B>),
}

impl<B: BlockT> PeerSyncState<B> {
	pub fn is_available(&self) -> bool {
		matches!(self, Self::Available)
	}
}

/// Result of [`ChainSync::block_announce_validation`].
#[derive(Debug, Clone, PartialEq, Eq)]
enum PreValidateBlockAnnounce<H> {
	/// The announcement failed at validation.
	///
	/// The peer reputation should be decreased.
	Failure {
		/// Who sent the processed block announcement?
		who: PeerId,
		/// Should the peer be disconnected?
		disconnect: bool,
	},
	/// The pre-validation was sucessful and the announcement should be
	/// further processed.
	Process {
		/// Is this the new best block of the peer?
		is_new_best: bool,
		/// The id of the peer that send us the announcement.
		who: PeerId,
		/// The announcement.
		announce: BlockAnnounce<H>,
	},
	/// The announcement validation returned an error.
	///
	/// An error means that *this* node failed to validate it because some internal error happened.
	/// If the block announcement was invalid, [`Self::Failure`] is the correct variant to express
	/// this.
	Error { who: PeerId },
	/// The block announcement should be skipped.
	///
	/// This should *only* be returned when there wasn't a slot registered
	/// for this block announcement validation.
	Skip,
}

/// Result of [`ChainSync::has_slot_for_block_announce_validation`].
enum HasSlotForBlockAnnounceValidation {
	/// Yes, there is a slot for the block announce validation.
	Yes,
	/// We reached the total maximum number of validation slots.
	TotalMaximumSlotsReached,
	/// We reached the maximum number of validation slots for the given peer.
	MaximumPeerSlotsReached,
}

impl<B, Client> ChainSyncT<B> for ChainSync<B, Client>
where
	B: BlockT,
	Client: HeaderBackend<B>
		+ BlockBackend<B>
		+ HeaderMetadata<B, Error = sp_blockchain::Error>
		+ ProofProvider<B>
		+ Send
		+ Sync
		+ 'static,
{
	fn peer_info(&self, who: &PeerId) -> Option<PeerInfo<B>> {
		self.peers
			.get(who)
			.map(|p| PeerInfo { best_hash: p.best_hash, best_number: p.best_number })
	}

	/// Returns the current sync status.
	fn status(&self) -> SyncStatus<B> {
		let median_seen = self.median_seen();
		let best_seen_block =
			median_seen.and_then(|median| (median > self.best_queued_number).then_some(median));
		let sync_state = if let Some(target) = median_seen {
			// A chain is classified as downloading if the provided best block is
			// more than `MAJOR_SYNC_BLOCKS` behind the best block or as importing
			// if the same can be said about queued blocks.
			let best_block = self.client.info().best_number;
			if target > best_block && target - best_block > MAJOR_SYNC_BLOCKS.into() {
				// If target is not queued, we're downloading, otherwise importing.
				if target > self.best_queued_number {
					SyncState::Downloading { target }
				} else {
					SyncState::Importing { target }
				}
			} else {
				SyncState::Idle
			}
		} else {
			SyncState::Idle
		};

		let warp_sync_progress = match (&self.warp_sync, &self.mode, &self.gap_sync) {
			(_, _, Some(gap_sync)) => Some(WarpSyncProgress {
				phase: WarpSyncPhase::DownloadingBlocks(gap_sync.best_queued_number),
				total_bytes: 0,
			}),
			(None, SyncMode::Warp, _) =>
				Some(WarpSyncProgress { phase: WarpSyncPhase::AwaitingPeers, total_bytes: 0 }),
			(Some(sync), _, _) => Some(sync.progress()),
			_ => None,
		};

		SyncStatus {
			state: sync_state,
			best_seen_block,
			num_peers: self.peers.len() as u32,
			queued_blocks: self.queue_blocks.len() as u32,
			state_sync: self.state_sync.as_ref().map(|s| s.progress()),
			warp_sync: warp_sync_progress,
		}
	}

	fn num_sync_requests(&self) -> usize {
		self.fork_targets
			.values()
			.filter(|f| f.number <= self.best_queued_number)
			.count()
	}

	fn num_downloaded_blocks(&self) -> usize {
		self.downloaded_blocks
	}

	fn num_peers(&self) -> usize {
		self.peers.len()
	}

	fn num_active_peers(&self) -> usize {
		self.pending_responses.len()
	}

	fn new_peer(
		&mut self,
		who: PeerId,
		best_hash: B::Hash,
		best_number: NumberFor<B>,
	) -> Result<Option<BlockRequest<B>>, BadPeer> {
		// There is nothing sync can get from the node that has no blockchain data.
		match self.block_status(&best_hash) {
			Err(e) => {
				debug!(target:"sync", "Error reading blockchain: {}", e);
				Err(BadPeer(who, rep::BLOCKCHAIN_READ_ERROR))
			},
			Ok(BlockStatus::KnownBad) => {
				info!("💔 New peer with known bad best block {} ({}).", best_hash, best_number);
				Err(BadPeer(who, rep::BAD_BLOCK))
			},
			Ok(BlockStatus::Unknown) => {
				if best_number.is_zero() {
					info!("💔 New peer with unknown genesis hash {} ({}).", best_hash, best_number);
					return Err(BadPeer(who, rep::GENESIS_MISMATCH))
				}

				// If there are more than `MAJOR_SYNC_BLOCKS` in the import queue then we have
				// enough to do in the import queue that it's not worth kicking off
				// an ancestor search, which is what we do in the next match case below.
				if self.queue_blocks.len() > MAJOR_SYNC_BLOCKS.into() {
					debug!(
						target:"sync",
						"New peer with unknown best hash {} ({}), assuming common block.",
						self.best_queued_hash,
						self.best_queued_number
					);
					self.peers.insert(
						who,
						PeerSync {
							peer_id: who,
							common_number: self.best_queued_number,
							best_hash,
							best_number,
							state: PeerSyncState::Available,
						},
					);
					return Ok(None)
				}

				// If we are at genesis, just start downloading.
				let (state, req) = if self.best_queued_number.is_zero() {
					debug!(
						target:"sync",
						"New peer with best hash {} ({}).",
						best_hash,
						best_number,
					);

					(PeerSyncState::Available, None)
				} else {
					let common_best = std::cmp::min(self.best_queued_number, best_number);

					debug!(
						target:"sync",
						"New peer with unknown best hash {} ({}), searching for common ancestor.",
						best_hash,
						best_number
					);

					(
						PeerSyncState::AncestorSearch {
							current: common_best,
							start: self.best_queued_number,
							state: AncestorSearchState::ExponentialBackoff(One::one()),
						},
						Some(ancestry_request::<B>(common_best)),
					)
				};

				self.allowed_requests.add(&who);
				self.peers.insert(
					who,
					PeerSync {
						peer_id: who,
						common_number: Zero::zero(),
						best_hash,
						best_number,
						state,
					},
				);

				if let SyncMode::Warp = self.mode {
					if self.peers.len() >= MIN_PEERS_TO_START_WARP_SYNC && self.warp_sync.is_none()
					{
						log::debug!(target: "sync", "Starting warp state sync.");
						if let Some(params) = self.warp_sync_params.take() {
							self.warp_sync = Some(WarpSync::new(self.client.clone(), params));
						}
					}
				}
				Ok(req)
			},
			Ok(BlockStatus::Queued) |
			Ok(BlockStatus::InChainWithState) |
			Ok(BlockStatus::InChainPruned) => {
				debug!(
					target: "sync",
					"New peer with known best hash {} ({}).",
					best_hash,
					best_number,
				);
				self.peers.insert(
					who,
					PeerSync {
						peer_id: who,
						common_number: std::cmp::min(self.best_queued_number, best_number),
						best_hash,
						best_number,
						state: PeerSyncState::Available,
					},
				);
				self.allowed_requests.add(&who);
				Ok(None)
			},
		}
	}

	fn update_chain_info(&mut self, best_hash: &B::Hash, best_number: NumberFor<B>) {
		self.on_block_queued(best_hash, best_number);
	}

	fn request_justification(&mut self, hash: &B::Hash, number: NumberFor<B>) {
		let client = &self.client;
		self.extra_justifications
			.schedule((*hash, number), |base, block| is_descendent_of(&**client, base, block))
	}

	fn clear_justification_requests(&mut self) {
		self.extra_justifications.reset();
	}

	// The implementation is similar to on_block_announce with unknown parent hash.
	fn set_sync_fork_request(
		&mut self,
		mut peers: Vec<PeerId>,
		hash: &B::Hash,
		number: NumberFor<B>,
	) {
		if peers.is_empty() {
			peers = self
				.peers
				.iter()
				// Only request blocks from peers who are ahead or on a par.
				.filter(|(_, peer)| peer.best_number >= number)
				.map(|(id, _)| *id)
				.collect();

			debug!(
				target: "sync",
				"Explicit sync request for block {:?} with no peers specified. \
				Syncing from these peers {:?} instead.",
				hash, peers,
			);
		} else {
			debug!(target: "sync", "Explicit sync request for block {:?} with {:?}", hash, peers);
		}

		if self.is_known(hash) {
			debug!(target: "sync", "Refusing to sync known hash {:?}", hash);
			return
		}

		trace!(target: "sync", "Downloading requested old fork {:?}", hash);
		for peer_id in &peers {
			if let Some(peer) = self.peers.get_mut(peer_id) {
				if let PeerSyncState::AncestorSearch { .. } = peer.state {
					continue
				}

				if number > peer.best_number {
					peer.best_number = number;
					peer.best_hash = *hash;
				}
				self.allowed_requests.add(peer_id);
			}
		}

		self.fork_targets
			.entry(*hash)
			.or_insert_with(|| ForkTarget { number, peers: Default::default(), parent_hash: None })
			.peers
			.extend(peers);
	}

	fn on_block_data(
		&mut self,
		who: &PeerId,
		request: Option<BlockRequest<B>>,
		response: BlockResponse<B>,
	) -> Result<OnBlockData<B>, BadPeer> {
		self.downloaded_blocks += response.blocks.len();
		let mut gap = false;
		let new_blocks: Vec<IncomingBlock<B>> = if let Some(peer) = self.peers.get_mut(who) {
			let mut blocks = response.blocks;
			if request.as_ref().map_or(false, |r| r.direction == Direction::Descending) {
				trace!(target: "sync", "Reversing incoming block list");
				blocks.reverse()
			}
			self.allowed_requests.add(who);
			if let Some(request) = request {
				match &mut peer.state {
					PeerSyncState::DownloadingNew(_) => {
						self.blocks.clear_peer_download(who);
						peer.state = PeerSyncState::Available;
						if let Some(start_block) =
							validate_blocks::<B>(&blocks, who, Some(request))?
						{
							self.blocks.insert(start_block, blocks, *who);
						}
						self.ready_blocks()
					},
					PeerSyncState::DownloadingGap(_) => {
						peer.state = PeerSyncState::Available;
						if let Some(gap_sync) = &mut self.gap_sync {
							gap_sync.blocks.clear_peer_download(who);
							if let Some(start_block) =
								validate_blocks::<B>(&blocks, who, Some(request))?
							{
								gap_sync.blocks.insert(start_block, blocks, *who);
							}
							gap = true;
							let blocks: Vec<_> = gap_sync
								.blocks
								.ready_blocks(gap_sync.best_queued_number + One::one())
								.into_iter()
								.map(|block_data| {
									let justifications =
										block_data.block.justifications.or_else(|| {
											legacy_justification_mapping(
												block_data.block.justification,
											)
										});
									IncomingBlock {
										hash: block_data.block.hash,
										header: block_data.block.header,
										body: block_data.block.body,
										indexed_body: block_data.block.indexed_body,
										justifications,
										origin: block_data.origin,
										allow_missing_state: true,
										import_existing: self.import_existing,
										skip_execution: true,
										state: None,
									}
								})
								.collect();
							debug!(target: "sync", "Drained {} gap blocks from {}", blocks.len(), gap_sync.best_queued_number);
							blocks
						} else {
							debug!(target: "sync", "Unexpected gap block response from {}", who);
							return Err(BadPeer(*who, rep::NO_BLOCK))
						}
					},
					PeerSyncState::DownloadingStale(_) => {
						peer.state = PeerSyncState::Available;
						if blocks.is_empty() {
							debug!(target: "sync", "Empty block response from {}", who);
							return Err(BadPeer(*who, rep::NO_BLOCK))
						}
						validate_blocks::<B>(&blocks, who, Some(request))?;
						blocks
							.into_iter()
							.map(|b| {
								let justifications = b
									.justifications
									.or_else(|| legacy_justification_mapping(b.justification));
								IncomingBlock {
									hash: b.hash,
									header: b.header,
									body: b.body,
									indexed_body: None,
									justifications,
									origin: Some(*who),
									allow_missing_state: true,
									import_existing: self.import_existing,
									skip_execution: self.skip_execution(),
									state: None,
								}
							})
							.collect()
					},
					PeerSyncState::AncestorSearch { current, start, state } => {
						let matching_hash = match (blocks.get(0), self.client.hash(*current)) {
							(Some(block), Ok(maybe_our_block_hash)) => {
								trace!(
									target: "sync",
									"Got ancestry block #{} ({}) from peer {}",
									current,
									block.hash,
									who,
								);
								maybe_our_block_hash.filter(|x| x == &block.hash)
							},
							(None, _) => {
								debug!(
									target: "sync",
									"Invalid response when searching for ancestor from {}",
									who,
								);
								return Err(BadPeer(*who, rep::UNKNOWN_ANCESTOR))
							},
							(_, Err(e)) => {
								info!(
									target: "sync",
									"❌ Error answering legitimate blockchain query: {}",
									e,
								);
								return Err(BadPeer(*who, rep::BLOCKCHAIN_READ_ERROR))
							},
						};
						if matching_hash.is_some() {
							if *start < self.best_queued_number &&
								self.best_queued_number <= peer.best_number
							{
								// We've made progress on this chain since the search was started.
								// Opportunistically set common number to updated number
								// instead of the one that started the search.
								peer.common_number = self.best_queued_number;
							} else if peer.common_number < *current {
								peer.common_number = *current;
							}
						}
						if matching_hash.is_none() && current.is_zero() {
							trace!(target:"sync", "Ancestry search: genesis mismatch for peer {}", who);
							return Err(BadPeer(*who, rep::GENESIS_MISMATCH))
						}
						if let Some((next_state, next_num)) =
							handle_ancestor_search_state(state, *current, matching_hash.is_some())
						{
							peer.state = PeerSyncState::AncestorSearch {
								current: next_num,
								start: *start,
								state: next_state,
							};
							return Ok(OnBlockData::Request(*who, ancestry_request::<B>(next_num)))
						} else {
							// Ancestry search is complete. Check if peer is on a stale fork unknown
							// to us and add it to sync targets if necessary.
							trace!(
								target: "sync",
								"Ancestry search complete. Ours={} ({}), Theirs={} ({}), Common={:?} ({})",
								self.best_queued_hash,
								self.best_queued_number,
								peer.best_hash,
								peer.best_number,
								matching_hash,
								peer.common_number,
							);
							if peer.common_number < peer.best_number &&
								peer.best_number < self.best_queued_number
							{
								trace!(
									target: "sync",
									"Added fork target {} for {}",
									peer.best_hash,
									who,
								);
								self.fork_targets
									.entry(peer.best_hash)
									.or_insert_with(|| ForkTarget {
										number: peer.best_number,
										parent_hash: None,
										peers: Default::default(),
									})
									.peers
									.insert(*who);
							}
							peer.state = PeerSyncState::Available;
							Vec::new()
						}
					},
					PeerSyncState::DownloadingWarpTargetBlock => {
						peer.state = PeerSyncState::Available;
						if let Some(warp_sync) = &mut self.warp_sync {
							if blocks.len() == 1 {
								validate_blocks::<B>(&blocks, who, Some(request))?;
								match warp_sync.import_target_block(
									blocks.pop().expect("`blocks` len checked above."),
								) {
									TargetBlockImportResult::Success =>
										return Ok(OnBlockData::Continue),
									TargetBlockImportResult::BadResponse =>
										return Err(BadPeer(*who, rep::VERIFICATION_FAIL)),
								}
							} else if blocks.is_empty() {
								debug!(target: "sync", "Empty block response from {}", who);
								return Err(BadPeer(*who, rep::NO_BLOCK))
							} else {
								debug!(
									target: "sync",
									"Too many blocks ({}) in warp target block response from {}",
									blocks.len(),
									who,
								);
								return Err(BadPeer(*who, rep::NOT_REQUESTED))
							}
						} else {
							debug!(
								target: "sync",
								"Logic error: we think we are downloading warp target block from {}, but no warp sync is happening.",
								who,
							);
							return Ok(OnBlockData::Continue)
						}
					},
					PeerSyncState::Available |
					PeerSyncState::DownloadingJustification(..) |
					PeerSyncState::DownloadingState |
					PeerSyncState::DownloadingWarpProof => Vec::new(),
				}
			} else {
				// When request.is_none() this is a block announcement. Just accept blocks.
				validate_blocks::<B>(&blocks, who, None)?;
				blocks
					.into_iter()
					.map(|b| {
						let justifications = b
							.justifications
							.or_else(|| legacy_justification_mapping(b.justification));
						IncomingBlock {
							hash: b.hash,
							header: b.header,
							body: b.body,
							indexed_body: None,
							justifications,
							origin: Some(*who),
							allow_missing_state: true,
							import_existing: false,
							skip_execution: true,
							state: None,
						}
					})
					.collect()
			}
		} else {
			// We don't know of this peer, so we also did not request anything from it.
			return Err(BadPeer(*who, rep::NOT_REQUESTED))
		};

		Ok(self.validate_and_queue_blocks(new_blocks, gap))
	}

	fn process_block_response_data(&mut self, blocks_to_import: Result<OnBlockData<B>, BadPeer>) {
		match blocks_to_import {
			Ok(OnBlockData::Import(origin, blocks)) => self.import_blocks(origin, blocks),
			Ok(OnBlockData::Request(peer, req)) => self.send_block_request(peer, req),
			Ok(OnBlockData::Continue) => {},
			Err(BadPeer(id, repu)) => {
				self.network_service
					.disconnect_peer(id, self.block_announce_protocol_name.clone());
				self.network_service.report_peer(id, repu);
			},
		}
	}

	fn on_block_justification(
		&mut self,
		who: PeerId,
		response: BlockResponse<B>,
	) -> Result<OnBlockJustification<B>, BadPeer> {
		let peer = if let Some(peer) = self.peers.get_mut(&who) {
			peer
		} else {
			error!(target: "sync", "💔 Called on_block_justification with a bad peer ID");
			return Ok(OnBlockJustification::Nothing)
		};

		self.allowed_requests.add(&who);
		if let PeerSyncState::DownloadingJustification(hash) = peer.state {
			peer.state = PeerSyncState::Available;

			// We only request one justification at a time
			let justification = if let Some(block) = response.blocks.into_iter().next() {
				if hash != block.hash {
					warn!(
						target: "sync",
						"💔 Invalid block justification provided by {}: requested: {:?} got: {:?}",
						who,
						hash,
						block.hash,
					);
					return Err(BadPeer(who, rep::BAD_JUSTIFICATION))
				}

				block
					.justifications
					.or_else(|| legacy_justification_mapping(block.justification))
			} else {
				// we might have asked the peer for a justification on a block that we assumed it
				// had but didn't (regardless of whether it had a justification for it or not).
				trace!(
					target: "sync",
					"Peer {:?} provided empty response for justification request {:?}",
					who,
					hash,
				);

				None
			};

			if let Some((peer, hash, number, j)) =
				self.extra_justifications.on_response(who, justification)
			{
				return Ok(OnBlockJustification::Import { peer, hash, number, justifications: j })
			}
		}

		Ok(OnBlockJustification::Nothing)
	}

	fn on_justification_import(&mut self, hash: B::Hash, number: NumberFor<B>, success: bool) {
		let finalization_result = if success { Ok((hash, number)) } else { Err(()) };
		self.extra_justifications
			.try_finalize_root((hash, number), finalization_result, true);
		self.allowed_requests.set_all();
	}

	fn on_block_finalized(&mut self, hash: &B::Hash, number: NumberFor<B>) {
		let client = &self.client;
		let r = self.extra_justifications.on_block_finalized(hash, number, |base, block| {
			is_descendent_of(&**client, base, block)
		});

		if let SyncMode::LightState { skip_proofs, .. } = &self.mode {
			if self.state_sync.is_none() && !self.peers.is_empty() && self.queue_blocks.is_empty() {
				// Finalized a recent block.
				let mut heads: Vec<_> = self.peers.values().map(|peer| peer.best_number).collect();
				heads.sort();
				let median = heads[heads.len() / 2];
				if number + STATE_SYNC_FINALITY_THRESHOLD.saturated_into() >= median {
					if let Ok(Some(header)) = self.client.header(*hash) {
						log::debug!(
							target: "sync",
							"Starting state sync for #{} ({})",
							number,
							hash,
						);
						self.state_sync = Some(StateSync::new(
							self.client.clone(),
							header,
							None,
							None,
							*skip_proofs,
						));
						self.allowed_requests.set_all();
					}
				}
			}
		}

		if let Err(err) = r {
			warn!(
				target: "sync",
				"💔 Error cleaning up pending extra justification data requests: {}",
				err,
			);
		}
	}

	fn push_block_announce_validation(
		&mut self,
		who: PeerId,
		hash: B::Hash,
		announce: BlockAnnounce<B::Header>,
		is_best: bool,
	) {
		let header = &announce.header;
		let number = *header.number();
		debug!(
			target: "sync",
			"Pre-validating received block announcement {:?} with number {:?} from {}",
			hash,
			number,
			who,
		);

		if number.is_zero() {
			self.block_announce_validation.push(
				async move {
					warn!(
						target: "sync",
						"💔 Ignored genesis block (#0) announcement from {}: {}",
						who,
						hash,
					);
					PreValidateBlockAnnounce::Skip
				}
				.boxed(),
			);
			return
		}

		// Check if there is a slot for this block announce validation.
		match self.has_slot_for_block_announce_validation(&who) {
			HasSlotForBlockAnnounceValidation::Yes => {},
			HasSlotForBlockAnnounceValidation::TotalMaximumSlotsReached => {
				self.block_announce_validation.push(
					async move {
						warn!(
							target: "sync",
							"💔 Ignored block (#{} -- {}) announcement from {} because all validation slots are occupied.",
							number,
							hash,
							who,
						);
						PreValidateBlockAnnounce::Skip
					}
					.boxed(),
				);
				return
			},
			HasSlotForBlockAnnounceValidation::MaximumPeerSlotsReached => {
				self.block_announce_validation.push(async move {
					warn!(
						target: "sync",
						"💔 Ignored block (#{} -- {}) announcement from {} because all validation slots for this peer are occupied.",
						number,
						hash,
						who,
					);
					PreValidateBlockAnnounce::Skip
				}.boxed());
				return
			},
		}

		// Let external validator check the block announcement.
		let assoc_data = announce.data.as_ref().map_or(&[][..], |v| v.as_slice());
		let future = self.block_announce_validator.validate(header, assoc_data);

		self.block_announce_validation.push(
			async move {
				match future.await {
					Ok(Validation::Success { is_new_best }) => PreValidateBlockAnnounce::Process {
						is_new_best: is_new_best || is_best,
						announce,
						who,
					},
					Ok(Validation::Failure { disconnect }) => {
						debug!(
							target: "sync",
							"Block announcement validation of block {:?} from {} failed",
							hash,
							who,
						);
						PreValidateBlockAnnounce::Failure { who, disconnect }
					},
					Err(e) => {
						debug!(
							target: "sync",
							"💔 Block announcement validation of block {:?} errored: {}",
							hash,
							e,
						);
						PreValidateBlockAnnounce::Error { who }
					},
				}
			}
			.boxed(),
		);
	}

	fn poll_block_announce_validation(
		&mut self,
		cx: &mut std::task::Context,
	) -> Poll<PollBlockAnnounceValidation<B::Header>> {
		match self.block_announce_validation.poll_next_unpin(cx) {
			Poll::Ready(Some(res)) => {
				self.peer_block_announce_validation_finished(&res);
				Poll::Ready(self.finish_block_announce_validation(res))
			},
			_ => Poll::Pending,
		}
	}

	fn peer_disconnected(&mut self, who: &PeerId) {
		self.blocks.clear_peer_download(who);
		if let Some(gap_sync) = &mut self.gap_sync {
			gap_sync.blocks.clear_peer_download(who)
		}
		self.peers.remove(who);
		self.extra_justifications.peer_disconnected(who);
		self.allowed_requests.set_all();
		self.fork_targets.retain(|_, target| {
			target.peers.remove(who);
			!target.peers.is_empty()
		});

		let blocks = self.ready_blocks();
		if let Some(OnBlockData::Import(origin, blocks)) =
			(!blocks.is_empty()).then(|| self.validate_and_queue_blocks(blocks, false))
		{
			self.import_blocks(origin, blocks);
		}
	}

	fn metrics(&self) -> Metrics {
		Metrics {
			queued_blocks: self.queue_blocks.len().try_into().unwrap_or(std::u32::MAX),
			fork_targets: self.fork_targets.len().try_into().unwrap_or(std::u32::MAX),
			justifications: self.extra_justifications.metrics(),
		}
	}

	fn block_response_into_blocks(
		&self,
		request: &BlockRequest<B>,
		response: OpaqueBlockResponse,
	) -> Result<Vec<BlockData<B>>, String> {
		let response: Box<schema::v1::BlockResponse> = response.0.downcast().map_err(|_error| {
			"Failed to downcast opaque block response during encoding, this is an \
				implementation bug."
				.to_string()
		})?;

		response
			.blocks
			.into_iter()
			.map(|block_data| {
				Ok(BlockData::<B> {
					hash: Decode::decode(&mut block_data.hash.as_ref())?,
					header: if !block_data.header.is_empty() {
						Some(Decode::decode(&mut block_data.header.as_ref())?)
					} else {
						None
					},
					body: if request.fields.contains(BlockAttributes::BODY) {
						Some(
							block_data
								.body
								.iter()
								.map(|body| Decode::decode(&mut body.as_ref()))
								.collect::<Result<Vec<_>, _>>()?,
						)
					} else {
						None
					},
					indexed_body: if request.fields.contains(BlockAttributes::INDEXED_BODY) {
						Some(block_data.indexed_body)
					} else {
						None
					},
					receipt: if !block_data.receipt.is_empty() {
						Some(block_data.receipt)
					} else {
						None
					},
					message_queue: if !block_data.message_queue.is_empty() {
						Some(block_data.message_queue)
					} else {
						None
					},
					justification: if !block_data.justification.is_empty() {
						Some(block_data.justification)
					} else if block_data.is_empty_justification {
						Some(Vec::new())
					} else {
						None
					},
					justifications: if !block_data.justifications.is_empty() {
						Some(DecodeAll::decode_all(&mut block_data.justifications.as_ref())?)
					} else {
						None
					},
				})
			})
			.collect::<Result<_, _>>()
			.map_err(|error: codec::Error| error.to_string())
	}

	fn poll(
		&mut self,
		cx: &mut std::task::Context,
	) -> Poll<PollBlockAnnounceValidation<B::Header>> {
<<<<<<< HEAD
=======
		while let Poll::Ready(Some(event)) = self.service_rx.poll_next_unpin(cx) {
			match event {
				ToServiceCommand::SetSyncForkRequest(peers, hash, number) => {
					self.set_sync_fork_request(peers, &hash, number);
				},
				ToServiceCommand::RequestJustification(hash, number) =>
					self.request_justification(&hash, number),
				ToServiceCommand::ClearJustificationRequests => self.clear_justification_requests(),
				ToServiceCommand::BlocksProcessed(imported, count, results) => {
					for result in self.on_blocks_processed(imported, count, results) {
						match result {
							Ok((id, req)) => self.send_block_request(id, req),
							Err(BadPeer(id, repu)) => {
								self.network_service
									.disconnect_peer(id, self.block_announce_protocol_name.clone());
								self.network_service.report_peer(id, repu)
							},
						}
					}
				},
				ToServiceCommand::JustificationImported(peer, hash, number, success) => {
					self.on_justification_import(hash, number, success);
					if !success {
						info!(target: "sync", "💔 Invalid justification provided by {} for #{}", peer, hash);
						self.network_service
							.disconnect_peer(peer, self.block_announce_protocol_name.clone());
						self.network_service.report_peer(
							peer,
							sc_peerset::ReputationChange::new_fatal("Invalid justification"),
						);
					}
				},
			}
		}

		// Should be called before `process_outbound_requests` to ensure
		// that a potential target block is directly leading to requests.
		if let Some(warp_sync) = &mut self.warp_sync {
			let _ = warp_sync.poll(cx);
		}

>>>>>>> 63a24581
		self.process_outbound_requests();

		while let Poll::Ready(result) = self.poll_pending_responses(cx) {
			match result {
				ImportResult::BlockImport(origin, blocks) => self.import_blocks(origin, blocks),
				ImportResult::JustificationImport(who, hash, number, justifications) =>
					self.import_justifications(who, hash, number, justifications),
			}
		}

		if let Poll::Ready(announce) = self.poll_block_announce_validation(cx) {
			return Poll::Ready(announce)
		}

		Poll::Pending
	}

	fn send_block_request(&mut self, who: PeerId, request: BlockRequest<B>) {
		let (tx, rx) = oneshot::channel();
		let opaque_req = self.create_opaque_block_request(&request);

		if self.peers.contains_key(&who) {
			self.pending_responses
				.push(Box::pin(async move { (who, PeerRequest::Block(request), rx.await) }));
		}

		match self.encode_block_request(&opaque_req) {
			Ok(data) => {
				self.network_service.start_request(
					who,
					self.block_request_protocol_name.clone(),
					data,
					tx,
					IfDisconnected::ImmediateError,
				);
			},
			Err(err) => {
				log::warn!(
					target: "sync",
					"Failed to encode block request {:?}: {:?}",
					opaque_req, err
				);
			},
		}
	}
}

impl<B, Client> ChainSync<B, Client>
where
	Self: ChainSyncT<B>,
	B: BlockT,
	Client: HeaderBackend<B>
		+ BlockBackend<B>
		+ HeaderMetadata<B, Error = sp_blockchain::Error>
		+ ProofProvider<B>
		+ Send
		+ Sync
		+ 'static,
{
	/// Create a new instance.
	pub fn new(
		mode: SyncMode,
		client: Arc<Client>,
		protocol_id: ProtocolId,
		fork_id: &Option<String>,
		roles: Roles,
		block_announce_validator: Box<dyn BlockAnnounceValidator<B> + Send>,
		max_parallel_downloads: u32,
		warp_sync_params: Option<WarpSyncParams<B>>,
		metrics_registry: Option<&Registry>,
		network_service: service::network::NetworkServiceHandle,
		import_queue: Box<dyn ImportQueueService<B>>,
		block_request_protocol_name: ProtocolName,
		state_request_protocol_name: ProtocolName,
		warp_sync_protocol_name: Option<ProtocolName>,
	) -> Result<(Self, NonDefaultSetConfig), ClientError> {
		let block_announce_config = Self::get_block_announce_proto_config(
			protocol_id,
			fork_id,
			roles,
			client.info().best_number,
			client.info().best_hash,
			client
				.block_hash(Zero::zero())
				.ok()
				.flatten()
				.expect("Genesis block exists; qed"),
		);

		let mut sync = Self {
			client,
			peers: HashMap::new(),
			blocks: BlockCollection::new(),
			best_queued_hash: Default::default(),
			best_queued_number: Zero::zero(),
			extra_justifications: ExtraRequests::new("justification"),
			mode,
			queue_blocks: Default::default(),
			fork_targets: Default::default(),
			allowed_requests: Default::default(),
			block_announce_validator,
			max_parallel_downloads,
			downloaded_blocks: 0,
			block_announce_validation: Default::default(),
			block_announce_validation_per_peer_stats: Default::default(),
			state_sync: None,
			warp_sync: None,
			import_existing: false,
			gap_sync: None,
			network_service,
			block_request_protocol_name,
			state_request_protocol_name,
			warp_sync_params,
			warp_sync_protocol_name,
			block_announce_protocol_name: block_announce_config
				.notifications_protocol
				.clone()
				.into(),
			pending_responses: Default::default(),
			import_queue,
			metrics: if let Some(r) = &metrics_registry {
				match SyncingMetrics::register(r) {
					Ok(metrics) => Some(metrics),
					Err(err) => {
						error!(target: "sync", "Failed to register metrics for ChainSync: {err:?}");
						None
					},
				}
			} else {
				None
			},
		};

		sync.reset_sync_start_point()?;
		Ok((sync, block_announce_config))
	}

	/// Returns the median seen block number.
	fn median_seen(&self) -> Option<NumberFor<B>> {
		let mut best_seens = self.peers.values().map(|p| p.best_number).collect::<Vec<_>>();

		if best_seens.is_empty() {
			None
		} else {
			let middle = best_seens.len() / 2;

			// Not the "perfect median" when we have an even number of peers.
			Some(*best_seens.select_nth_unstable(middle).1)
		}
	}

	fn required_block_attributes(&self) -> BlockAttributes {
		match self.mode {
			SyncMode::Full =>
				BlockAttributes::HEADER | BlockAttributes::JUSTIFICATION | BlockAttributes::BODY,
			SyncMode::Light => BlockAttributes::HEADER | BlockAttributes::JUSTIFICATION,
			SyncMode::LightState { storage_chain_mode: false, .. } | SyncMode::Warp =>
				BlockAttributes::HEADER | BlockAttributes::JUSTIFICATION | BlockAttributes::BODY,
			SyncMode::LightState { storage_chain_mode: true, .. } =>
				BlockAttributes::HEADER |
					BlockAttributes::JUSTIFICATION |
					BlockAttributes::INDEXED_BODY,
		}
	}

	fn skip_execution(&self) -> bool {
		match self.mode {
			SyncMode::Full => false,
			SyncMode::Light => true,
			SyncMode::LightState { .. } => true,
			SyncMode::Warp => true,
		}
	}

	fn validate_and_queue_blocks(
		&mut self,
		mut new_blocks: Vec<IncomingBlock<B>>,
		gap: bool,
	) -> OnBlockData<B> {
		let orig_len = new_blocks.len();
		new_blocks.retain(|b| !self.queue_blocks.contains(&b.hash));
		if new_blocks.len() != orig_len {
			debug!(
				target: "sync",
				"Ignoring {} blocks that are already queued",
				orig_len - new_blocks.len(),
			);
		}

		let origin = if !gap && !self.status().state.is_major_syncing() {
			BlockOrigin::NetworkBroadcast
		} else {
			BlockOrigin::NetworkInitialSync
		};

		if let Some((h, n)) = new_blocks
			.last()
			.and_then(|b| b.header.as_ref().map(|h| (&b.hash, *h.number())))
		{
			trace!(
				target:"sync",
				"Accepted {} blocks ({:?}) with origin {:?}",
				new_blocks.len(),
				h,
				origin,
			);
			self.on_block_queued(h, n)
		}
		self.queue_blocks.extend(new_blocks.iter().map(|b| b.hash));
		OnBlockData::Import(origin, new_blocks)
	}

	fn update_peer_common_number(&mut self, peer_id: &PeerId, new_common: NumberFor<B>) {
		if let Some(peer) = self.peers.get_mut(peer_id) {
			peer.update_common_number(new_common);
		}
	}

	/// Called when a block has been queued for import.
	///
	/// Updates our internal state for best queued block and then goes
	/// through all peers to update our view of their state as well.
	fn on_block_queued(&mut self, hash: &B::Hash, number: NumberFor<B>) {
		if self.fork_targets.remove(hash).is_some() {
			trace!(target: "sync", "Completed fork sync {:?}", hash);
		}
		if let Some(gap_sync) = &mut self.gap_sync {
			if number > gap_sync.best_queued_number && number <= gap_sync.target {
				gap_sync.best_queued_number = number;
			}
		}
		if number > self.best_queued_number {
			self.best_queued_number = number;
			self.best_queued_hash = *hash;
			// Update common blocks
			for (n, peer) in self.peers.iter_mut() {
				if let PeerSyncState::AncestorSearch { .. } = peer.state {
					// Wait for ancestry search to complete first.
					continue
				}
				let new_common_number =
					if peer.best_number >= number { number } else { peer.best_number };
				trace!(
					target: "sync",
					"Updating peer {} info, ours={}, common={}->{}, their best={}",
					n,
					number,
					peer.common_number,
					new_common_number,
					peer.best_number,
				);
				peer.common_number = new_common_number;
			}
		}
		self.allowed_requests.set_all();
	}

	/// Checks if there is a slot for a block announce validation.
	///
	/// The total number and the number per peer of concurrent block announce validations
	/// is capped.
	///
	/// Returns [`HasSlotForBlockAnnounceValidation`] to inform about the result.
	///
	/// # Note
	///
	/// It is *required* to call [`Self::peer_block_announce_validation_finished`] when the
	/// validation is finished to clear the slot.
	fn has_slot_for_block_announce_validation(
		&mut self,
		peer: &PeerId,
	) -> HasSlotForBlockAnnounceValidation {
		if self.block_announce_validation.len() >= MAX_CONCURRENT_BLOCK_ANNOUNCE_VALIDATIONS {
			return HasSlotForBlockAnnounceValidation::TotalMaximumSlotsReached
		}

		match self.block_announce_validation_per_peer_stats.entry(*peer) {
			Entry::Vacant(entry) => {
				entry.insert(1);
				HasSlotForBlockAnnounceValidation::Yes
			},
			Entry::Occupied(mut entry) => {
				if *entry.get() < MAX_CONCURRENT_BLOCK_ANNOUNCE_VALIDATIONS_PER_PEER {
					*entry.get_mut() += 1;
					HasSlotForBlockAnnounceValidation::Yes
				} else {
					HasSlotForBlockAnnounceValidation::MaximumPeerSlotsReached
				}
			},
		}
	}

	/// Should be called when a block announce validation is finished, to update the slots
	/// of the peer that send the block announce.
	fn peer_block_announce_validation_finished(
		&mut self,
		res: &PreValidateBlockAnnounce<B::Header>,
	) {
		let peer = match res {
			PreValidateBlockAnnounce::Failure { who, .. } |
			PreValidateBlockAnnounce::Process { who, .. } |
			PreValidateBlockAnnounce::Error { who } => who,
			PreValidateBlockAnnounce::Skip => return,
		};

		match self.block_announce_validation_per_peer_stats.entry(*peer) {
			Entry::Vacant(_) => {
				error!(
					target: "sync",
					"💔 Block announcement validation from peer {} finished for that no slot was allocated!",
					peer,
				);
			},
			Entry::Occupied(mut entry) => {
				*entry.get_mut() = entry.get().saturating_sub(1);
				if *entry.get() == 0 {
					entry.remove();
				}
			},
		}
	}

	/// This will finish processing of the block announcement.
	fn finish_block_announce_validation(
		&mut self,
		pre_validation_result: PreValidateBlockAnnounce<B::Header>,
	) -> PollBlockAnnounceValidation<B::Header> {
		let (announce, is_best, who) = match pre_validation_result {
			PreValidateBlockAnnounce::Failure { who, disconnect } => {
				debug!(
					target: "sync",
					"Failed announce validation: {:?}, disconnect: {}",
					who,
					disconnect,
				);
				return PollBlockAnnounceValidation::Failure { who, disconnect }
			},
			PreValidateBlockAnnounce::Process { announce, is_new_best, who } =>
				(announce, is_new_best, who),
			PreValidateBlockAnnounce::Error { .. } | PreValidateBlockAnnounce::Skip => {
				debug!(
					target: "sync",
					"Ignored announce validation",
				);
				return PollBlockAnnounceValidation::Skip
			},
		};

		trace!(
			target: "sync",
			"Finished block announce validation: from {:?}: {:?}. local_best={}",
			who,
			announce.summary(),
			is_best,
		);

		let number = *announce.header.number();
		let hash = announce.header.hash();
		let parent_status =
			self.block_status(announce.header.parent_hash()).unwrap_or(BlockStatus::Unknown);
		let known_parent = parent_status != BlockStatus::Unknown;
		let ancient_parent = parent_status == BlockStatus::InChainPruned;

		let known = self.is_known(&hash);
		let peer = if let Some(peer) = self.peers.get_mut(&who) {
			peer
		} else {
			error!(target: "sync", "💔 Called on_block_announce with a bad peer ID");
			return PollBlockAnnounceValidation::Nothing { is_best, who, announce }
		};

		if let PeerSyncState::AncestorSearch { .. } = peer.state {
			trace!(target: "sync", "Peer state is ancestor search.");
			return PollBlockAnnounceValidation::Nothing { is_best, who, announce }
		}

		if is_best {
			// update their best block
			peer.best_number = number;
			peer.best_hash = hash;
		}

		// If the announced block is the best they have and is not ahead of us, our common number
		// is either one further ahead or it's the one they just announced, if we know about it.
		if is_best {
			if known && self.best_queued_number >= number {
				self.update_peer_common_number(&who, number);
			} else if announce.header.parent_hash() == &self.best_queued_hash ||
				known_parent && self.best_queued_number >= number
			{
				self.update_peer_common_number(&who, number - One::one());
			}
		}
		self.allowed_requests.add(&who);

		// known block case
		if known || self.is_already_downloading(&hash) {
			trace!(target: "sync", "Known block announce from {}: {}", who, hash);
			if let Some(target) = self.fork_targets.get_mut(&hash) {
				target.peers.insert(who);
			}
			return PollBlockAnnounceValidation::Nothing { is_best, who, announce }
		}

		if ancient_parent {
			trace!(
				target: "sync",
				"Ignored ancient block announced from {}: {} {:?}",
				who,
				hash,
				announce.header,
			);
			return PollBlockAnnounceValidation::Nothing { is_best, who, announce }
		}

		let requires_additional_data = self.mode != SyncMode::Light || !known_parent;
		if !requires_additional_data {
			trace!(
				target: "sync",
				"Importing new header announced from {}: {} {:?}",
				who,
				hash,
				announce.header,
			);
			return PollBlockAnnounceValidation::ImportHeader { is_best, announce, who }
		}

		if self.status().state == SyncState::Idle {
			trace!(
				target: "sync",
				"Added sync target for block announced from {}: {} {:?}",
				who,
				hash,
				announce.summary(),
			);
			self.fork_targets
				.entry(hash)
				.or_insert_with(|| ForkTarget {
					number,
					parent_hash: Some(*announce.header.parent_hash()),
					peers: Default::default(),
				})
				.peers
				.insert(who);
		}

		PollBlockAnnounceValidation::Nothing { is_best, who, announce }
	}

	/// Restart the sync process. This will reset all pending block requests and return an iterator
	/// of new block requests to make to peers. Peers that were downloading finality data (i.e.
	/// their state was `DownloadingJustification`) are unaffected and will stay in the same state.
	fn restart(&mut self) -> impl Iterator<Item = Result<(PeerId, BlockRequest<B>), BadPeer>> + '_ {
		self.blocks.clear();
		if let Err(e) = self.reset_sync_start_point() {
			warn!(target: "sync", "💔  Unable to restart sync: {}", e);
		}
		self.allowed_requests.set_all();
		debug!(target:"sync", "Restarted with {} ({})", self.best_queued_number, self.best_queued_hash);
		let old_peers = std::mem::take(&mut self.peers);

		old_peers.into_iter().filter_map(move |(id, mut p)| {
			// peers that were downloading justifications
			// should be kept in that state.
			if let PeerSyncState::DownloadingJustification(_) = p.state {
				// We make sure our commmon number is at least something we have.
				p.common_number = self.best_queued_number;
				self.peers.insert(id, p);
				return None
			}

			// handle peers that were in other states.
			match self.new_peer(id, p.best_hash, p.best_number) {
				Ok(None) => None,
				Ok(Some(x)) => Some(Ok((id, x))),
				Err(e) => Some(Err(e)),
			}
		})
	}

	/// Find a block to start sync from. If we sync with state, that's the latest block we have
	/// state for.
	fn reset_sync_start_point(&mut self) -> Result<(), ClientError> {
		let info = self.client.info();
		if matches!(self.mode, SyncMode::LightState { .. }) && info.finalized_state.is_some() {
			warn!(
				target: "sync",
				"Can't use fast sync mode with a partially synced database. Reverting to full sync mode."
			);
			self.mode = SyncMode::Full;
		}
		if matches!(self.mode, SyncMode::Warp) && info.finalized_state.is_some() {
			warn!(
				target: "sync",
				"Can't use warp sync mode with a partially synced database. Reverting to full sync mode."
			);
			self.mode = SyncMode::Full;
		}
		self.import_existing = false;
		self.best_queued_hash = info.best_hash;
		self.best_queued_number = info.best_number;

		if self.mode == SyncMode::Full &&
			self.client.block_status(info.best_hash)? != BlockStatus::InChainWithState
		{
			self.import_existing = true;
			// Latest state is missing, start with the last finalized state or genesis instead.
			if let Some((hash, number)) = info.finalized_state {
				debug!(target: "sync", "Starting from finalized state #{}", number);
				self.best_queued_hash = hash;
				self.best_queued_number = number;
			} else {
				debug!(target: "sync", "Restarting from genesis");
				self.best_queued_hash = Default::default();
				self.best_queued_number = Zero::zero();
			}
		}

		if let Some((start, end)) = info.block_gap {
			debug!(target: "sync", "Starting gap sync #{} - #{}", start, end);
			self.gap_sync = Some(GapSync {
				best_queued_number: start - One::one(),
				target: end,
				blocks: BlockCollection::new(),
			});
		}
		trace!(target: "sync", "Restarted sync at #{} ({:?})", self.best_queued_number, self.best_queued_hash);
		Ok(())
	}

	/// What is the status of the block corresponding to the given hash?
	fn block_status(&self, hash: &B::Hash) -> Result<BlockStatus, ClientError> {
		if self.queue_blocks.contains(hash) {
			return Ok(BlockStatus::Queued)
		}
		self.client.block_status(*hash)
	}

	/// Is the block corresponding to the given hash known?
	fn is_known(&self, hash: &B::Hash) -> bool {
		self.block_status(hash).ok().map_or(false, |s| s != BlockStatus::Unknown)
	}

	/// Is any peer downloading the given hash?
	fn is_already_downloading(&self, hash: &B::Hash) -> bool {
		self.peers
			.iter()
			.any(|(_, p)| p.state == PeerSyncState::DownloadingStale(*hash))
	}

	/// Get the set of downloaded blocks that are ready to be queued for import.
	fn ready_blocks(&mut self) -> Vec<IncomingBlock<B>> {
		self.blocks
			.ready_blocks(self.best_queued_number + One::one())
			.into_iter()
			.map(|block_data| {
				let justifications = block_data
					.block
					.justifications
					.or_else(|| legacy_justification_mapping(block_data.block.justification));
				IncomingBlock {
					hash: block_data.block.hash,
					header: block_data.block.header,
					body: block_data.block.body,
					indexed_body: block_data.block.indexed_body,
					justifications,
					origin: block_data.origin,
					allow_missing_state: true,
					import_existing: self.import_existing,
					skip_execution: self.skip_execution(),
					state: None,
				}
			})
			.collect()
	}

	/// Generate block request for downloading of the target block body during warp sync.
	fn warp_target_block_request(&mut self) -> Option<(PeerId, BlockRequest<B>)> {
		let sync = &self.warp_sync.as_ref()?;

		if self.allowed_requests.is_empty() ||
			sync.is_complete() ||
			self.peers
				.iter()
				.any(|(_, peer)| peer.state == PeerSyncState::DownloadingWarpTargetBlock)
		{
			// Only one pending warp target block request is allowed.
			return None
		}

		if let Some((target_number, request)) = sync.next_target_block_request() {
			// Find a random peer that has a block with the target number.
			for (id, peer) in self.peers.iter_mut() {
				if peer.state.is_available() && peer.best_number >= target_number {
					trace!(target: "sync", "New warp target block request for {}", id);
					peer.state = PeerSyncState::DownloadingWarpTargetBlock;
					self.allowed_requests.clear();
					return Some((*id, request))
				}
			}
		}

		None
	}

	/// Get config for the block announcement protocol
	pub fn get_block_announce_proto_config(
		protocol_id: ProtocolId,
		fork_id: &Option<String>,
		roles: Roles,
		best_number: NumberFor<B>,
		best_hash: B::Hash,
		genesis_hash: B::Hash,
	) -> NonDefaultSetConfig {
		let block_announces_protocol = {
			let genesis_hash = genesis_hash.as_ref();
			if let Some(ref fork_id) = fork_id {
				format!(
					"/{}/{}/block-announces/1",
					array_bytes::bytes2hex("", genesis_hash),
					fork_id
				)
			} else {
				format!("/{}/block-announces/1", array_bytes::bytes2hex("", genesis_hash))
			}
		};

		NonDefaultSetConfig {
			notifications_protocol: block_announces_protocol.into(),
			fallback_names: iter::once(
				format!("/{}/block-announces/1", protocol_id.as_ref()).into(),
			)
			.collect(),
			max_notification_size: MAX_BLOCK_ANNOUNCE_SIZE,
			handshake: Some(NotificationHandshake::new(BlockAnnouncesHandshake::<B>::build(
				roles,
				best_number,
				best_hash,
				genesis_hash,
			))),
			// NOTE: `set_config` will be ignored by `protocol.rs` as the block announcement
			// protocol is still hardcoded into the peerset.
			set_config: SetConfig {
				in_peers: 0,
				out_peers: 0,
				reserved_nodes: Vec::new(),
				non_reserved_mode: NonReservedPeerMode::Deny,
			},
		}
	}

	fn decode_block_response(response: &[u8]) -> Result<OpaqueBlockResponse, String> {
		let response = schema::v1::BlockResponse::decode(response)
			.map_err(|error| format!("Failed to decode block response: {error}"))?;

		Ok(OpaqueBlockResponse(Box::new(response)))
	}

	fn decode_state_response(response: &[u8]) -> Result<OpaqueStateResponse, String> {
		let response = StateResponse::decode(response)
			.map_err(|error| format!("Failed to decode state response: {error}"))?;

		Ok(OpaqueStateResponse(Box::new(response)))
	}

	fn send_state_request(&mut self, who: PeerId, request: OpaqueStateRequest) {
		let (tx, rx) = oneshot::channel();

		if self.peers.contains_key(&who) {
			self.pending_responses
				.push(Box::pin(async move { (who, PeerRequest::State, rx.await) }));
		}

		match self.encode_state_request(&request) {
			Ok(data) => {
				self.network_service.start_request(
					who,
					self.state_request_protocol_name.clone(),
					data,
					tx,
					IfDisconnected::ImmediateError,
				);
			},
			Err(err) => {
				log::warn!(
					target: "sync",
					"Failed to encode state request {:?}: {:?}",
					request, err
				);
			},
		}
	}

	fn send_warp_sync_request(&mut self, who: PeerId, request: WarpProofRequest<B>) {
		let (tx, rx) = oneshot::channel();

		if self.peers.contains_key(&who) {
			self.pending_responses
				.push(Box::pin(async move { (who, PeerRequest::WarpProof, rx.await) }));
		}

		match &self.warp_sync_protocol_name {
			Some(name) => self.network_service.start_request(
				who,
				name.clone(),
				request.encode(),
				tx,
				IfDisconnected::ImmediateError,
			),
			None => {
				log::warn!(
					target: "sync",
					"Trying to send warp sync request when no protocol is configured {:?}",
					request,
				);
			},
		}
	}

	fn on_block_response(
		&mut self,
		peer_id: PeerId,
		request: BlockRequest<B>,
		response: OpaqueBlockResponse,
	) -> Option<ImportResult<B>> {
		let blocks = match self.block_response_into_blocks(&request, response) {
			Ok(blocks) => blocks,
			Err(err) => {
				debug!(target: "sync", "Failed to decode block response from {}: {}", peer_id, err);
				self.network_service.report_peer(peer_id, rep::BAD_MESSAGE);
				return None
			},
		};

		let block_response = BlockResponse::<B> { id: request.id, blocks };

		let blocks_range = || match (
			block_response
				.blocks
				.first()
				.and_then(|b| b.header.as_ref().map(|h| h.number())),
			block_response.blocks.last().and_then(|b| b.header.as_ref().map(|h| h.number())),
		) {
			(Some(first), Some(last)) if first != last => format!(" ({}..{})", first, last),
			(Some(first), Some(_)) => format!(" ({})", first),
			_ => Default::default(),
		};
		trace!(
			target: "sync",
			"BlockResponse {} from {} with {} blocks {}",
			block_response.id,
			peer_id,
			block_response.blocks.len(),
			blocks_range(),
		);

		if request.fields == BlockAttributes::JUSTIFICATION {
			match self.on_block_justification(peer_id, block_response) {
				Ok(OnBlockJustification::Nothing) => None,
				Ok(OnBlockJustification::Import { peer, hash, number, justifications }) => {
					self.import_justifications(peer, hash, number, justifications);
					None
				},
				Err(BadPeer(id, repu)) => {
					self.network_service
						.disconnect_peer(id, self.block_announce_protocol_name.clone());
					self.network_service.report_peer(id, repu);
					None
				},
			}
		} else {
			match self.on_block_data(&peer_id, Some(request), block_response) {
				Ok(OnBlockData::Import(origin, blocks)) => {
					self.import_blocks(origin, blocks);
					None
				},
				Ok(OnBlockData::Request(peer, req)) => {
					self.send_block_request(peer, req);
					None
				},
				Ok(OnBlockData::Continue) => None,
				Err(BadPeer(id, repu)) => {
					self.network_service
						.disconnect_peer(id, self.block_announce_protocol_name.clone());
					self.network_service.report_peer(id, repu);
					None
				},
			}
		}
	}

	pub fn on_state_response(
		&mut self,
		peer_id: PeerId,
		response: OpaqueStateResponse,
	) -> Option<ImportResult<B>> {
		match self.on_state_data(&peer_id, response) {
			Ok(OnStateData::Import(origin, block)) =>
				Some(ImportResult::BlockImport(origin, vec![block])),
			Ok(OnStateData::Continue) => None,
			Err(BadPeer(id, repu)) => {
				self.network_service
					.disconnect_peer(id, self.block_announce_protocol_name.clone());
				self.network_service.report_peer(id, repu);
				None
			},
		}
	}

	pub fn on_warp_sync_response(&mut self, peer_id: PeerId, response: EncodedProof) {
		if let Err(BadPeer(id, repu)) = self.on_warp_sync_data(&peer_id, response) {
			self.network_service
				.disconnect_peer(id, self.block_announce_protocol_name.clone());
			self.network_service.report_peer(id, repu);
		}
	}

	fn process_outbound_requests(&mut self) {
		for (id, request) in self.block_requests() {
			self.send_block_request(id, request);
		}

		if let Some((id, request)) = self.state_request() {
			self.send_state_request(id, request);
		}

		for (id, request) in self.justification_requests().collect::<Vec<_>>() {
			self.send_block_request(id, request);
		}

		if let Some((id, request)) = self.warp_sync_request() {
			self.send_warp_sync_request(id, request);
		}
	}

	fn poll_pending_responses(&mut self, cx: &mut std::task::Context) -> Poll<ImportResult<B>> {
		while let Poll::Ready(Some((id, request, response))) =
			self.pending_responses.poll_next_unpin(cx)
		{
			match response {
				Ok(Ok(resp)) => match request {
					PeerRequest::Block(req) => {
						let response = match Self::decode_block_response(&resp[..]) {
							Ok(proto) => proto,
							Err(e) => {
								debug!(
									target: "sync",
									"Failed to decode block response from peer {:?}: {:?}.",
									id,
									e
								);
								self.network_service.report_peer(id, rep::BAD_MESSAGE);
								self.network_service
									.disconnect_peer(id, self.block_announce_protocol_name.clone());
								continue
							},
						};

						if let Some(import) = self.on_block_response(id, req, response) {
							return Poll::Ready(import)
						}
					},
					PeerRequest::State => {
						let response = match Self::decode_state_response(&resp[..]) {
							Ok(proto) => proto,
							Err(e) => {
								debug!(
									target: "sync",
									"Failed to decode state response from peer {:?}: {:?}.",
									id,
									e
								);
								self.network_service.report_peer(id, rep::BAD_MESSAGE);
								self.network_service
									.disconnect_peer(id, self.block_announce_protocol_name.clone());
								continue
							},
						};

						if let Some(import) = self.on_state_response(id, response) {
							return Poll::Ready(import)
						}
					},
					PeerRequest::WarpProof => {
						self.on_warp_sync_response(id, EncodedProof(resp));
					},
				},
				Ok(Err(e)) => {
					debug!(target: "sync", "Request to peer {:?} failed: {:?}.", id, e);

					match e {
						RequestFailure::Network(OutboundFailure::Timeout) => {
							self.network_service.report_peer(id, rep::TIMEOUT);
							self.network_service
								.disconnect_peer(id, self.block_announce_protocol_name.clone());
						},
						RequestFailure::Network(OutboundFailure::UnsupportedProtocols) => {
							self.network_service.report_peer(id, rep::BAD_PROTOCOL);
							self.network_service
								.disconnect_peer(id, self.block_announce_protocol_name.clone());
						},
						RequestFailure::Network(OutboundFailure::DialFailure) => {
							self.network_service
								.disconnect_peer(id, self.block_announce_protocol_name.clone());
						},
						RequestFailure::Refused => {
							self.network_service.report_peer(id, rep::REFUSED);
							self.network_service
								.disconnect_peer(id, self.block_announce_protocol_name.clone());
						},
						RequestFailure::Network(OutboundFailure::ConnectionClosed) |
						RequestFailure::NotConnected => {
							self.network_service
								.disconnect_peer(id, self.block_announce_protocol_name.clone());
						},
						RequestFailure::UnknownProtocol => {
							debug_assert!(false, "Block request protocol should always be known.");
						},
						RequestFailure::Obsolete => {
							debug_assert!(
								false,
								"Can not receive `RequestFailure::Obsolete` after dropping the \
								 response receiver.",
							);
						},
					}
				},
				Err(oneshot::Canceled) => {
					trace!(
						target: "sync",
						"Request to peer {:?} failed due to oneshot being canceled.",
						id,
					);
					self.network_service
						.disconnect_peer(id, self.block_announce_protocol_name.clone());
				},
			}
		}

		Poll::Pending
	}

	/// Create implementation-specific block request.
	fn create_opaque_block_request(&self, request: &BlockRequest<B>) -> OpaqueBlockRequest {
		OpaqueBlockRequest(Box::new(schema::v1::BlockRequest {
			fields: request.fields.to_be_u32(),
			from_block: match request.from {
				FromBlock::Hash(h) => Some(schema::v1::block_request::FromBlock::Hash(h.encode())),
				FromBlock::Number(n) =>
					Some(schema::v1::block_request::FromBlock::Number(n.encode())),
			},
			direction: request.direction as i32,
			max_blocks: request.max.unwrap_or(0),
			support_multiple_justifications: true,
		}))
	}

	fn encode_block_request(&self, request: &OpaqueBlockRequest) -> Result<Vec<u8>, String> {
		let request: &schema::v1::BlockRequest = request.0.downcast_ref().ok_or_else(|| {
			"Failed to downcast opaque block response during encoding, this is an \
				implementation bug."
				.to_string()
		})?;

		Ok(request.encode_to_vec())
	}

	fn encode_state_request(&self, request: &OpaqueStateRequest) -> Result<Vec<u8>, String> {
		let request: &StateRequest = request.0.downcast_ref().ok_or_else(|| {
			"Failed to downcast opaque state response during encoding, this is an \
				implementation bug."
				.to_string()
		})?;

		Ok(request.encode_to_vec())
	}

	fn justification_requests<'a>(
		&'a mut self,
	) -> Box<dyn Iterator<Item = (PeerId, BlockRequest<B>)> + 'a> {
		let peers = &mut self.peers;
		let mut matcher = self.extra_justifications.matcher();
		Box::new(std::iter::from_fn(move || {
			if let Some((peer, request)) = matcher.next(peers) {
				peers
					.get_mut(&peer)
					.expect(
						"`Matcher::next` guarantees the `PeerId` comes from the given peers; qed",
					)
					.state = PeerSyncState::DownloadingJustification(request.0);
				let req = BlockRequest::<B> {
					id: 0,
					fields: BlockAttributes::JUSTIFICATION,
					from: FromBlock::Hash(request.0),
					direction: Direction::Ascending,
					max: Some(1),
				};
				Some((peer, req))
			} else {
				None
			}
		}))
	}

	fn block_requests(&mut self) -> Vec<(PeerId, BlockRequest<B>)> {
		if self.mode == SyncMode::Warp {
			return self
				.warp_target_block_request()
				.map_or_else(|| Vec::new(), |req| Vec::from([req]))
		}

		if self.allowed_requests.is_empty() || self.state_sync.is_some() {
			return Vec::new()
		}

		if self.queue_blocks.len() > MAX_IMPORTING_BLOCKS {
			trace!(target: "sync", "Too many blocks in the queue.");
			return Vec::new()
		}
		let is_major_syncing = self.status().state.is_major_syncing();
		let attrs = self.required_block_attributes();
		let blocks = &mut self.blocks;
		let fork_targets = &mut self.fork_targets;
		let last_finalized =
			std::cmp::min(self.best_queued_number, self.client.info().finalized_number);
		let best_queued = self.best_queued_number;
		let client = &self.client;
		let queue = &self.queue_blocks;
		let allowed_requests = self.allowed_requests.take();
		let max_parallel = if is_major_syncing { 1 } else { self.max_parallel_downloads };
		let gap_sync = &mut self.gap_sync;
		self.peers
			.iter_mut()
			.filter_map(move |(&id, peer)| {
				if !peer.state.is_available() || !allowed_requests.contains(&id) {
					return None
				}

				// If our best queued is more than `MAX_BLOCKS_TO_LOOK_BACKWARDS` blocks away from
				// the common number, the peer best number is higher than our best queued and the
				// common number is smaller than the last finalized block number, we should do an
				// ancestor search to find a better common block. If the queue is full we wait till
				// all blocks are imported though.
				if best_queued.saturating_sub(peer.common_number) >
					MAX_BLOCKS_TO_LOOK_BACKWARDS.into() &&
					best_queued < peer.best_number &&
					peer.common_number < last_finalized &&
					queue.len() <= MAJOR_SYNC_BLOCKS.into()
				{
					trace!(
						target: "sync",
						"Peer {:?} common block {} too far behind of our best {}. Starting ancestry search.",
						id,
						peer.common_number,
						best_queued,
					);
					let current = std::cmp::min(peer.best_number, best_queued);
					peer.state = PeerSyncState::AncestorSearch {
						current,
						start: best_queued,
						state: AncestorSearchState::ExponentialBackoff(One::one()),
					};
					Some((id, ancestry_request::<B>(current)))
				} else if let Some((range, req)) = peer_block_request(
					&id,
					peer,
					blocks,
					attrs,
					max_parallel,
					last_finalized,
					best_queued,
				) {
					peer.state = PeerSyncState::DownloadingNew(range.start);
					trace!(
						target: "sync",
						"New block request for {}, (best:{}, common:{}) {:?}",
						id,
						peer.best_number,
						peer.common_number,
						req,
					);
					Some((id, req))
				} else if let Some((hash, req)) = fork_sync_request(
					&id,
					fork_targets,
					best_queued,
					last_finalized,
					attrs,
					|hash| {
						if queue.contains(hash) {
							BlockStatus::Queued
						} else {
							client.block_status(*hash).unwrap_or(BlockStatus::Unknown)
						}
					},
				) {
					trace!(target: "sync", "Downloading fork {:?} from {}", hash, id);
					peer.state = PeerSyncState::DownloadingStale(hash);
					Some((id, req))
				} else if let Some((range, req)) = gap_sync.as_mut().and_then(|sync| {
					peer_gap_block_request(
						&id,
						peer,
						&mut sync.blocks,
						attrs,
						sync.target,
						sync.best_queued_number,
					)
				}) {
					peer.state = PeerSyncState::DownloadingGap(range.start);
					trace!(
						target: "sync",
						"New gap block request for {}, (best:{}, common:{}) {:?}",
						id,
						peer.best_number,
						peer.common_number,
						req,
					);
					Some((id, req))
				} else {
					None
				}
			})
			.collect()
		// Box::new(iter)
	}

	fn state_request(&mut self) -> Option<(PeerId, OpaqueStateRequest)> {
		if self.allowed_requests.is_empty() {
			return None
		}
		if (self.state_sync.is_some() || self.warp_sync.is_some()) &&
			self.peers.iter().any(|(_, peer)| peer.state == PeerSyncState::DownloadingState)
		{
			// Only one pending state request is allowed.
			return None
		}
		if let Some(sync) = &self.state_sync {
			if sync.is_complete() {
				return None
			}

			for (id, peer) in self.peers.iter_mut() {
				if peer.state.is_available() && peer.common_number >= sync.target_block_num() {
					peer.state = PeerSyncState::DownloadingState;
					let request = sync.next_request();
					trace!(target: "sync", "New StateRequest for {}: {:?}", id, request);
					self.allowed_requests.clear();
					return Some((*id, OpaqueStateRequest(Box::new(request))))
				}
			}
		}
		if let Some(sync) = &self.warp_sync {
			if sync.is_complete() {
				return None
			}
			if let (Some(request), Some(target)) =
				(sync.next_state_request(), sync.target_block_number())
			{
				for (id, peer) in self.peers.iter_mut() {
					if peer.state.is_available() && peer.best_number >= target {
						trace!(target: "sync", "New StateRequest for {}: {:?}", id, request);
						peer.state = PeerSyncState::DownloadingState;
						self.allowed_requests.clear();
						return Some((*id, OpaqueStateRequest(Box::new(request))))
					}
				}
			}
		}
		None
	}

	fn warp_sync_request(&mut self) -> Option<(PeerId, WarpProofRequest<B>)> {
		if let Some(sync) = &self.warp_sync {
			if self.allowed_requests.is_empty() ||
				sync.is_complete() ||
				self.peers
					.iter()
					.any(|(_, peer)| peer.state == PeerSyncState::DownloadingWarpProof)
			{
				// Only one pending state request is allowed.
				return None
			}
			if let Some(request) = sync.next_warp_proof_request() {
				let mut targets: Vec<_> = self.peers.values().map(|p| p.best_number).collect();
				if !targets.is_empty() {
					targets.sort();
					let median = targets[targets.len() / 2];
					// Find a random peer that is synced as much as peer majority.
					for (id, peer) in self.peers.iter_mut() {
						if peer.state.is_available() && peer.best_number >= median {
							trace!(target: "sync", "New WarpProofRequest for {}", id);
							peer.state = PeerSyncState::DownloadingWarpProof;
							self.allowed_requests.clear();
							return Some((*id, request))
						}
					}
				}
			}
		}
		None
	}

	fn on_state_data(
		&mut self,
		who: &PeerId,
		response: OpaqueStateResponse,
	) -> Result<OnStateData<B>, BadPeer> {
		let response: Box<StateResponse> = response.0.downcast().map_err(|_error| {
			error!(
				target: "sync",
				"Failed to downcast opaque state response, this is an implementation bug."
			);

			BadPeer(*who, rep::BAD_RESPONSE)
		})?;

		if let Some(peer) = self.peers.get_mut(who) {
			if let PeerSyncState::DownloadingState = peer.state {
				peer.state = PeerSyncState::Available;
				self.allowed_requests.set_all();
			}
		}
		let import_result = if let Some(sync) = &mut self.state_sync {
			debug!(
				target: "sync",
				"Importing state data from {} with {} keys, {} proof nodes.",
				who,
				response.entries.len(),
				response.proof.len(),
			);
			sync.import(*response)
		} else if let Some(sync) = &mut self.warp_sync {
			debug!(
				target: "sync",
				"Importing state data from {} with {} keys, {} proof nodes.",
				who,
				response.entries.len(),
				response.proof.len(),
			);
			sync.import_state(*response)
		} else {
			debug!(target: "sync", "Ignored obsolete state response from {}", who);
			return Err(BadPeer(*who, rep::NOT_REQUESTED))
		};

		match import_result {
			state::ImportResult::Import(hash, header, state, body, justifications) => {
				let origin = BlockOrigin::NetworkInitialSync;
				let block = IncomingBlock {
					hash,
					header: Some(header),
					body,
					indexed_body: None,
					justifications,
					origin: None,
					allow_missing_state: true,
					import_existing: true,
					skip_execution: self.skip_execution(),
					state: Some(state),
				};
				debug!(target: "sync", "State download is complete. Import is queued");
				Ok(OnStateData::Import(origin, block))
			},
			state::ImportResult::Continue => Ok(OnStateData::Continue),
			state::ImportResult::BadResponse => {
				debug!(target: "sync", "Bad state data received from {}", who);
				Err(BadPeer(*who, rep::BAD_BLOCK))
			},
		}
	}

	fn on_warp_sync_data(&mut self, who: &PeerId, response: EncodedProof) -> Result<(), BadPeer> {
		if let Some(peer) = self.peers.get_mut(who) {
			if let PeerSyncState::DownloadingWarpProof = peer.state {
				peer.state = PeerSyncState::Available;
				self.allowed_requests.set_all();
			}
		}
		let import_result = if let Some(sync) = &mut self.warp_sync {
			debug!(
				target: "sync",
				"Importing warp proof data from {}, {} bytes.",
				who,
				response.0.len(),
			);
			sync.import_warp_proof(response)
		} else {
			debug!(target: "sync", "Ignored obsolete warp sync response from {}", who);
			return Err(BadPeer(*who, rep::NOT_REQUESTED))
		};

		match import_result {
			WarpProofImportResult::Success => Ok(()),
			WarpProofImportResult::BadResponse => {
				debug!(target: "sync", "Bad proof data received from {}", who);
				Err(BadPeer(*who, rep::BAD_BLOCK))
			},
		}
	}

	fn import_blocks(&mut self, origin: BlockOrigin, blocks: Vec<IncomingBlock<B>>) {
		if let Some(metrics) = &self.metrics {
			metrics.import_queue_blocks_submitted.inc();
		}

		self.import_queue.import_blocks(origin, blocks);
	}

	fn import_justifications(
		&mut self,
		peer: PeerId,
		hash: B::Hash,
		number: NumberFor<B>,
		justifications: Justifications,
	) {
		if let Some(metrics) = &self.metrics {
			metrics.import_queue_justifications_submitted.inc();
		}

		self.import_queue.import_justifications(peer, hash, number, justifications);
	}

	/// A batch of blocks have been processed, with or without errors.
	///
	/// Call this when a batch of blocks have been processed by the import
	/// queue, with or without errors.
	fn on_blocks_processed(
		&mut self,
		imported: usize,
		count: usize,
		results: Vec<(Result<BlockImportStatus<NumberFor<B>>, BlockImportError>, B::Hash)>,
	) -> Box<dyn Iterator<Item = Result<(PeerId, BlockRequest<B>), BadPeer>>> {
		trace!(target: "sync", "Imported {} of {}", imported, count);

		let mut output = Vec::new();

		let mut has_error = false;
		for (_, hash) in &results {
			self.queue_blocks.remove(hash);
			self.blocks.clear_queued(hash);
			if let Some(gap_sync) = &mut self.gap_sync {
				gap_sync.blocks.clear_queued(hash);
			}
		}
		for (result, hash) in results {
			if has_error {
				break
			}

			if result.is_err() {
				has_error = true;
			}

			match result {
				Ok(BlockImportStatus::ImportedKnown(number, who)) =>
					if let Some(peer) = who {
						self.update_peer_common_number(&peer, number);
					},
				Ok(BlockImportStatus::ImportedUnknown(number, aux, who)) => {
					if aux.clear_justification_requests {
						trace!(
							target: "sync",
							"Block imported clears all pending justification requests {}: {:?}",
							number,
							hash,
						);
						self.clear_justification_requests();
					}

					if aux.needs_justification {
						trace!(
							target: "sync",
							"Block imported but requires justification {}: {:?}",
							number,
							hash,
						);
						self.request_justification(&hash, number);
					}

					if aux.bad_justification {
						if let Some(ref peer) = who {
							warn!("💔 Sent block with bad justification to import");
							output.push(Err(BadPeer(*peer, rep::BAD_JUSTIFICATION)));
						}
					}

					if let Some(peer) = who {
						self.update_peer_common_number(&peer, number);
					}
					let state_sync_complete =
						self.state_sync.as_ref().map_or(false, |s| s.target() == hash);
					if state_sync_complete {
						info!(
							target: "sync",
							"State sync is complete ({} MiB), restarting block sync.",
							self.state_sync.as_ref().map_or(0, |s| s.progress().size / (1024 * 1024)),
						);
						self.state_sync = None;
						self.mode = SyncMode::Full;
						output.extend(self.restart());
					}
					let warp_sync_complete = self
						.warp_sync
						.as_ref()
						.map_or(false, |s| s.target_block_hash() == Some(hash));
					if warp_sync_complete {
						info!(
							target: "sync",
							"Warp sync is complete ({} MiB), restarting block sync.",
							self.warp_sync.as_ref().map_or(0, |s| s.progress().total_bytes / (1024 * 1024)),
						);
						self.warp_sync = None;
						self.mode = SyncMode::Full;
						output.extend(self.restart());
					}
					let gap_sync_complete =
						self.gap_sync.as_ref().map_or(false, |s| s.target == number);
					if gap_sync_complete {
						info!(
							target: "sync",
							"Block history download is complete."
						);
						self.gap_sync = None;
					}
				},
				Err(BlockImportError::IncompleteHeader(who)) =>
					if let Some(peer) = who {
						warn!(
							target: "sync",
							"💔 Peer sent block with incomplete header to import",
						);
						output.push(Err(BadPeer(peer, rep::INCOMPLETE_HEADER)));
						output.extend(self.restart());
					},
				Err(BlockImportError::VerificationFailed(who, e)) =>
					if let Some(peer) = who {
						warn!(
							target: "sync",
							"💔 Verification failed for block {:?} received from peer: {}, {:?}",
							hash,
							peer,
							e,
						);
						output.push(Err(BadPeer(peer, rep::VERIFICATION_FAIL)));
						output.extend(self.restart());
					},
				Err(BlockImportError::BadBlock(who)) =>
					if let Some(peer) = who {
						warn!(
							target: "sync",
							"💔 Block {:?} received from peer {} has been blacklisted",
							hash,
							peer,
						);
						output.push(Err(BadPeer(peer, rep::BAD_BLOCK)));
					},
				Err(BlockImportError::MissingState) => {
					// This may happen if the chain we were requesting upon has been discarded
					// in the meantime because other chain has been finalized.
					// Don't mark it as bad as it still may be synced if explicitly requested.
					trace!(target: "sync", "Obsolete block {:?}", hash);
				},
				e @ Err(BlockImportError::UnknownParent) | e @ Err(BlockImportError::Other(_)) => {
					warn!(target: "sync", "💔 Error importing block {:?}: {}", hash, e.unwrap_err());
					self.state_sync = None;
					self.warp_sync = None;
					output.extend(self.restart());
				},
				Err(BlockImportError::Cancelled) => {},
			};
		}

		self.allowed_requests.set_all();
		Box::new(output.into_iter())
	}
}

// This is purely during a backwards compatible transitionary period and should be removed
// once we can assume all nodes can send and receive multiple Justifications
// The ID tag is hardcoded here to avoid depending on the GRANDPA crate.
// See: https://github.com/paritytech/substrate/issues/8172
fn legacy_justification_mapping(
	justification: Option<EncodedJustification>,
) -> Option<Justifications> {
	justification.map(|just| (*b"FRNK", just).into())
}

/// Request the ancestry for a block. Sends a request for header and justification for the given
/// block number. Used during ancestry search.
fn ancestry_request<B: BlockT>(block: NumberFor<B>) -> BlockRequest<B> {
	BlockRequest::<B> {
		id: 0,
		fields: BlockAttributes::HEADER | BlockAttributes::JUSTIFICATION,
		from: FromBlock::Number(block),
		direction: Direction::Ascending,
		max: Some(1),
	}
}

/// The ancestor search state expresses which algorithm, and its stateful parameters, we are using
/// to try to find an ancestor block
#[derive(Copy, Clone, Eq, PartialEq, Debug)]
pub enum AncestorSearchState<B: BlockT> {
	/// Use exponential backoff to find an ancestor, then switch to binary search.
	/// We keep track of the exponent.
	ExponentialBackoff(NumberFor<B>),
	/// Using binary search to find the best ancestor.
	/// We keep track of left and right bounds.
	BinarySearch(NumberFor<B>, NumberFor<B>),
}

/// This function handles the ancestor search strategy used. The goal is to find a common point
/// that both our chains agree on that is as close to the tip as possible.
/// The way this works is we first have an exponential backoff strategy, where we try to step
/// forward until we find a block hash mismatch. The size of the step doubles each step we take.
///
/// When we've found a block hash mismatch we then fall back to a binary search between the two
/// last known points to find the common block closest to the tip.
fn handle_ancestor_search_state<B: BlockT>(
	state: &AncestorSearchState<B>,
	curr_block_num: NumberFor<B>,
	block_hash_match: bool,
) -> Option<(AncestorSearchState<B>, NumberFor<B>)> {
	let two = <NumberFor<B>>::one() + <NumberFor<B>>::one();
	match state {
		AncestorSearchState::ExponentialBackoff(next_distance_to_tip) => {
			let next_distance_to_tip = *next_distance_to_tip;
			if block_hash_match && next_distance_to_tip == One::one() {
				// We found the ancestor in the first step so there is no need to execute binary
				// search.
				return None
			}
			if block_hash_match {
				let left = curr_block_num;
				let right = left + next_distance_to_tip / two;
				let middle = left + (right - left) / two;
				Some((AncestorSearchState::BinarySearch(left, right), middle))
			} else {
				let next_block_num =
					curr_block_num.checked_sub(&next_distance_to_tip).unwrap_or_else(Zero::zero);
				let next_distance_to_tip = next_distance_to_tip * two;
				Some((
					AncestorSearchState::ExponentialBackoff(next_distance_to_tip),
					next_block_num,
				))
			}
		},
		AncestorSearchState::BinarySearch(mut left, mut right) => {
			if left >= curr_block_num {
				return None
			}
			if block_hash_match {
				left = curr_block_num;
			} else {
				right = curr_block_num;
			}
			assert!(right >= left);
			let middle = left + (right - left) / two;
			if middle == curr_block_num {
				None
			} else {
				Some((AncestorSearchState::BinarySearch(left, right), middle))
			}
		},
	}
}

/// Get a new block request for the peer if any.
fn peer_block_request<B: BlockT>(
	id: &PeerId,
	peer: &PeerSync<B>,
	blocks: &mut BlockCollection<B>,
	attrs: BlockAttributes,
	max_parallel_downloads: u32,
	finalized: NumberFor<B>,
	best_num: NumberFor<B>,
) -> Option<(Range<NumberFor<B>>, BlockRequest<B>)> {
	if best_num >= peer.best_number {
		// Will be downloaded as alternative fork instead.
		return None
	} else if peer.common_number < finalized {
		trace!(
			target: "sync",
			"Requesting pre-finalized chain from {:?}, common={}, finalized={}, peer best={}, our best={}",
			id, peer.common_number, finalized, peer.best_number, best_num,
		);
	}
	let range = blocks.needed_blocks(
		*id,
		MAX_BLOCKS_TO_REQUEST,
		peer.best_number,
		peer.common_number,
		max_parallel_downloads,
		MAX_DOWNLOAD_AHEAD,
	)?;

	// The end is not part of the range.
	let last = range.end.saturating_sub(One::one());

	let from = if peer.best_number == last {
		FromBlock::Hash(peer.best_hash)
	} else {
		FromBlock::Number(last)
	};

	let request = BlockRequest::<B> {
		id: 0,
		fields: attrs,
		from,
		direction: Direction::Descending,
		max: Some((range.end - range.start).saturated_into::<u32>()),
	};

	Some((range, request))
}

/// Get a new block request for the peer if any.
fn peer_gap_block_request<B: BlockT>(
	id: &PeerId,
	peer: &PeerSync<B>,
	blocks: &mut BlockCollection<B>,
	attrs: BlockAttributes,
	target: NumberFor<B>,
	common_number: NumberFor<B>,
) -> Option<(Range<NumberFor<B>>, BlockRequest<B>)> {
	let range = blocks.needed_blocks(
		*id,
		MAX_BLOCKS_TO_REQUEST,
		std::cmp::min(peer.best_number, target),
		common_number,
		1,
		MAX_DOWNLOAD_AHEAD,
	)?;

	// The end is not part of the range.
	let last = range.end.saturating_sub(One::one());
	let from = FromBlock::Number(last);

	let request = BlockRequest::<B> {
		id: 0,
		fields: attrs,
		from,
		direction: Direction::Descending,
		max: Some((range.end - range.start).saturated_into::<u32>()),
	};
	Some((range, request))
}

/// Get pending fork sync targets for a peer.
fn fork_sync_request<B: BlockT>(
	id: &PeerId,
	targets: &mut HashMap<B::Hash, ForkTarget<B>>,
	best_num: NumberFor<B>,
	finalized: NumberFor<B>,
	attributes: BlockAttributes,
	check_block: impl Fn(&B::Hash) -> BlockStatus,
) -> Option<(B::Hash, BlockRequest<B>)> {
	targets.retain(|hash, r| {
		if r.number <= finalized {
			trace!(target: "sync", "Removed expired fork sync request {:?} (#{})", hash, r.number);
			return false
		}
		if check_block(hash) != BlockStatus::Unknown {
			trace!(target: "sync", "Removed obsolete fork sync request {:?} (#{})", hash, r.number);
			return false
		}
		true
	});
	for (hash, r) in targets {
		if !r.peers.contains(&id) {
			continue
		}
		// Download the fork only if it is behind or not too far ahead our tip of the chain
		// Otherwise it should be downloaded in full sync mode.
		if r.number <= best_num ||
			(r.number - best_num).saturated_into::<u32>() < MAX_BLOCKS_TO_REQUEST as u32
		{
			let parent_status = r.parent_hash.as_ref().map_or(BlockStatus::Unknown, check_block);
			let count = if parent_status == BlockStatus::Unknown {
				(r.number - finalized).saturated_into::<u32>() // up to the last finalized block
			} else {
				// request only single block
				1
			};
			trace!(target: "sync", "Downloading requested fork {:?} from {}, {} blocks", hash, id, count);
			return Some((
				*hash,
				BlockRequest::<B> {
					id: 0,
					fields: attributes,
					from: FromBlock::Hash(*hash),
					direction: Direction::Descending,
					max: Some(count),
				},
			))
		} else {
			trace!(target: "sync", "Fork too far in the future: {:?} (#{})", hash, r.number);
		}
	}
	None
}

/// Returns `true` if the given `block` is a descendent of `base`.
fn is_descendent_of<Block, T>(
	client: &T,
	base: &Block::Hash,
	block: &Block::Hash,
) -> sp_blockchain::Result<bool>
where
	Block: BlockT,
	T: HeaderMetadata<Block, Error = sp_blockchain::Error> + ?Sized,
{
	if base == block {
		return Ok(false)
	}

	let ancestor = sp_blockchain::lowest_common_ancestor(client, *block, *base)?;

	Ok(ancestor.hash == *base)
}

/// Validate that the given `blocks` are correct.
/// Returns the number of the first block in the sequence.
///
/// It is expected that `blocks` are in ascending order.
fn validate_blocks<Block: BlockT>(
	blocks: &Vec<BlockData<Block>>,
	who: &PeerId,
	request: Option<BlockRequest<Block>>,
) -> Result<Option<NumberFor<Block>>, BadPeer> {
	if let Some(request) = request {
		if Some(blocks.len() as _) > request.max {
			debug!(
				target: "sync",
				"Received more blocks than requested from {}. Expected in maximum {:?}, got {}.",
				who,
				request.max,
				blocks.len(),
			);

			return Err(BadPeer(*who, rep::NOT_REQUESTED))
		}

		let block_header =
			if request.direction == Direction::Descending { blocks.last() } else { blocks.first() }
				.and_then(|b| b.header.as_ref());

		let expected_block = block_header.as_ref().map_or(false, |h| match request.from {
			FromBlock::Hash(hash) => h.hash() == hash,
			FromBlock::Number(n) => h.number() == &n,
		});

		if !expected_block {
			debug!(
				target: "sync",
				"Received block that was not requested. Requested {:?}, got {:?}.",
				request.from,
				block_header,
			);

			return Err(BadPeer(*who, rep::NOT_REQUESTED))
		}

		if request.fields.contains(BlockAttributes::HEADER) &&
			blocks.iter().any(|b| b.header.is_none())
		{
			trace!(
				target: "sync",
				"Missing requested header for a block in response from {}.",
				who,
			);

			return Err(BadPeer(*who, rep::BAD_RESPONSE))
		}

		if request.fields.contains(BlockAttributes::BODY) && blocks.iter().any(|b| b.body.is_none())
		{
			trace!(
				target: "sync",
				"Missing requested body for a block in response from {}.",
				who,
			);

			return Err(BadPeer(*who, rep::BAD_RESPONSE))
		}
	}

	for b in blocks {
		if let Some(header) = &b.header {
			let hash = header.hash();
			if hash != b.hash {
				debug!(
					target:"sync",
					"Bad header received from {}. Expected hash {:?}, got {:?}",
					who,
					b.hash,
					hash,
				);
				return Err(BadPeer(*who, rep::BAD_BLOCK))
			}
		}
		if let (Some(header), Some(body)) = (&b.header, &b.body) {
			let expected = *header.extrinsics_root();
			let got = HashFor::<Block>::ordered_trie_root(
				body.iter().map(Encode::encode).collect(),
				sp_runtime::StateVersion::V0,
			);
			if expected != got {
				debug!(
					target:"sync",
					"Bad extrinsic root for a block {} received from {}. Expected {:?}, got {:?}",
					b.hash,
					who,
					expected,
					got,
				);
				return Err(BadPeer(*who, rep::BAD_BLOCK))
			}
		}
	}

	Ok(blocks.first().and_then(|b| b.header.as_ref()).map(|h| *h.number()))
}

#[cfg(test)]
mod test {
	use super::*;
	use crate::service::network::NetworkServiceProvider;
	use futures::{executor::block_on, future::poll_fn};
	use sc_block_builder::BlockBuilderProvider;
	use sc_network_common::{
		protocol::role::Role,
		sync::message::{BlockData, BlockState, FromBlock},
	};
	use sp_blockchain::HeaderBackend;
	use sp_consensus::block_validation::DefaultBlockAnnounceValidator;
	use sp_runtime::generic::BlockId;
	use substrate_test_runtime_client::{
		runtime::{Block, Hash, Header},
		BlockBuilderExt, ClientBlockImportExt, ClientExt, DefaultTestClientBuilderExt, TestClient,
		TestClientBuilder, TestClientBuilderExt,
	};

	#[test]
	fn processes_empty_response_on_justification_request_for_unknown_block() {
		// if we ask for a justification for a given block to a peer that doesn't know that block
		// (different from not having a justification), the peer will reply with an empty response.
		// internally we should process the response as the justification not being available.

		let client = Arc::new(TestClientBuilder::new().build());
		let block_announce_validator = Box::new(DefaultBlockAnnounceValidator);
		let peer_id = PeerId::random();

		let import_queue = Box::new(sc_consensus::import_queue::mock::MockImportQueueHandle::new());
		let (_chain_sync_network_provider, chain_sync_network_handle) =
			NetworkServiceProvider::new();
		let (mut sync, _) = ChainSync::new(
			SyncMode::Full,
			client.clone(),
			ProtocolId::from("test-protocol-name"),
			&Some(String::from("test-fork-id")),
			Roles::from(&Role::Full),
			block_announce_validator,
			1,
			None,
			None,
			chain_sync_network_handle,
			import_queue,
			ProtocolName::from("block-request"),
			ProtocolName::from("state-request"),
			None,
		)
		.unwrap();

		let (a1_hash, a1_number) = {
			let a1 = client.new_block(Default::default()).unwrap().build().unwrap().block;
			(a1.hash(), *a1.header.number())
		};

		// add a new peer with the same best block
		sync.new_peer(peer_id, a1_hash, a1_number).unwrap();

		// and request a justification for the block
		sync.request_justification(&a1_hash, a1_number);

		// the justification request should be scheduled to that peer
		assert!(sync
			.justification_requests()
			.any(|(who, request)| { who == peer_id && request.from == FromBlock::Hash(a1_hash) }));

		// there are no extra pending requests
		assert_eq!(sync.extra_justifications.pending_requests().count(), 0);

		// there's one in-flight extra request to the expected peer
		assert!(sync.extra_justifications.active_requests().any(|(who, (hash, number))| {
			*who == peer_id && *hash == a1_hash && *number == a1_number
		}));

		// if the peer replies with an empty response (i.e. it doesn't know the block),
		// the active request should be cleared.
		assert_eq!(
			sync.on_block_justification(peer_id, BlockResponse::<Block> { id: 0, blocks: vec![] }),
			Ok(OnBlockJustification::Nothing),
		);

		// there should be no in-flight requests
		assert_eq!(sync.extra_justifications.active_requests().count(), 0);

		// and the request should now be pending again, waiting for reschedule
		assert!(sync
			.extra_justifications
			.pending_requests()
			.any(|(hash, number)| { *hash == a1_hash && *number == a1_number }));
	}

	#[test]
	fn restart_doesnt_affect_peers_downloading_finality_data() {
		let mut client = Arc::new(TestClientBuilder::new().build());
		let import_queue = Box::new(sc_consensus::import_queue::mock::MockImportQueueHandle::new());
		let (_chain_sync_network_provider, chain_sync_network_handle) =
			NetworkServiceProvider::new();

		let (mut sync, _) = ChainSync::new(
			SyncMode::Full,
			client.clone(),
			ProtocolId::from("test-protocol-name"),
			&Some(String::from("test-fork-id")),
			Roles::from(&Role::Full),
			Box::new(DefaultBlockAnnounceValidator),
			1,
			None,
			None,
			chain_sync_network_handle,
			import_queue,
			ProtocolName::from("block-request"),
			ProtocolName::from("state-request"),
			None,
		)
		.unwrap();

		let peer_id1 = PeerId::random();
		let peer_id2 = PeerId::random();
		let peer_id3 = PeerId::random();

		let mut new_blocks = |n| {
			for _ in 0..n {
				let block = client.new_block(Default::default()).unwrap().build().unwrap().block;
				block_on(client.import(BlockOrigin::Own, block.clone())).unwrap();
			}

			let info = client.info();
			(info.best_hash, info.best_number)
		};

		let (b1_hash, b1_number) = new_blocks(50);

		// add 2 peers at blocks that we don't have locally
		sync.new_peer(peer_id1, Hash::random(), 42).unwrap();
		sync.new_peer(peer_id2, Hash::random(), 10).unwrap();

		// we wil send block requests to these peers
		// for these blocks we don't know about
		assert!(sync
			.block_requests()
			.into_iter()
			.all(|(p, _)| { p == peer_id1 || p == peer_id2 }));

		// add a new peer at a known block
		sync.new_peer(peer_id3, b1_hash, b1_number).unwrap();

		// we request a justification for a block we have locally
		sync.request_justification(&b1_hash, b1_number);

		// the justification request should be scheduled to the
		// new peer which is at the given block
		assert!(sync.justification_requests().any(|(p, r)| {
			p == peer_id3 &&
				r.fields == BlockAttributes::JUSTIFICATION &&
				r.from == FromBlock::Hash(b1_hash)
		}));

		assert_eq!(
			sync.peers.get(&peer_id3).unwrap().state,
			PeerSyncState::DownloadingJustification(b1_hash),
		);

		// we restart the sync state
		let block_requests = sync.restart();

		// which should make us send out block requests to the first two peers
		assert!(block_requests
			.map(|r| r.unwrap())
			.all(|(p, _)| { p == peer_id1 || p == peer_id2 }));

		// peer 3 should be unaffected it was downloading finality data
		assert_eq!(
			sync.peers.get(&peer_id3).unwrap().state,
			PeerSyncState::DownloadingJustification(b1_hash),
		);

		// Set common block to something that we don't have (e.g. failed import)
		sync.peers.get_mut(&peer_id3).unwrap().common_number = 100;
		let _ = sync.restart().count();
		assert_eq!(sync.peers.get(&peer_id3).unwrap().common_number, 50);
	}

	/// Send a block annoucnement for the given `header`.
	fn send_block_announce(
		header: Header,
		peer_id: &PeerId,
		sync: &mut ChainSync<Block, TestClient>,
	) {
		let block_annnounce = BlockAnnounce {
			header: header.clone(),
			state: Some(BlockState::Best),
			data: Some(Vec::new()),
		};

		sync.push_block_announce_validation(*peer_id, header.hash(), block_annnounce, true);

		// Poll until we have procssed the block announcement
		block_on(poll_fn(|cx| loop {
			if sync.poll_block_announce_validation(cx).is_pending() {
				break Poll::Ready(())
			}
		}))
	}

	/// Create a block response from the given `blocks`.
	fn create_block_response(blocks: Vec<Block>) -> BlockResponse<Block> {
		BlockResponse::<Block> {
			id: 0,
			blocks: blocks
				.into_iter()
				.map(|b| BlockData::<Block> {
					hash: b.hash(),
					header: Some(b.header().clone()),
					body: Some(b.deconstruct().1),
					indexed_body: None,
					receipt: None,
					message_queue: None,
					justification: None,
					justifications: None,
				})
				.collect(),
		}
	}

	/// Get a block request from `sync` and check that is matches the expected request.
	fn get_block_request(
		sync: &mut ChainSync<Block, TestClient>,
		from: FromBlock<Hash, u64>,
		max: u32,
		peer: &PeerId,
	) -> BlockRequest<Block> {
		let requests = sync.block_requests();

		log::trace!(target: "sync", "Requests: {:?}", requests);

		assert_eq!(1, requests.len());
		assert_eq!(*peer, requests[0].0);

		let request = requests[0].1.clone();

		assert_eq!(from, request.from);
		assert_eq!(Some(max), request.max);
		request
	}

	/// Build and import a new best block.
	fn build_block(client: &mut Arc<TestClient>, at: Option<Hash>, fork: bool) -> Block {
		let at = at.unwrap_or_else(|| client.info().best_hash);

		let mut block_builder =
			client.new_block_at(&BlockId::Hash(at), Default::default(), false).unwrap();

		if fork {
			block_builder.push_storage_change(vec![1, 2, 3], Some(vec![4, 5, 6])).unwrap();
		}

		let block = block_builder.build().unwrap().block;

		block_on(client.import(BlockOrigin::Own, block.clone())).unwrap();
		block
	}

	/// This test is a regression test as observed on a real network.
	///
	/// The node is connected to multiple peers. Both of these peers are having a best block (1)
	/// that is below our best block (3). Now peer 2 announces a fork of block 3 that we will
	/// request from peer 2. After importing the fork, peer 2 and then peer 1 will announce block 4.
	/// But as peer 1 in our view is still at block 1, we will request block 2 (which we already
	/// have) from it. In the meanwhile peer 2 sends us block 4 and 3 and we send another request
	/// for block 2 to peer 2. Peer 1 answers with block 2 and then peer 2. This will need to
	/// succeed, as we have requested block 2 from both peers.
	#[test]
	fn do_not_report_peer_on_block_response_for_block_request() {
		sp_tracing::try_init_simple();

		let mut client = Arc::new(TestClientBuilder::new().build());
		let import_queue = Box::new(sc_consensus::import_queue::mock::MockImportQueueHandle::new());
		let (_chain_sync_network_provider, chain_sync_network_handle) =
			NetworkServiceProvider::new();

		let (mut sync, _) = ChainSync::new(
			SyncMode::Full,
			client.clone(),
			ProtocolId::from("test-protocol-name"),
			&Some(String::from("test-fork-id")),
			Roles::from(&Role::Full),
			Box::new(DefaultBlockAnnounceValidator),
			5,
			None,
			None,
			chain_sync_network_handle,
			import_queue,
			ProtocolName::from("block-request"),
			ProtocolName::from("state-request"),
			None,
		)
		.unwrap();

		let peer_id1 = PeerId::random();
		let peer_id2 = PeerId::random();

		let mut client2 = client.clone();
		let mut build_block_at = |at, import| {
			let mut block_builder =
				client2.new_block_at(&BlockId::Hash(at), Default::default(), false).unwrap();
			// Make sure we generate a different block as fork
			block_builder.push_storage_change(vec![1, 2, 3], Some(vec![4, 5, 6])).unwrap();

			let block = block_builder.build().unwrap().block;

			if import {
				block_on(client2.import(BlockOrigin::Own, block.clone())).unwrap();
			}

			block
		};

		let block1 = build_block(&mut client, None, false);
		let block2 = build_block(&mut client, None, false);
		let block3 = build_block(&mut client, None, false);
		let block3_fork = build_block_at(block2.hash(), false);

		// Add two peers which are on block 1.
		sync.new_peer(peer_id1, block1.hash(), 1).unwrap();
		sync.new_peer(peer_id2, block1.hash(), 1).unwrap();

		// Tell sync that our best block is 3.
		sync.update_chain_info(&block3.hash(), 3);

		// There should be no requests.
		assert!(sync.block_requests().is_empty());

		// Let peer2 announce a fork of block 3
		send_block_announce(block3_fork.header().clone(), &peer_id2, &mut sync);

		// Import and tell sync that we now have the fork.
		block_on(client.import(BlockOrigin::Own, block3_fork.clone())).unwrap();
		sync.update_chain_info(&block3_fork.hash(), 3);

		let block4 = build_block_at(block3_fork.hash(), false);

		// Let peer2 announce block 4 and check that sync wants to get the block.
		send_block_announce(block4.header().clone(), &peer_id2, &mut sync);

		let request = get_block_request(&mut sync, FromBlock::Hash(block4.hash()), 2, &peer_id2);

		// Peer1 announces the same block, but as the common block is still `1`, sync will request
		// block 2 again.
		send_block_announce(block4.header().clone(), &peer_id1, &mut sync);

		let request2 = get_block_request(&mut sync, FromBlock::Number(2), 1, &peer_id1);

		let response = create_block_response(vec![block4.clone(), block3_fork.clone()]);
		let res = sync.on_block_data(&peer_id2, Some(request), response).unwrap();

		// We should not yet import the blocks, because there is still an open request for fetching
		// block `2` which blocks the import.
		assert!(matches!(res, OnBlockData::Import(_, blocks) if blocks.is_empty()));

		let request3 = get_block_request(&mut sync, FromBlock::Number(2), 1, &peer_id2);

		let response = create_block_response(vec![block2.clone()]);
		let res = sync.on_block_data(&peer_id1, Some(request2), response).unwrap();
		assert!(matches!(
			res,
			OnBlockData::Import(_, blocks)
				if blocks.iter().all(|b| [2, 3, 4].contains(b.header.as_ref().unwrap().number()))
		));

		let response = create_block_response(vec![block2.clone()]);
		let res = sync.on_block_data(&peer_id2, Some(request3), response).unwrap();
		// Nothing to import
		assert!(matches!(res, OnBlockData::Import(_, blocks) if blocks.is_empty()));
	}

	fn unwrap_from_block_number(from: FromBlock<Hash, u64>) -> u64 {
		if let FromBlock::Number(from) = from {
			from
		} else {
			panic!("Expected a number!");
		}
	}

	/// A regression test for a behavior we have seen on a live network.
	///
	/// The scenario is that the node is doing a full resync and is connected to some node that is
	/// doing a major sync as well. This other node that is doing a major sync will finish before
	/// our node and send a block announcement message, but we don't have seen any block
	/// announcement from this node in its sync process. Meaning our common number didn't change. It
	/// is now expected that we start an ancestor search to find the common number.
	#[test]
	fn do_ancestor_search_when_common_block_to_best_qeued_gap_is_to_big() {
		sp_tracing::try_init_simple();

		let blocks = {
			let mut client = Arc::new(TestClientBuilder::new().build());
			(0..MAX_DOWNLOAD_AHEAD * 2)
				.map(|_| build_block(&mut client, None, false))
				.collect::<Vec<_>>()
		};

		let mut client = Arc::new(TestClientBuilder::new().build());
		let import_queue = Box::new(sc_consensus::import_queue::mock::MockImportQueueHandle::new());
		let (_chain_sync_network_provider, chain_sync_network_handle) =
			NetworkServiceProvider::new();
		let info = client.info();

		let (mut sync, _) = ChainSync::new(
			SyncMode::Full,
			client.clone(),
			ProtocolId::from("test-protocol-name"),
			&Some(String::from("test-fork-id")),
			Roles::from(&Role::Full),
			Box::new(DefaultBlockAnnounceValidator),
			5,
			None,
			None,
			chain_sync_network_handle,
			import_queue,
			ProtocolName::from("block-request"),
			ProtocolName::from("state-request"),
			None,
		)
		.unwrap();

		let peer_id1 = PeerId::random();
		let peer_id2 = PeerId::random();

		let best_block = blocks.last().unwrap().clone();
		// Connect the node we will sync from
		sync.new_peer(peer_id1, best_block.hash(), *best_block.header().number())
			.unwrap();
		sync.new_peer(peer_id2, info.best_hash, 0).unwrap();

		let mut best_block_num = 0;
		while best_block_num < MAX_DOWNLOAD_AHEAD {
			let request = get_block_request(
				&mut sync,
				FromBlock::Number(MAX_BLOCKS_TO_REQUEST as u64 + best_block_num as u64),
				MAX_BLOCKS_TO_REQUEST as u32,
				&peer_id1,
			);

			let from = unwrap_from_block_number(request.from.clone());

			let mut resp_blocks = blocks[best_block_num as usize..from as usize].to_vec();
			resp_blocks.reverse();

			let response = create_block_response(resp_blocks.clone());

			let res = sync.on_block_data(&peer_id1, Some(request), response).unwrap();
			assert!(matches!(
				res,
				OnBlockData::Import(_, blocks) if blocks.len() == MAX_BLOCKS_TO_REQUEST
			),);

			best_block_num += MAX_BLOCKS_TO_REQUEST as u32;

			let _ = sync.on_blocks_processed(
				MAX_BLOCKS_TO_REQUEST as usize,
				MAX_BLOCKS_TO_REQUEST as usize,
				resp_blocks
					.iter()
					.rev()
					.map(|b| {
						(
							Ok(BlockImportStatus::ImportedUnknown(
								*b.header().number(),
								Default::default(),
								Some(peer_id1),
							)),
							b.hash(),
						)
					})
					.collect(),
			);

			resp_blocks
				.into_iter()
				.rev()
				.for_each(|b| block_on(client.import_as_final(BlockOrigin::Own, b)).unwrap());
		}

		// "Wait" for the queue to clear
		sync.queue_blocks.clear();

		// Let peer2 announce that it finished syncing
		send_block_announce(best_block.header().clone(), &peer_id2, &mut sync);

		let (peer1_req, peer2_req) =
			sync.block_requests().into_iter().fold((None, None), |res, req| {
				if req.0 == peer_id1 {
					(Some(req.1), res.1)
				} else if req.0 == peer_id2 {
					(res.0, Some(req.1))
				} else {
					panic!("Unexpected req: {:?}", req)
				}
			});

		// We should now do an ancestor search to find the correct common block.
		let peer2_req = peer2_req.unwrap();
		assert_eq!(Some(1), peer2_req.max);
		assert_eq!(FromBlock::Number(best_block_num as u64), peer2_req.from);

		let response = create_block_response(vec![blocks[(best_block_num - 1) as usize].clone()]);
		let res = sync.on_block_data(&peer_id2, Some(peer2_req), response).unwrap();
		assert!(matches!(
			res,
			OnBlockData::Import(_, blocks) if blocks.is_empty()
		),);

		let peer1_from = unwrap_from_block_number(peer1_req.unwrap().from);

		// As we are on the same chain, we should directly continue with requesting blocks from
		// peer 2 as well.
		get_block_request(
			&mut sync,
			FromBlock::Number(peer1_from + MAX_BLOCKS_TO_REQUEST as u64),
			MAX_BLOCKS_TO_REQUEST as u32,
			&peer_id2,
		);
	}

	/// A test that ensures that we can sync a huge fork.
	///
	/// The following scenario:
	/// A peer connects to us and we both have the common block 512. The last finalized is 2048.
	/// Our best block is 4096. The peer send us a block announcement with 4097 from a fork.
	///
	/// We will first do an ancestor search to find the common block. After that we start to sync
	/// the fork and finish it ;)
	#[test]
	fn can_sync_huge_fork() {
		sp_tracing::try_init_simple();

		let import_queue = Box::new(sc_consensus::import_queue::mock::MockImportQueueHandle::new());
		let (_chain_sync_network_provider, chain_sync_network_handle) =
			NetworkServiceProvider::new();
		let mut client = Arc::new(TestClientBuilder::new().build());
		let blocks = (0..MAX_BLOCKS_TO_LOOK_BACKWARDS * 4)
			.map(|_| build_block(&mut client, None, false))
			.collect::<Vec<_>>();

		let fork_blocks = {
			let mut client = Arc::new(TestClientBuilder::new().build());
			let fork_blocks = blocks[..MAX_BLOCKS_TO_LOOK_BACKWARDS as usize * 2]
				.into_iter()
				.inspect(|b| block_on(client.import(BlockOrigin::Own, (*b).clone())).unwrap())
				.cloned()
				.collect::<Vec<_>>();

			fork_blocks
				.into_iter()
				.chain(
					(0..MAX_BLOCKS_TO_LOOK_BACKWARDS * 2 + 1)
						.map(|_| build_block(&mut client, None, true)),
				)
				.collect::<Vec<_>>()
		};

		let info = client.info();

		let (mut sync, _) = ChainSync::new(
			SyncMode::Full,
			client.clone(),
			ProtocolId::from("test-protocol-name"),
			&Some(String::from("test-fork-id")),
			Roles::from(&Role::Full),
			Box::new(DefaultBlockAnnounceValidator),
			5,
			None,
			None,
			chain_sync_network_handle,
			import_queue,
			ProtocolName::from("block-request"),
			ProtocolName::from("state-request"),
			None,
		)
		.unwrap();

		let finalized_block = blocks[MAX_BLOCKS_TO_LOOK_BACKWARDS as usize * 2 - 1].clone();
		let just = (*b"TEST", Vec::new());
		client.finalize_block(finalized_block.hash(), Some(just)).unwrap();
		sync.update_chain_info(&info.best_hash, info.best_number);

		let peer_id1 = PeerId::random();

		let common_block = blocks[MAX_BLOCKS_TO_LOOK_BACKWARDS as usize / 2].clone();
		// Connect the node we will sync from
		sync.new_peer(peer_id1, common_block.hash(), *common_block.header().number())
			.unwrap();

		send_block_announce(fork_blocks.last().unwrap().header().clone(), &peer_id1, &mut sync);

		let mut request =
			get_block_request(&mut sync, FromBlock::Number(info.best_number), 1, &peer_id1);

		// Do the ancestor search
		loop {
			let block = &fork_blocks[unwrap_from_block_number(request.from.clone()) as usize - 1];
			let response = create_block_response(vec![block.clone()]);

			let on_block_data = sync.on_block_data(&peer_id1, Some(request), response).unwrap();
			request = if let OnBlockData::Request(_peer, request) = on_block_data {
				request
			} else {
				// We found the ancenstor
				break
			};

			log::trace!(target: "sync", "Request: {:?}", request);
		}

		// Now request and import the fork.
		let mut best_block_num = *finalized_block.header().number() as u32;
		while best_block_num < *fork_blocks.last().unwrap().header().number() as u32 - 1 {
			let request = get_block_request(
				&mut sync,
				FromBlock::Number(MAX_BLOCKS_TO_REQUEST as u64 + best_block_num as u64),
				MAX_BLOCKS_TO_REQUEST as u32,
				&peer_id1,
			);

			let from = unwrap_from_block_number(request.from.clone());

			let mut resp_blocks = fork_blocks[best_block_num as usize..from as usize].to_vec();
			resp_blocks.reverse();

			let response = create_block_response(resp_blocks.clone());

			let res = sync.on_block_data(&peer_id1, Some(request), response).unwrap();
			assert!(matches!(
				res,
				OnBlockData::Import(_, blocks) if blocks.len() == MAX_BLOCKS_TO_REQUEST
			),);

			best_block_num += MAX_BLOCKS_TO_REQUEST as u32;

			let _ = sync.on_blocks_processed(
				MAX_BLOCKS_TO_REQUEST as usize,
				MAX_BLOCKS_TO_REQUEST as usize,
				resp_blocks
					.iter()
					.rev()
					.map(|b| {
						(
							Ok(BlockImportStatus::ImportedUnknown(
								*b.header().number(),
								Default::default(),
								Some(peer_id1),
							)),
							b.hash(),
						)
					})
					.collect(),
			);

			resp_blocks
				.into_iter()
				.rev()
				.for_each(|b| block_on(client.import(BlockOrigin::Own, b)).unwrap());
		}

		// Request the tip
		get_block_request(
			&mut sync,
			FromBlock::Hash(fork_blocks.last().unwrap().hash()),
			1,
			&peer_id1,
		);
	}

	#[test]
	fn syncs_fork_without_duplicate_requests() {
		sp_tracing::try_init_simple();

		let import_queue = Box::new(sc_consensus::import_queue::mock::MockImportQueueHandle::new());
		let (_chain_sync_network_provider, chain_sync_network_handle) =
			NetworkServiceProvider::new();
		let mut client = Arc::new(TestClientBuilder::new().build());
		let blocks = (0..MAX_BLOCKS_TO_LOOK_BACKWARDS * 4)
			.map(|_| build_block(&mut client, None, false))
			.collect::<Vec<_>>();

		let fork_blocks = {
			let mut client = Arc::new(TestClientBuilder::new().build());
			let fork_blocks = blocks[..MAX_BLOCKS_TO_LOOK_BACKWARDS as usize * 2]
				.into_iter()
				.inspect(|b| block_on(client.import(BlockOrigin::Own, (*b).clone())).unwrap())
				.cloned()
				.collect::<Vec<_>>();

			fork_blocks
				.into_iter()
				.chain(
					(0..MAX_BLOCKS_TO_LOOK_BACKWARDS * 2 + 1)
						.map(|_| build_block(&mut client, None, true)),
				)
				.collect::<Vec<_>>()
		};

		let info = client.info();

		let (mut sync, _) = ChainSync::new(
			SyncMode::Full,
			client.clone(),
			ProtocolId::from("test-protocol-name"),
			&Some(String::from("test-fork-id")),
			Roles::from(&Role::Full),
			Box::new(DefaultBlockAnnounceValidator),
			5,
			None,
			None,
			chain_sync_network_handle,
			import_queue,
			ProtocolName::from("block-request"),
			ProtocolName::from("state-request"),
			None,
		)
		.unwrap();

		let finalized_block = blocks[MAX_BLOCKS_TO_LOOK_BACKWARDS as usize * 2 - 1].clone();
		let just = (*b"TEST", Vec::new());
		client.finalize_block(finalized_block.hash(), Some(just)).unwrap();
		sync.update_chain_info(&info.best_hash, info.best_number);

		let peer_id1 = PeerId::random();

		let common_block = blocks[MAX_BLOCKS_TO_LOOK_BACKWARDS as usize / 2].clone();
		// Connect the node we will sync from
		sync.new_peer(peer_id1, common_block.hash(), *common_block.header().number())
			.unwrap();

		send_block_announce(fork_blocks.last().unwrap().header().clone(), &peer_id1, &mut sync);

		let mut request =
			get_block_request(&mut sync, FromBlock::Number(info.best_number), 1, &peer_id1);

		// Do the ancestor search
		loop {
			let block = &fork_blocks[unwrap_from_block_number(request.from.clone()) as usize - 1];
			let response = create_block_response(vec![block.clone()]);

			let on_block_data = sync.on_block_data(&peer_id1, Some(request), response).unwrap();
			request = if let OnBlockData::Request(_peer, request) = on_block_data {
				request
			} else {
				// We found the ancenstor
				break
			};

			log::trace!(target: "sync", "Request: {:?}", request);
		}

		// Now request and import the fork.
		let mut best_block_num = *finalized_block.header().number() as u32;
		let mut request = get_block_request(
			&mut sync,
			FromBlock::Number(MAX_BLOCKS_TO_REQUEST as u64 + best_block_num as u64),
			MAX_BLOCKS_TO_REQUEST as u32,
			&peer_id1,
		);
		let last_block_num = *fork_blocks.last().unwrap().header().number() as u32 - 1;
		while best_block_num < last_block_num {
			let from = unwrap_from_block_number(request.from.clone());

			let mut resp_blocks = fork_blocks[best_block_num as usize..from as usize].to_vec();
			resp_blocks.reverse();

			let response = create_block_response(resp_blocks.clone());

			let res = sync.on_block_data(&peer_id1, Some(request.clone()), response).unwrap();
			assert!(matches!(
				res,
				OnBlockData::Import(_, blocks) if blocks.len() == MAX_BLOCKS_TO_REQUEST
			),);

			best_block_num += MAX_BLOCKS_TO_REQUEST as u32;

			if best_block_num < last_block_num {
				// make sure we're not getting a duplicate request in the time before the blocks are
				// processed
				request = get_block_request(
					&mut sync,
					FromBlock::Number(MAX_BLOCKS_TO_REQUEST as u64 + best_block_num as u64),
					MAX_BLOCKS_TO_REQUEST as u32,
					&peer_id1,
				);
			}

			let mut notify_imported: Vec<_> = resp_blocks
				.iter()
				.rev()
				.map(|b| {
					(
						Ok(BlockImportStatus::ImportedUnknown(
							*b.header().number(),
							Default::default(),
							Some(peer_id1),
						)),
						b.hash(),
					)
				})
				.collect();

			// The import queue may send notifications in batches of varying size. So we simulate
			// this here by splitting the batch into 2 notifications.
			let second_batch = notify_imported.split_off(notify_imported.len() / 2);
			let _ = sync.on_blocks_processed(
				MAX_BLOCKS_TO_REQUEST as usize,
				MAX_BLOCKS_TO_REQUEST as usize,
				notify_imported,
			);

			let _ = sync.on_blocks_processed(
				MAX_BLOCKS_TO_REQUEST as usize,
				MAX_BLOCKS_TO_REQUEST as usize,
				second_batch,
			);

			resp_blocks
				.into_iter()
				.rev()
				.for_each(|b| block_on(client.import(BlockOrigin::Own, b)).unwrap());
		}

		// Request the tip
		get_block_request(
			&mut sync,
			FromBlock::Hash(fork_blocks.last().unwrap().hash()),
			1,
			&peer_id1,
		);
	}

	#[test]
	fn removes_target_fork_on_disconnect() {
		sp_tracing::try_init_simple();
		let import_queue = Box::new(sc_consensus::import_queue::mock::MockImportQueueHandle::new());
		let (_chain_sync_network_provider, chain_sync_network_handle) =
			NetworkServiceProvider::new();
		let mut client = Arc::new(TestClientBuilder::new().build());
		let blocks = (0..3).map(|_| build_block(&mut client, None, false)).collect::<Vec<_>>();

		let (mut sync, _) = ChainSync::new(
			SyncMode::Full,
			client.clone(),
			ProtocolId::from("test-protocol-name"),
			&Some(String::from("test-fork-id")),
			Roles::from(&Role::Full),
			Box::new(DefaultBlockAnnounceValidator),
			1,
			None,
			None,
			chain_sync_network_handle,
			import_queue,
			ProtocolName::from("block-request"),
			ProtocolName::from("state-request"),
			None,
		)
		.unwrap();

		let peer_id1 = PeerId::random();
		let common_block = blocks[1].clone();
		// Connect the node we will sync from
		sync.new_peer(peer_id1, common_block.hash(), *common_block.header().number())
			.unwrap();

		// Create a "new" header and announce it
		let mut header = blocks[0].header().clone();
		header.number = 4;
		send_block_announce(header, &peer_id1, &mut sync);
		assert!(sync.fork_targets.len() == 1);

		sync.peer_disconnected(&peer_id1);
		assert!(sync.fork_targets.len() == 0);
	}

	#[test]
	fn can_import_response_with_missing_blocks() {
		sp_tracing::try_init_simple();
		let import_queue = Box::new(sc_consensus::import_queue::mock::MockImportQueueHandle::new());
		let (_chain_sync_network_provider, chain_sync_network_handle) =
			NetworkServiceProvider::new();
		let mut client2 = Arc::new(TestClientBuilder::new().build());
		let blocks = (0..4).map(|_| build_block(&mut client2, None, false)).collect::<Vec<_>>();

		let empty_client = Arc::new(TestClientBuilder::new().build());

		let (mut sync, _) = ChainSync::new(
			SyncMode::Full,
			empty_client.clone(),
			ProtocolId::from("test-protocol-name"),
			&Some(String::from("test-fork-id")),
			Roles::from(&Role::Full),
			Box::new(DefaultBlockAnnounceValidator),
			1,
			None,
			None,
			chain_sync_network_handle,
			import_queue,
			ProtocolName::from("block-request"),
			ProtocolName::from("state-request"),
			None,
		)
		.unwrap();

		let peer_id1 = PeerId::random();
		let best_block = blocks[3].clone();
		sync.new_peer(peer_id1, best_block.hash(), *best_block.header().number())
			.unwrap();

		sync.peers.get_mut(&peer_id1).unwrap().state = PeerSyncState::Available;
		sync.peers.get_mut(&peer_id1).unwrap().common_number = 0;

		// Request all missing blocks and respond only with some.
		let request =
			get_block_request(&mut sync, FromBlock::Hash(best_block.hash()), 4, &peer_id1);
		let response =
			create_block_response(vec![blocks[3].clone(), blocks[2].clone(), blocks[1].clone()]);
		sync.on_block_data(&peer_id1, Some(request.clone()), response).unwrap();
		assert_eq!(sync.best_queued_number, 0);

		// Request should only contain the missing block.
		let request = get_block_request(&mut sync, FromBlock::Number(1), 1, &peer_id1);
		let response = create_block_response(vec![blocks[0].clone()]);
		sync.on_block_data(&peer_id1, Some(request), response).unwrap();
		assert_eq!(sync.best_queued_number, 4);
	}
	#[test]
	fn ancestor_search_repeat() {
		let state = AncestorSearchState::<Block>::BinarySearch(1, 3);
		assert!(handle_ancestor_search_state(&state, 2, true).is_none());
	}
}<|MERGE_RESOLUTION|>--- conflicted
+++ resolved
@@ -1322,50 +1322,12 @@
 		&mut self,
 		cx: &mut std::task::Context,
 	) -> Poll<PollBlockAnnounceValidation<B::Header>> {
-<<<<<<< HEAD
-=======
-		while let Poll::Ready(Some(event)) = self.service_rx.poll_next_unpin(cx) {
-			match event {
-				ToServiceCommand::SetSyncForkRequest(peers, hash, number) => {
-					self.set_sync_fork_request(peers, &hash, number);
-				},
-				ToServiceCommand::RequestJustification(hash, number) =>
-					self.request_justification(&hash, number),
-				ToServiceCommand::ClearJustificationRequests => self.clear_justification_requests(),
-				ToServiceCommand::BlocksProcessed(imported, count, results) => {
-					for result in self.on_blocks_processed(imported, count, results) {
-						match result {
-							Ok((id, req)) => self.send_block_request(id, req),
-							Err(BadPeer(id, repu)) => {
-								self.network_service
-									.disconnect_peer(id, self.block_announce_protocol_name.clone());
-								self.network_service.report_peer(id, repu)
-							},
-						}
-					}
-				},
-				ToServiceCommand::JustificationImported(peer, hash, number, success) => {
-					self.on_justification_import(hash, number, success);
-					if !success {
-						info!(target: "sync", "💔 Invalid justification provided by {} for #{}", peer, hash);
-						self.network_service
-							.disconnect_peer(peer, self.block_announce_protocol_name.clone());
-						self.network_service.report_peer(
-							peer,
-							sc_peerset::ReputationChange::new_fatal("Invalid justification"),
-						);
-					}
-				},
-			}
-		}
-
 		// Should be called before `process_outbound_requests` to ensure
 		// that a potential target block is directly leading to requests.
 		if let Some(warp_sync) = &mut self.warp_sync {
 			let _ = warp_sync.poll(cx);
 		}
 
->>>>>>> 63a24581
 		self.process_outbound_requests();
 
 		while let Poll::Ready(result) = self.poll_pending_responses(cx) {
