// This file is part of Substrate.

// Copyright (C) 2022 Parity Technologies (UK) Ltd.
// SPDX-License-Identifier: GPL-3.0-or-later WITH Classpath-exception-2.0

// This program is free software: you can redistribute it and/or modify
// it under the terms of the GNU General Public License as published by
// the Free Software Foundation, either version 3 of the License, or
// (at your option) any later version.

// This program is distributed in the hope that it will be useful,
// but WITHOUT ANY WARRANTY; without even the implied warranty of
// MERCHANTABILITY or FITNESS FOR A PARTICULAR PURPOSE. See the
// GNU General Public License for more details.

// You should have received a copy of the GNU General Public License
// along with this program. If not, see <https://www.gnu.org/licenses/>.

<<<<<<< HEAD
use futures::{channel::oneshot, Stream};
=======
use futures::channel::oneshot;
>>>>>>> 1eff8873
use libp2p::PeerId;

use sc_consensus::{BlockImportError, BlockImportStatus, JustificationSyncLink, Link};
<<<<<<< HEAD
use sc_network_common::{
	service::{NetworkBlock, NetworkSyncForkRequest},
	sync::{ExtendedPeerInfo, SyncEvent, SyncEventStream, SyncStatus, SyncStatusProvider},
};
use sc_utils::mpsc::{tracing_unbounded, TracingUnboundedSender};
=======
use sc_network_common::{service::NetworkSyncForkRequest, sync::SyncStatus};
use sc_utils::mpsc::TracingUnboundedSender;
>>>>>>> 1eff8873
use sp_runtime::traits::{Block as BlockT, NumberFor};

use std::{
	pin::Pin,
	sync::{
		atomic::{AtomicBool, AtomicUsize, Ordering},
		Arc,
	},
};

/// Commands send to `ChainSync`
pub enum ToServiceCommand<B: BlockT> {
	SetSyncForkRequest(Vec<PeerId>, B::Hash, NumberFor<B>),
	RequestJustification(B::Hash, NumberFor<B>),
	ClearJustificationRequests,
	BlocksProcessed(
		usize,
		usize,
		Vec<(Result<BlockImportStatus<NumberFor<B>>, BlockImportError>, B::Hash)>,
	),
	JustificationImported(PeerId, B::Hash, NumberFor<B>, bool),
<<<<<<< HEAD
	AnnounceBlock(B::Hash, Option<Vec<u8>>),
	NewBestBlockImported(B::Hash, NumberFor<B>),
	EventStream(TracingUnboundedSender<SyncEvent>),
	Status(oneshot::Sender<SyncStatus<B>>),
	NumActivePeers(oneshot::Sender<usize>),
	SyncState(oneshot::Sender<SyncStatus<B>>),
	BestSeenBlock(oneshot::Sender<Option<NumberFor<B>>>),
	NumSyncPeers(oneshot::Sender<u32>),
	NumQueuedBlocks(oneshot::Sender<u32>),
	NumDownloadedBlocks(oneshot::Sender<usize>),
	NumSyncRequests(oneshot::Sender<usize>),
	PeersInfo(oneshot::Sender<Vec<(PeerId, ExtendedPeerInfo<B>)>>),
	OnBlockFinalized(B::Hash, B::Header),
=======
	BlockFinalized(B::Hash, NumberFor<B>),
	Status {
		pending_response: oneshot::Sender<SyncStatus<B>>,
	},
>>>>>>> 1eff8873
}

/// Handle for communicating with `ChainSync` asynchronously
#[derive(Clone)]
pub struct SyncingService<B: BlockT> {
	tx: TracingUnboundedSender<ToServiceCommand<B>>,
	/// Number of peers we're connected to.
	num_connected: Arc<AtomicUsize>,
	/// Are we actively catching up with the chain?
	is_major_syncing: Arc<AtomicBool>,
}

impl<B: BlockT> SyncingService<B> {
	/// Create new handle
	pub fn new(
		tx: TracingUnboundedSender<ToServiceCommand<B>>,
		num_connected: Arc<AtomicUsize>,
		is_major_syncing: Arc<AtomicBool>,
	) -> Self {
		Self { tx, num_connected, is_major_syncing }
	}

	/// Get the number of active peers.
	pub async fn num_active_peers(&self) -> Result<usize, oneshot::Canceled> {
		let (tx, rx) = oneshot::channel();
		let _ = self.tx.unbounded_send(ToServiceCommand::NumActivePeers(tx));

		rx.await
	}

	/// Get best seen block.
	pub async fn best_seen_block(&self) -> Result<Option<NumberFor<B>>, oneshot::Canceled> {
		let (tx, rx) = oneshot::channel();
		let _ = self.tx.unbounded_send(ToServiceCommand::BestSeenBlock(tx));

		rx.await
	}

	/// Get the number of sync peers.
	pub async fn num_sync_peers(&self) -> Result<u32, oneshot::Canceled> {
		let (tx, rx) = oneshot::channel();
		let _ = self.tx.unbounded_send(ToServiceCommand::NumSyncPeers(tx));

		rx.await
	}

	/// Get the number of queued blocks.
	pub async fn num_queued_blocks(&self) -> Result<u32, oneshot::Canceled> {
		let (tx, rx) = oneshot::channel();
		let _ = self.tx.unbounded_send(ToServiceCommand::NumQueuedBlocks(tx));

		rx.await
	}

	/// Get the number of downloaded blocks.
	pub async fn num_downloaded_blocks(&self) -> Result<usize, oneshot::Canceled> {
		let (tx, rx) = oneshot::channel();
		let _ = self.tx.unbounded_send(ToServiceCommand::NumDownloadedBlocks(tx));

		rx.await
	}

	/// Get the number of sync requests.
	pub async fn num_sync_requests(&self) -> Result<usize, oneshot::Canceled> {
		let (tx, rx) = oneshot::channel();
		let _ = self.tx.unbounded_send(ToServiceCommand::NumSyncRequests(tx));

		rx.await
	}

	/// Get peer information.
	pub async fn peers_info(
		&self,
	) -> Result<Vec<(PeerId, ExtendedPeerInfo<B>)>, oneshot::Canceled> {
		let (tx, rx) = oneshot::channel();
		let _ = self.tx.unbounded_send(ToServiceCommand::PeersInfo(tx));

		rx.await
	}

	/// Notify the `SyncingEngine` that a block has been finalized.
	pub fn on_block_finalized(&self, hash: B::Hash, header: B::Header) {
		let _ = self.tx.unbounded_send(ToServiceCommand::OnBlockFinalized(hash, header));
	}

	/// Notify ChainSync about finalized block
	pub fn on_block_finalized(&self, hash: B::Hash, number: NumberFor<B>) {
		let _ = self.tx.unbounded_send(ToServiceCommand::BlockFinalized(hash, number));
	}

	/// Get sync status
	///
	/// Returns an error if `ChainSync` has terminated.
	pub async fn status(&self) -> Result<SyncStatus<B>, ()> {
		let (tx, rx) = oneshot::channel();
		let _ = self.tx.unbounded_send(ToServiceCommand::Status { pending_response: tx });

		rx.await.map_err(|_| ())
	}
}

impl<B: BlockT + 'static> NetworkSyncForkRequest<B::Hash, NumberFor<B>> for SyncingService<B> {
	/// Configure an explicit fork sync request.
	///
	/// Note that this function should not be used for recent blocks.
	/// Sync should be able to download all the recent forks normally.
	/// `set_sync_fork_request` should only be used if external code detects that there's
	/// a stale fork missing.
	///
	/// Passing empty `peers` set effectively removes the sync request.
	fn set_sync_fork_request(&self, peers: Vec<PeerId>, hash: B::Hash, number: NumberFor<B>) {
		let _ = self
			.tx
			.unbounded_send(ToServiceCommand::SetSyncForkRequest(peers, hash, number));
	}
}

impl<B: BlockT> JustificationSyncLink<B> for SyncingService<B> {
	/// Request a justification for the given block from the network.
	///
	/// On success, the justification will be passed to the import queue that was part at
	/// initialization as part of the configuration.
	fn request_justification(&self, hash: &B::Hash, number: NumberFor<B>) {
		let _ = self.tx.unbounded_send(ToServiceCommand::RequestJustification(*hash, number));
	}

	fn clear_justification_requests(&self) {
		let _ = self.tx.unbounded_send(ToServiceCommand::ClearJustificationRequests);
	}
}

#[async_trait::async_trait]
impl<B: BlockT> SyncStatusProvider<B> for SyncingService<B> {
	/// Get high-level view of the syncing status.
	async fn status(&self) -> Result<SyncStatus<B>, ()> {
		let (rtx, rrx) = oneshot::channel();

		let _ = self.tx.unbounded_send(ToServiceCommand::Status(rtx));
		rrx.await.map_err(|_| ())
	}
}

impl<B: BlockT> Link<B> for SyncingService<B> {
	fn blocks_processed(
		&mut self,
		imported: usize,
		count: usize,
		results: Vec<(Result<BlockImportStatus<NumberFor<B>>, BlockImportError>, B::Hash)>,
	) {
		let _ = self
			.tx
			.unbounded_send(ToServiceCommand::BlocksProcessed(imported, count, results));
	}

	fn justification_imported(
		&mut self,
		who: PeerId,
		hash: &B::Hash,
		number: NumberFor<B>,
		success: bool,
	) {
		let _ = self
			.tx
			.unbounded_send(ToServiceCommand::JustificationImported(who, *hash, number, success));
	}

	fn request_justification(&mut self, hash: &B::Hash, number: NumberFor<B>) {
		let _ = self.tx.unbounded_send(ToServiceCommand::RequestJustification(*hash, number));
	}
}

impl<B: BlockT> SyncEventStream for SyncingService<B> {
	/// Get syncing event stream.
	fn event_stream(&self, name: &'static str) -> Pin<Box<dyn Stream<Item = SyncEvent> + Send>> {
		let (tx, rx) = tracing_unbounded(name, 100_000);
		let _ = self.tx.unbounded_send(ToServiceCommand::EventStream(tx));
		Box::pin(rx)
	}
}

impl<B: BlockT> NetworkBlock<B::Hash, NumberFor<B>> for SyncingService<B> {
	fn announce_block(&self, hash: B::Hash, data: Option<Vec<u8>>) {
		let _ = self.tx.unbounded_send(ToServiceCommand::AnnounceBlock(hash, data));
	}

	fn new_best_block_imported(&self, hash: B::Hash, number: NumberFor<B>) {
		let _ = self.tx.unbounded_send(ToServiceCommand::NewBestBlockImported(hash, number));
	}
}

impl<B: BlockT> sp_consensus::SyncOracle for SyncingService<B> {
	fn is_major_syncing(&self) -> bool {
		self.is_major_syncing.load(Ordering::Relaxed)
	}

	fn is_offline(&self) -> bool {
		self.num_connected.load(Ordering::Relaxed) == 0
	}
}<|MERGE_RESOLUTION|>--- conflicted
+++ resolved
@@ -16,24 +16,15 @@
 // You should have received a copy of the GNU General Public License
 // along with this program. If not, see <https://www.gnu.org/licenses/>.
 
-<<<<<<< HEAD
 use futures::{channel::oneshot, Stream};
-=======
-use futures::channel::oneshot;
->>>>>>> 1eff8873
 use libp2p::PeerId;
 
 use sc_consensus::{BlockImportError, BlockImportStatus, JustificationSyncLink, Link};
-<<<<<<< HEAD
 use sc_network_common::{
 	service::{NetworkBlock, NetworkSyncForkRequest},
 	sync::{ExtendedPeerInfo, SyncEvent, SyncEventStream, SyncStatus, SyncStatusProvider},
 };
 use sc_utils::mpsc::{tracing_unbounded, TracingUnboundedSender};
-=======
-use sc_network_common::{service::NetworkSyncForkRequest, sync::SyncStatus};
-use sc_utils::mpsc::TracingUnboundedSender;
->>>>>>> 1eff8873
 use sp_runtime::traits::{Block as BlockT, NumberFor};
 
 use std::{
@@ -55,7 +46,6 @@
 		Vec<(Result<BlockImportStatus<NumberFor<B>>, BlockImportError>, B::Hash)>,
 	),
 	JustificationImported(PeerId, B::Hash, NumberFor<B>, bool),
-<<<<<<< HEAD
 	AnnounceBlock(B::Hash, Option<Vec<u8>>),
 	NewBestBlockImported(B::Hash, NumberFor<B>),
 	EventStream(TracingUnboundedSender<SyncEvent>),
@@ -69,12 +59,9 @@
 	NumSyncRequests(oneshot::Sender<usize>),
 	PeersInfo(oneshot::Sender<Vec<(PeerId, ExtendedPeerInfo<B>)>>),
 	OnBlockFinalized(B::Hash, B::Header),
-=======
-	BlockFinalized(B::Hash, NumberFor<B>),
-	Status {
-		pending_response: oneshot::Sender<SyncStatus<B>>,
-	},
->>>>>>> 1eff8873
+	// Status {
+	// 	pending_response: oneshot::Sender<SyncStatus<B>>,
+	// },
 }
 
 /// Handle for communicating with `ChainSync` asynchronously
@@ -160,17 +147,12 @@
 		let _ = self.tx.unbounded_send(ToServiceCommand::OnBlockFinalized(hash, header));
 	}
 
-	/// Notify ChainSync about finalized block
-	pub fn on_block_finalized(&self, hash: B::Hash, number: NumberFor<B>) {
-		let _ = self.tx.unbounded_send(ToServiceCommand::BlockFinalized(hash, number));
-	}
-
 	/// Get sync status
 	///
 	/// Returns an error if `ChainSync` has terminated.
 	pub async fn status(&self) -> Result<SyncStatus<B>, ()> {
 		let (tx, rx) = oneshot::channel();
-		let _ = self.tx.unbounded_send(ToServiceCommand::Status { pending_response: tx });
+		let _ = self.tx.unbounded_send(ToServiceCommand::Status(tx));
 
 		rx.await.map_err(|_| ())
 	}
