// This file is part of Substrate.

// Copyright (C) 2019-2021 Parity Technologies (UK) Ltd.
// SPDX-License-Identifier: GPL-3.0-or-later WITH Classpath-exception-2.0

// This program is free software: you can redistribute it and/or modify
// it under the terms of the GNU General Public License as published by
// the Free Software Foundation, either version 3 of the License, or
// (at your option) any later version.

// This program is distributed in the hope that it will be useful,
// but WITHOUT ANY WARRANTY; without even the implied warranty of
// MERCHANTABILITY or FITNESS FOR A PARTICULAR PURPOSE. See the
// GNU General Public License for more details.

// You should have received a copy of the GNU General Public License
// along with this program. If not, see <https://www.gnu.org/licenses/>.

//! Global state cache. Maintains recently queried/committed state values
//! Tracks changes over the span of a few recent blocks and handles forks
//! by tracking/removing cache entries for conflicting changes.

use crate::{stats::StateUsageStats, utils::Meta};
use hash_db::Hasher;
use linked_hash_map::{Entry, LinkedHashMap};
use log::trace;
use parking_lot::{RwLock, RwLockUpgradableReadGuard};
use sp_core::{hexdisplay::HexDisplay, storage::ChildInfo};
use sp_runtime::{
	traits::{Block as BlockT, HashFor, Header, NumberFor},
	StateVersion,
};
use sp_state_machine::{
	backend::Backend as StateBackend, ChildStorageCollection, StorageCollection, StorageKey,
	StorageValue, TrieBackend,
};
use std::{
	collections::{HashMap, HashSet, VecDeque},
	hash::Hash as StdHash,
	sync::Arc,
};

const STATE_CACHE_BLOCKS: usize = 12;

type ChildStorageKey = (Vec<u8>, Vec<u8>);

/// Shared canonical state cache.
pub struct Cache<B: BlockT> {
	/// Storage cache. `None` indicates that key is known to be missing.
	lru_storage: LRUMap<StorageKey, Option<StorageValue>>,
	/// Storage hashes cache. `None` indicates that key is known to be missing.
	lru_hashes: LRUMap<StorageKey, OptionHOut<B::Hash>>,
	/// Storage cache for child trie. `None` indicates that key is known to be missing.
	lru_child_storage: LRUMap<ChildStorageKey, Option<StorageValue>>,
	/// Information on the modifications in recently committed blocks; specifically which keys
	/// changed in which block. Ordered by block number.
	modifications: VecDeque<BlockChanges<B::Header>>,
}

struct LRUMap<K, V>(LinkedHashMap<K, V>, usize, usize);

/// Internal trait similar to `heapsize` but using
/// a simply estimation.
///
/// This should not be made public, it is implementation
/// detail trait. If it need to become public please
/// consider using `malloc_size_of`.
trait EstimateSize {
	/// Return a size estimation of additional size needed
	/// to cache this struct (in bytes).
	fn estimate_size(&self) -> usize;
}

impl EstimateSize for Vec<u8> {
	fn estimate_size(&self) -> usize {
		self.capacity()
	}
}

impl EstimateSize for Option<Vec<u8>> {
	fn estimate_size(&self) -> usize {
		self.as_ref().map(|v| v.capacity()).unwrap_or(0)
	}
}

struct OptionHOut<T: AsRef<[u8]>>(Option<T>);

impl<T: AsRef<[u8]>> EstimateSize for OptionHOut<T> {
	fn estimate_size(&self) -> usize {
		// capacity would be better
		self.0.as_ref().map(|v| v.as_ref().len()).unwrap_or(0)
	}
}

impl<T: EstimateSize> EstimateSize for (T, T) {
	fn estimate_size(&self) -> usize {
		self.0.estimate_size() + self.1.estimate_size()
	}
}

impl<K: EstimateSize + Eq + StdHash, V: EstimateSize> LRUMap<K, V> {
	fn remove(&mut self, k: &K) {
		let map = &mut self.0;
		let storage_used_size = &mut self.1;
		if let Some(v) = map.remove(k) {
			*storage_used_size -= k.estimate_size();
			*storage_used_size -= v.estimate_size();
		}
	}

	fn add(&mut self, k: K, v: V) {
		let lmap = &mut self.0;
		let storage_used_size = &mut self.1;
		let limit = self.2;
		let klen = k.estimate_size();
		*storage_used_size += v.estimate_size();
		// TODO assert k v size fit into limit?? to avoid insert remove?
		match lmap.entry(k) {
			Entry::Occupied(mut entry) => {
				// note that in this case we are not running pure lru as
				// it would require to remove first
				*storage_used_size -= entry.get().estimate_size();
				entry.insert(v);
			},
			Entry::Vacant(entry) => {
				*storage_used_size += klen;
				entry.insert(v);
			},
		};

		while *storage_used_size > limit {
			if let Some((k, v)) = lmap.pop_front() {
				*storage_used_size -= k.estimate_size();
				*storage_used_size -= v.estimate_size();
			} else {
				// can happen fairly often as we get value from multiple lru
				// and only remove from a single lru
				break
			}
		}
	}

	fn get<Q: ?Sized>(&mut self, k: &Q) -> Option<&mut V>
	where
		K: std::borrow::Borrow<Q>,
		Q: StdHash + Eq,
	{
		self.0.get_refresh(k)
	}

	fn used_size(&self) -> usize {
		self.1
	}
	fn clear(&mut self) {
		self.0.clear();
		self.1 = 0;
	}
}

impl<B: BlockT> Cache<B> {
	/// Returns the used memory size of the storage cache in bytes.
	pub fn used_storage_cache_size(&self) -> usize {
		self.lru_storage.used_size() + self.lru_child_storage.used_size()
		//  ignore small hashes storage and self.lru_hashes.used_size()
	}

	/// Synchronize the shared cache with the best block state.
	///
	/// This function updates the shared cache by removing entries
	/// that are invalidated by chain reorganization. It should be called
	/// externally when chain reorg happens without importing a new block.
	pub fn sync(&mut self, enacted: &[B::Hash], retracted: &[B::Hash]) {
		trace!("Syncing shared cache, enacted = {:?}, retracted = {:?}", enacted, retracted);

		// Purge changes from re-enacted and retracted blocks.
		let mut clear = false;
		for block in enacted {
			clear = clear || {
				if let Some(m) = self.modifications.iter_mut().find(|m| &m.hash == block) {
					trace!("Reverting enacted block {:?}", block);
					m.is_canon = true;
					for a in &m.storage {
						trace!("Reverting enacted key {:?}", HexDisplay::from(a));
						self.lru_storage.remove(a);
						self.lru_hashes.remove(a);
					}
					for a in &m.child_storage {
						trace!("Reverting enacted child key {:?}", a);
						self.lru_child_storage.remove(a);
					}
					false
				} else {
					true
				}
			};
		}

		for block in retracted {
			clear = clear || {
				if let Some(m) = self.modifications.iter_mut().find(|m| &m.hash == block) {
					trace!("Retracting block {:?}", block);
					m.is_canon = false;
					for a in &m.storage {
						trace!("Retracted key {:?}", HexDisplay::from(a));
						self.lru_storage.remove(a);
						self.lru_hashes.remove(a);
					}
					for a in &m.child_storage {
						trace!("Retracted child key {:?}", a);
						self.lru_child_storage.remove(a);
					}
					false
				} else {
					true
				}
			};
		}
		if clear {
			// We don't know anything about the block; clear everything
			trace!("Wiping cache");
			self.lru_storage.clear();
			self.lru_child_storage.clear();
			self.lru_hashes.clear();
			self.modifications.clear();
		}
	}
}

pub type SharedCache<B> = Arc<RwLock<Cache<B>>>;

/// Fix lru storage size for hash (small 64ko).
const FIX_LRU_HASH_SIZE: usize = 65_536;

/// Create a new shared cache instance with given max memory usage.
pub fn new_shared_cache<B: BlockT>(
	shared_cache_size: usize,
	child_ratio: (usize, usize),
) -> SharedCache<B> {
	let top = child_ratio.1.saturating_sub(child_ratio.0);
	Arc::new(RwLock::new(Cache {
		lru_storage: LRUMap(LinkedHashMap::new(), 0, shared_cache_size * top / child_ratio.1),
		lru_hashes: LRUMap(LinkedHashMap::new(), 0, FIX_LRU_HASH_SIZE),
		lru_child_storage: LRUMap(
			LinkedHashMap::new(),
			0,
			shared_cache_size * child_ratio.0 / child_ratio.1,
		),
		modifications: VecDeque::new(),
	}))
}

#[derive(Debug)]
/// Accumulates a list of storage changed in a block.
struct BlockChanges<B: Header> {
	/// Block number.
	number: B::Number,
	/// Block hash.
	hash: B::Hash,
	/// Parent block hash.
	parent: B::Hash,
	/// A set of modified storage keys.
	storage: HashSet<StorageKey>,
	/// A set of modified child storage keys.
	child_storage: HashSet<ChildStorageKey>,
	/// Block is part of the canonical chain.
	is_canon: bool,
}

/// Cached values specific to a state.
struct LocalCache<H: Hasher> {
	/// Storage cache.
	///
	/// `None` indicates that key is known to be missing.
	storage: HashMap<StorageKey, Option<StorageValue>>,
	/// Storage hashes cache.
	///
	/// `None` indicates that key is known to be missing.
	hashes: HashMap<StorageKey, Option<H::Out>>,
	/// Child storage cache.
	///
	/// `None` indicates that key is known to be missing.
	child_storage: HashMap<ChildStorageKey, Option<StorageValue>>,
}

/// Cache changes.
pub struct CacheChanges<B: BlockT> {
	/// Shared canonical state cache.
	shared_cache: SharedCache<B>,
	/// Local cache of values for this state.
	local_cache: RwLock<LocalCache<HashFor<B>>>,
	/// Hash of the block on top of which this instance was created or
	/// `None` if cache is disabled
	pub parent_hash: Option<B::Hash>,
}

/// State cache abstraction.
///
/// Manages shared global state cache which reflects the canonical
/// state as it is on the disk.
///
/// A instance of `CachingState` may be created as canonical or not.
/// For canonical instances local cache is accumulated and applied
/// in `sync_cache` along with the change overlay.
/// For non-canonical clones local cache and changes are dropped.
pub struct CachingState<S, B: BlockT> {
	/// Usage statistics
	usage: StateUsageStats,
	/// State machine registered stats
	overlay_stats: sp_state_machine::StateMachineStats,
	/// Backing state.
	state: S,
	/// Cache data.
	cache: CacheChanges<B>,
}

impl<S, B: BlockT> std::fmt::Debug for CachingState<S, B> {
	fn fmt(&self, f: &mut std::fmt::Formatter<'_>) -> std::fmt::Result {
		write!(f, "Block {:?}", self.cache.parent_hash)
	}
}

impl<B: BlockT> CacheChanges<B> {
	/// Propagate local cache into the shared cache and synchronize
	/// the shared cache with the best block state.
	///
	/// This function updates the shared cache by removing entries
	/// that are invalidated by chain reorganization. `sync_cache`
	/// should be called after the block has been committed and the
	/// blockchain route has been calculated.
	pub fn sync_cache(
		&mut self,
		enacted: &[B::Hash],
		retracted: &[B::Hash],
		changes: StorageCollection,
		child_changes: ChildStorageCollection,
		commit_hash: Option<B::Hash>,
		commit_number: Option<NumberFor<B>>,
		is_best: bool,
	) {
		let mut cache = self.shared_cache.write();
		trace!(
			"Syncing cache, id = (#{:?}, {:?}), parent={:?}, best={}",
			commit_number,
			commit_hash,
			self.parent_hash,
			is_best,
		);
		let cache = &mut *cache;
		// Filter out committing block if any.
		let mut enacted: Vec<_> = enacted
			.iter()
			.filter(|h| commit_hash.as_ref().map_or(true, |p| *h != p))
			.cloned()
			.collect();

		let mut retracted = std::borrow::Cow::Borrowed(retracted);
		if let Some(commit_hash) = &commit_hash {
			if let Some(m) = cache.modifications.iter_mut().find(|m| &m.hash == commit_hash) {
				if m.is_canon != is_best {
					// Same block comitted twice with different state changes.
					// Treat it as reenacted/retracted.
					if is_best {
						enacted.push(commit_hash.clone());
					} else {
						retracted.to_mut().push(commit_hash.clone());
					}
				}
			}
		}
		cache.sync(&enacted, &retracted);
		// Propagate cache only if committing on top of the latest canonical state
		// blocks are ordered by number and only one block with a given number is marked as
		// canonical (contributed to canonical state cache)
		if let Some(_) = self.parent_hash {
			let mut local_cache = self.local_cache.write();
			if is_best {
				trace!(
					"Committing {} local, {} hashes, {} modified root entries, {} modified child entries",
					local_cache.storage.len(),
					local_cache.hashes.len(),
					changes.len(),
					child_changes.iter().map(|v|v.1.len()).sum::<usize>(),
				);
				for (k, v) in local_cache.storage.drain() {
					cache.lru_storage.add(k, v);
				}
				for (k, v) in local_cache.child_storage.drain() {
					cache.lru_child_storage.add(k, v);
				}
				for (k, v) in local_cache.hashes.drain() {
					cache.lru_hashes.add(k, OptionHOut(v));
				}
			}
		}

		if let (Some(ref number), Some(ref hash), Some(ref parent)) =
			(commit_number, commit_hash, self.parent_hash)
		{
			if cache.modifications.len() == STATE_CACHE_BLOCKS {
				cache.modifications.pop_back();
			}
			let mut modifications = HashSet::new();
			let mut child_modifications = HashSet::new();
			child_changes.into_iter().for_each(|(sk, changes)| {
				for (k, v) in changes.into_iter() {
					let k = (sk.clone(), k);
					if is_best {
						cache.lru_child_storage.add(k.clone(), v);
					}
					child_modifications.insert(k);
				}
			});
			for (k, v) in changes.into_iter() {
				if is_best {
					cache.lru_hashes.remove(&k);
					cache.lru_storage.add(k.clone(), v);
				}
				modifications.insert(k);
			}

			// Save modified storage. These are ordered by the block number in reverse.
			let block_changes = BlockChanges {
				storage: modifications,
				child_storage: child_modifications,
				number: *number,
				hash: hash.clone(),
				is_canon: is_best,
				parent: parent.clone(),
			};
			let insert_at = cache
				.modifications
				.iter()
				.enumerate()
				.find(|(_, m)| m.number < *number)
				.map(|(i, _)| i);
			trace!("Inserting modifications at {:?}", insert_at);
			if let Some(insert_at) = insert_at {
				cache.modifications.insert(insert_at, block_changes);
			} else {
				cache.modifications.push_back(block_changes);
			}
		}
	}
}

impl<S: StateBackend<HashFor<B>>, B: BlockT> CachingState<S, B> {
	/// Create a new instance wrapping generic State and shared cache.
	pub(crate) fn new(
		state: S,
		shared_cache: SharedCache<B>,
		parent_hash: Option<B::Hash>,
	) -> Self {
		CachingState {
			usage: StateUsageStats::new(),
			overlay_stats: sp_state_machine::StateMachineStats::default(),
			state,
			cache: CacheChanges {
				shared_cache,
				local_cache: RwLock::new(LocalCache {
					storage: Default::default(),
					hashes: Default::default(),
					child_storage: Default::default(),
				}),
				parent_hash,
			},
		}
	}

	/// Check if the key can be returned from cache by matching current block parent hash against
	/// canonical state and filtering out entries modified in later blocks.
	fn is_allowed(
		key: Option<&[u8]>,
		child_key: Option<&ChildStorageKey>,
		parent_hash: &Option<B::Hash>,
		modifications: &VecDeque<BlockChanges<B::Header>>,
	) -> bool {
		let mut parent = match *parent_hash {
			None => {
				trace!(
					"Cache lookup skipped for {:?}: no parent hash",
					key.as_ref().map(HexDisplay::from)
				);
				return false
			},
			Some(ref parent) => parent,
		};
		// Ignore all storage entries modified in later blocks.
		// Modifications contains block ordered by the number
		// We search for our parent in that list first and then for
		// all its parents until we hit the canonical block,
		// checking against all the intermediate modifications.
		for m in modifications {
			if &m.hash == parent {
				if m.is_canon {
					return true
				}
				parent = &m.parent;
			}
			if let Some(key) = key {
				if m.storage.contains(key) {
					trace!(
						"Cache lookup skipped for {:?}: modified in a later block",
						HexDisplay::from(&key)
					);
					return false
				}
			}
			if let Some(child_key) = child_key {
				if m.child_storage.contains(child_key) {
					trace!("Cache lookup skipped for {:?}: modified in a later block", child_key);
					return false
				}
			}
		}
		trace!(
			"Cache lookup skipped for {:?}: parent hash is unknown",
			key.as_ref().map(HexDisplay::from),
		);
		false
	}
}

impl<S: StateBackend<HashFor<B>>, B: BlockT> StateBackend<HashFor<B>> for CachingState<S, B> {
	type Error = S::Error;
	type Transaction = S::Transaction;
	type TrieBackendStorage = S::TrieBackendStorage;

	fn storage(&self, key: &[u8]) -> Result<Option<Vec<u8>>, Self::Error> {
		let local_cache = self.cache.local_cache.upgradable_read();
		// Note that local cache makes that lru is not refreshed
		if let Some(entry) = local_cache.storage.get(key).cloned() {
			trace!("Found in local cache: {:?}", HexDisplay::from(&key));
			self.usage.tally_key_read(key, entry.as_ref(), true);

			return Ok(entry)
		}
		{
			let cache = self.cache.shared_cache.upgradable_read();
			if Self::is_allowed(Some(key), None, &self.cache.parent_hash, &cache.modifications) {
				let mut cache = RwLockUpgradableReadGuard::upgrade(cache);
				if let Some(entry) = cache.lru_storage.get(key).map(|a| a.clone()) {
					trace!("Found in shared cache: {:?}", HexDisplay::from(&key));
					self.usage.tally_key_read(key, entry.as_ref(), true);
					return Ok(entry)
				}
			}
		}
		trace!("Cache miss: {:?}", HexDisplay::from(&key));
		let value = self.state.storage(key)?;
		RwLockUpgradableReadGuard::upgrade(local_cache)
			.storage
			.insert(key.to_vec(), value.clone());
		self.usage.tally_key_read(key, value.as_ref(), false);
		Ok(value)
	}

	fn storage_hash(&self, key: &[u8]) -> Result<Option<B::Hash>, Self::Error> {
		let local_cache = self.cache.local_cache.upgradable_read();
		if let Some(entry) = local_cache.hashes.get(key).cloned() {
			trace!("Found hash in local cache: {:?}", HexDisplay::from(&key));
			return Ok(entry)
		}
		{
			let cache = self.cache.shared_cache.upgradable_read();
			if Self::is_allowed(Some(key), None, &self.cache.parent_hash, &cache.modifications) {
				let mut cache = RwLockUpgradableReadGuard::upgrade(cache);
				if let Some(entry) = cache.lru_hashes.get(key).map(|a| a.0.clone()) {
					trace!("Found hash in shared cache: {:?}", HexDisplay::from(&key));
					return Ok(entry)
				}
			}
		}
		trace!("Cache hash miss: {:?}", HexDisplay::from(&key));
		let hash = self.state.storage_hash(key)?;
		RwLockUpgradableReadGuard::upgrade(local_cache)
			.hashes
			.insert(key.to_vec(), hash);
		Ok(hash)
	}

	fn child_storage(
		&self,
		child_info: &ChildInfo,
		key: &[u8],
	) -> Result<Option<Vec<u8>>, Self::Error> {
		let key = (child_info.storage_key().to_vec(), key.to_vec());
		let local_cache = self.cache.local_cache.upgradable_read();
		if let Some(entry) = local_cache.child_storage.get(&key).cloned() {
			trace!("Found in local cache: {:?}", key);
			return Ok(self.usage.tally_child_key_read(&key, entry, true))
		}
		{
			let cache = self.cache.shared_cache.upgradable_read();
			if Self::is_allowed(None, Some(&key), &self.cache.parent_hash, &cache.modifications) {
				let mut cache = RwLockUpgradableReadGuard::upgrade(cache);
				if let Some(entry) = cache.lru_child_storage.get(&key).map(|a| a.clone()) {
					trace!("Found in shared cache: {:?}", key);
					return Ok(self.usage.tally_child_key_read(&key, entry, true))
				}
			}
		}
		trace!("Cache miss: {:?}", key);
		let value = self.state.child_storage(child_info, &key.1[..])?;

		// just pass it through the usage counter
		let value = self.usage.tally_child_key_read(&key, value, false);

		RwLockUpgradableReadGuard::upgrade(local_cache)
			.child_storage
			.insert(key, value.clone());
		Ok(value)
	}

	fn exists_storage(&self, key: &[u8]) -> Result<bool, Self::Error> {
		Ok(self.storage(key)?.is_some())
	}

	fn exists_child_storage(
		&self,
		child_info: &ChildInfo,
		key: &[u8],
	) -> Result<bool, Self::Error> {
		self.state.exists_child_storage(child_info, key)
	}

	fn apply_to_key_values_while<F: FnMut(Vec<u8>, Vec<u8>) -> bool>(
		&self,
		child_info: Option<&ChildInfo>,
		prefix: Option<&[u8]>,
		start_at: Option<&[u8]>,
		f: F,
		allow_missing: bool,
	) -> Result<bool, Self::Error> {
		self.state
			.apply_to_key_values_while(child_info, prefix, start_at, f, allow_missing)
	}

	fn apply_to_keys_while<F: FnMut(&[u8]) -> bool>(
		&self,
		child_info: Option<&ChildInfo>,
		prefix: Option<&[u8]>,
		f: F,
	) {
		self.state.apply_to_keys_while(child_info, prefix, f)
	}

	fn next_storage_key(&self, key: &[u8]) -> Result<Option<Vec<u8>>, Self::Error> {
		self.state.next_storage_key(key)
	}

	fn next_child_storage_key(
		&self,
		child_info: &ChildInfo,
		key: &[u8],
	) -> Result<Option<Vec<u8>>, Self::Error> {
		self.state.next_child_storage_key(child_info, key)
	}

	fn for_keys_with_prefix<F: FnMut(&[u8])>(&self, prefix: &[u8], f: F) {
		self.state.for_keys_with_prefix(prefix, f)
	}

	fn for_key_values_with_prefix<F: FnMut(&[u8], &[u8])>(&self, prefix: &[u8], f: F) {
		self.state.for_key_values_with_prefix(prefix, f)
	}

	fn for_child_keys_with_prefix<F: FnMut(&[u8])>(
		&self,
		child_info: &ChildInfo,
		prefix: &[u8],
		f: F,
	) {
		self.state.for_child_keys_with_prefix(child_info, prefix, f)
	}

	fn storage_root<'a>(
		&self,
		delta: impl Iterator<Item = (&'a [u8], Option<&'a [u8]>)>,
<<<<<<< HEAD
		state_hash: StateVersion,
=======
		state_version: StateVersion,
>>>>>>> 182ec74f
	) -> (B::Hash, Self::Transaction)
	where
		B::Hash: Ord,
	{
<<<<<<< HEAD
		self.state.storage_root(delta, state_hash)
=======
		self.state.storage_root(delta, state_version)
>>>>>>> 182ec74f
	}

	fn child_storage_root<'a>(
		&self,
		child_info: &ChildInfo,
		delta: impl Iterator<Item = (&'a [u8], Option<&'a [u8]>)>,
<<<<<<< HEAD
		state_hash: StateVersion,
=======
		state_version: StateVersion,
>>>>>>> 182ec74f
	) -> (B::Hash, bool, Self::Transaction)
	where
		B::Hash: Ord,
	{
<<<<<<< HEAD
		self.state.child_storage_root(child_info, delta, state_hash)
=======
		self.state.child_storage_root(child_info, delta, state_version)
>>>>>>> 182ec74f
	}

	fn pairs(&self) -> Vec<(Vec<u8>, Vec<u8>)> {
		self.state.pairs()
	}

	fn keys(&self, prefix: &[u8]) -> Vec<Vec<u8>> {
		self.state.keys(prefix)
	}

	fn child_keys(&self, child_info: &ChildInfo, prefix: &[u8]) -> Vec<Vec<u8>> {
		self.state.child_keys(child_info, prefix)
	}

	fn as_trie_backend(&self) -> Option<&TrieBackend<Self::TrieBackendStorage, HashFor<B>>> {
		self.state.as_trie_backend()
	}

	fn register_overlay_stats(&self, stats: &sp_state_machine::StateMachineStats) {
		self.overlay_stats.add(stats);
	}

	fn usage_info(&self) -> sp_state_machine::UsageInfo {
		let mut info = self.usage.take();
		info.include_state_machine_states(&self.overlay_stats);
		info
	}
}

/// Extended [`CachingState`] that will sync the caches on drop.
pub struct SyncingCachingState<S, Block: BlockT> {
	/// The usage statistics of the backend. These will be updated on drop.
	state_usage: Arc<StateUsageStats>,
	/// Reference to the meta db.
	meta: Arc<RwLock<Meta<NumberFor<Block>, Block::Hash>>>,
	/// Mutex to lock get exlusive access to the backend.
	lock: Arc<RwLock<()>>,
	/// The wrapped caching state.
	///
	/// This is required to be a `Option`, because sometimes we want to extract
	/// the cache changes and Rust does not allow to move fields from types that
	/// implement `Drop`.
	caching_state: Option<CachingState<S, Block>>,
	/// Disable syncing of the cache. This is by default always `false`. However,
	/// we need to disable syncing when this is a state in a
	/// [`BlockImportOperation`](crate::BlockImportOperation). The import operation
	/// takes care to sync the cache and more importantly we want to prevent a dead
	/// lock.
	disable_syncing: bool,
}

impl<S, B: BlockT> SyncingCachingState<S, B> {
	/// Create new automatic syncing state.
	pub fn new(
		caching_state: CachingState<S, B>,
		state_usage: Arc<StateUsageStats>,
		meta: Arc<RwLock<Meta<NumberFor<B>, B::Hash>>>,
		lock: Arc<RwLock<()>>,
	) -> Self {
		Self { caching_state: Some(caching_state), state_usage, meta, lock, disable_syncing: false }
	}

	/// Returns the reference to the internal [`CachingState`].
	fn caching_state(&self) -> &CachingState<S, B> {
		self.caching_state
			.as_ref()
			.expect("`caching_state` is always valid for the lifetime of the object; qed")
	}

	/// Convert `Self` into the cache changes.
	pub fn into_cache_changes(mut self) -> CacheChanges<B> {
		self.caching_state
			.take()
			.expect("`caching_state` is always valid for the lifetime of the object; qed")
			.cache
	}

	/// Disable syncing the cache on drop.
	pub fn disable_syncing(&mut self) {
		self.disable_syncing = true;
	}
}

impl<S, B: BlockT> std::fmt::Debug for SyncingCachingState<S, B> {
	fn fmt(&self, f: &mut std::fmt::Formatter<'_>) -> std::fmt::Result {
		self.caching_state().fmt(f)
	}
}

impl<S: StateBackend<HashFor<B>>, B: BlockT> StateBackend<HashFor<B>>
	for SyncingCachingState<S, B>
{
	type Error = S::Error;
	type Transaction = S::Transaction;
	type TrieBackendStorage = S::TrieBackendStorage;

	fn storage(&self, key: &[u8]) -> Result<Option<Vec<u8>>, Self::Error> {
		self.caching_state().storage(key)
	}

	fn storage_hash(&self, key: &[u8]) -> Result<Option<B::Hash>, Self::Error> {
		self.caching_state().storage_hash(key)
	}

	fn child_storage(
		&self,
		child_info: &ChildInfo,
		key: &[u8],
	) -> Result<Option<Vec<u8>>, Self::Error> {
		self.caching_state().child_storage(child_info, key)
	}

	fn exists_storage(&self, key: &[u8]) -> Result<bool, Self::Error> {
		self.caching_state().exists_storage(key)
	}

	fn exists_child_storage(
		&self,
		child_info: &ChildInfo,
		key: &[u8],
	) -> Result<bool, Self::Error> {
		self.caching_state().exists_child_storage(child_info, key)
	}

	fn apply_to_key_values_while<F: FnMut(Vec<u8>, Vec<u8>) -> bool>(
		&self,
		child_info: Option<&ChildInfo>,
		prefix: Option<&[u8]>,
		start_at: Option<&[u8]>,
		f: F,
		allow_missing: bool,
	) -> Result<bool, Self::Error> {
		self.caching_state().apply_to_key_values_while(
			child_info,
			prefix,
			start_at,
			f,
			allow_missing,
		)
	}

	fn apply_to_keys_while<F: FnMut(&[u8]) -> bool>(
		&self,
		child_info: Option<&ChildInfo>,
		prefix: Option<&[u8]>,
		f: F,
	) {
		self.caching_state().apply_to_keys_while(child_info, prefix, f)
	}

	fn next_storage_key(&self, key: &[u8]) -> Result<Option<Vec<u8>>, Self::Error> {
		self.caching_state().next_storage_key(key)
	}

	fn next_child_storage_key(
		&self,
		child_info: &ChildInfo,
		key: &[u8],
	) -> Result<Option<Vec<u8>>, Self::Error> {
		self.caching_state().next_child_storage_key(child_info, key)
	}

	fn for_keys_with_prefix<F: FnMut(&[u8])>(&self, prefix: &[u8], f: F) {
		self.caching_state().for_keys_with_prefix(prefix, f)
	}

	fn for_key_values_with_prefix<F: FnMut(&[u8], &[u8])>(&self, prefix: &[u8], f: F) {
		self.caching_state().for_key_values_with_prefix(prefix, f)
	}

	fn for_child_keys_with_prefix<F: FnMut(&[u8])>(
		&self,
		child_info: &ChildInfo,
		prefix: &[u8],
		f: F,
	) {
		self.caching_state().for_child_keys_with_prefix(child_info, prefix, f)
	}

	fn storage_root<'a>(
		&self,
		delta: impl Iterator<Item = (&'a [u8], Option<&'a [u8]>)>,
<<<<<<< HEAD
		state_hash: StateVersion,
=======
		state_version: StateVersion,
>>>>>>> 182ec74f
	) -> (B::Hash, Self::Transaction)
	where
		B::Hash: Ord,
	{
<<<<<<< HEAD
		self.caching_state().storage_root(delta, state_hash)
=======
		self.caching_state().storage_root(delta, state_version)
>>>>>>> 182ec74f
	}

	fn child_storage_root<'a>(
		&self,
		child_info: &ChildInfo,
		delta: impl Iterator<Item = (&'a [u8], Option<&'a [u8]>)>,
<<<<<<< HEAD
		state_hash: StateVersion,
=======
		state_version: StateVersion,
>>>>>>> 182ec74f
	) -> (B::Hash, bool, Self::Transaction)
	where
		B::Hash: Ord,
	{
<<<<<<< HEAD
		self.caching_state().child_storage_root(child_info, delta, state_hash)
=======
		self.caching_state().child_storage_root(child_info, delta, state_version)
>>>>>>> 182ec74f
	}

	fn pairs(&self) -> Vec<(Vec<u8>, Vec<u8>)> {
		self.caching_state().pairs()
	}

	fn keys(&self, prefix: &[u8]) -> Vec<Vec<u8>> {
		self.caching_state().keys(prefix)
	}

	fn child_keys(&self, child_info: &ChildInfo, prefix: &[u8]) -> Vec<Vec<u8>> {
		self.caching_state().child_keys(child_info, prefix)
	}

	fn as_trie_backend(&self) -> Option<&TrieBackend<Self::TrieBackendStorage, HashFor<B>>> {
		self.caching_state
			.as_ref()
			.expect("`caching_state` is valid for the lifetime of the object; qed")
			.as_trie_backend()
	}

	fn register_overlay_stats(&self, stats: &sp_state_machine::StateMachineStats) {
		self.caching_state().register_overlay_stats(stats);
	}

	fn usage_info(&self) -> sp_state_machine::UsageInfo {
		self.caching_state().usage_info()
	}
}

impl<S, B: BlockT> Drop for SyncingCachingState<S, B> {
	fn drop(&mut self) {
		if self.disable_syncing {
			return
		}

		if let Some(mut caching_state) = self.caching_state.take() {
			let _lock = self.lock.read();

			self.state_usage.merge_sm(caching_state.usage.take());
			if let Some(hash) = caching_state.cache.parent_hash.clone() {
				let is_best = self.meta.read().best_hash == hash;
				caching_state.cache.sync_cache(&[], &[], vec![], vec![], None, None, is_best);
			}
		}
	}
}

#[cfg(test)]
mod tests {
	use super::*;
	use sp_runtime::{
		testing::{Block as RawBlock, ExtrinsicWrapper, H256},
		traits::BlakeTwo256,
	};
	use sp_state_machine::InMemoryBackend;

	type Block = RawBlock<ExtrinsicWrapper<u32>>;

	#[test]
	fn smoke() {
		// init_log();
		let root_parent = H256::random();
		let key = H256::random()[..].to_vec();
		let h0 = H256::random();
		let h1a = H256::random();
		let h1b = H256::random();
		let h2a = H256::random();
		let h2b = H256::random();
		let h3a = H256::random();
		let h3b = H256::random();

		let shared = new_shared_cache::<Block>(256 * 1024, (0, 1));

		// blocks  [ 3a(c) 2a(c) 2b 1b 1a(c) 0 ]
		// state   [ 5     5     4  3  2     2 ]
		let mut s = CachingState::new(
			InMemoryBackend::<BlakeTwo256>::default(),
			shared.clone(),
			Some(root_parent),
		);
		s.cache.sync_cache(
			&[],
			&[],
			vec![(key.clone(), Some(vec![2]))],
			vec![],
			Some(h0),
			Some(0),
			true,
		);

		let mut s =
			CachingState::new(InMemoryBackend::<BlakeTwo256>::default(), shared.clone(), Some(h0));
		s.cache.sync_cache(&[], &[], vec![], vec![], Some(h1a), Some(1), true);

		let mut s =
			CachingState::new(InMemoryBackend::<BlakeTwo256>::default(), shared.clone(), Some(h0));
		s.cache.sync_cache(
			&[],
			&[],
			vec![(key.clone(), Some(vec![3]))],
			vec![],
			Some(h1b),
			Some(1),
			false,
		);

		let mut s =
			CachingState::new(InMemoryBackend::<BlakeTwo256>::default(), shared.clone(), Some(h1b));
		s.cache.sync_cache(
			&[],
			&[],
			vec![(key.clone(), Some(vec![4]))],
			vec![],
			Some(h2b),
			Some(2),
			false,
		);

		let mut s =
			CachingState::new(InMemoryBackend::<BlakeTwo256>::default(), shared.clone(), Some(h1a));
		s.cache.sync_cache(
			&[],
			&[],
			vec![(key.clone(), Some(vec![5]))],
			vec![],
			Some(h2a),
			Some(2),
			true,
		);

		let mut s =
			CachingState::new(InMemoryBackend::<BlakeTwo256>::default(), shared.clone(), Some(h2a));
		s.cache.sync_cache(&[], &[], vec![], vec![], Some(h3a), Some(3), true);

		let s =
			CachingState::new(InMemoryBackend::<BlakeTwo256>::default(), shared.clone(), Some(h3a));
		assert_eq!(s.storage(&key).unwrap().unwrap(), vec![5]);

		let s =
			CachingState::new(InMemoryBackend::<BlakeTwo256>::default(), shared.clone(), Some(h1a));
		assert!(s.storage(&key).unwrap().is_none());

		let s =
			CachingState::new(InMemoryBackend::<BlakeTwo256>::default(), shared.clone(), Some(h2b));
		assert!(s.storage(&key).unwrap().is_none());

		let s =
			CachingState::new(InMemoryBackend::<BlakeTwo256>::default(), shared.clone(), Some(h1b));
		assert!(s.storage(&key).unwrap().is_none());

		// reorg to 3b
		// blocks  [ 3b(c) 3a 2a 2b(c) 1b 1a 0 ]
		let mut s =
			CachingState::new(InMemoryBackend::<BlakeTwo256>::default(), shared.clone(), Some(h2b));
		s.cache.sync_cache(
			&[h1b, h2b, h3b],
			&[h1a, h2a, h3a],
			vec![],
			vec![],
			Some(h3b),
			Some(3),
			true,
		);
		let s =
			CachingState::new(InMemoryBackend::<BlakeTwo256>::default(), shared.clone(), Some(h3a));
		assert!(s.storage(&key).unwrap().is_none());
	}

	#[test]
	fn simple_fork() {
		sp_tracing::try_init_simple();

		let root_parent = H256::random();
		let key = H256::random()[..].to_vec();
		let h1 = H256::random();
		let h2a = H256::random();
		let h2b = H256::random();
		let h3b = H256::random();

		let shared = new_shared_cache::<Block>(256 * 1024, (0, 1));

		let mut s = CachingState::new(
			InMemoryBackend::<BlakeTwo256>::default(),
			shared.clone(),
			Some(root_parent),
		);
		s.cache.sync_cache(
			&[],
			&[],
			vec![(key.clone(), Some(vec![2]))],
			vec![],
			Some(h1),
			Some(1),
			true,
		);

		let mut s =
			CachingState::new(InMemoryBackend::<BlakeTwo256>::default(), shared.clone(), Some(h1));
		s.cache.sync_cache(&[], &[], vec![], vec![], Some(h2a), Some(2), true);

		let mut s =
			CachingState::new(InMemoryBackend::<BlakeTwo256>::default(), shared.clone(), Some(h1));
		s.cache.sync_cache(
			&[],
			&[],
			vec![(key.clone(), Some(vec![3]))],
			vec![],
			Some(h2b),
			Some(2),
			false,
		);

		let mut s =
			CachingState::new(InMemoryBackend::<BlakeTwo256>::default(), shared.clone(), Some(h2b));
		s.cache.sync_cache(
			&[],
			&[],
			vec![(key.clone(), Some(vec![3]))],
			vec![],
			Some(h3b),
			Some(2),
			false,
		);

		let s =
			CachingState::new(InMemoryBackend::<BlakeTwo256>::default(), shared.clone(), Some(h2a));
		assert_eq!(s.storage(&key).unwrap().unwrap(), vec![2]);
	}

	#[test]
	fn double_fork() {
		let root_parent = H256::random();
		let key = H256::random()[..].to_vec();
		let h1 = H256::random();
		let h2a = H256::random();
		let h2b = H256::random();
		let h3a = H256::random();
		let h3b = H256::random();

		let shared = new_shared_cache::<Block>(256 * 1024, (0, 1));

		let mut s = CachingState::new(
			InMemoryBackend::<BlakeTwo256>::default(),
			shared.clone(),
			Some(root_parent),
		);
		s.cache.sync_cache(&[], &[], vec![], vec![], Some(h1), Some(1), true);

		let mut s =
			CachingState::new(InMemoryBackend::<BlakeTwo256>::default(), shared.clone(), Some(h1));
		s.cache.sync_cache(&[], &[], vec![], vec![], Some(h2a), Some(2), true);

		let mut s =
			CachingState::new(InMemoryBackend::<BlakeTwo256>::default(), shared.clone(), Some(h2a));
		s.cache.sync_cache(
			&[],
			&[],
			vec![(key.clone(), Some(vec![2]))],
			vec![],
			Some(h3a),
			Some(3),
			true,
		);

		let mut s =
			CachingState::new(InMemoryBackend::<BlakeTwo256>::default(), shared.clone(), Some(h1));
		s.cache.sync_cache(&[], &[], vec![], vec![], Some(h2b), Some(2), false);

		let mut s =
			CachingState::new(InMemoryBackend::<BlakeTwo256>::default(), shared.clone(), Some(h2b));
		s.cache.sync_cache(
			&[],
			&[],
			vec![(key.clone(), Some(vec![3]))],
			vec![],
			Some(h3b),
			Some(3),
			false,
		);

		let s =
			CachingState::new(InMemoryBackend::<BlakeTwo256>::default(), shared.clone(), Some(h3a));
		assert_eq!(s.storage(&key).unwrap().unwrap(), vec![2]);
	}

	#[test]
	fn reverts_storage_hash() {
		let root_parent = H256::random();
		let key = H256::random()[..].to_vec();
		let h1a = H256::random();
		let h1b = H256::random();

		let shared = new_shared_cache::<Block>(256 * 1024, (0, 1));
		let mut backend = InMemoryBackend::<BlakeTwo256>::default();
		backend.insert(
			std::iter::once((None, vec![(key.clone(), Some(vec![1]))])),
			Default::default(),
		);

		let mut s = CachingState::new(backend.clone(), shared.clone(), Some(root_parent));
		s.cache.sync_cache(
			&[],
			&[],
			vec![(key.clone(), Some(vec![2]))],
			vec![],
			Some(h1a),
			Some(1),
			true,
		);

		let mut s = CachingState::new(backend.clone(), shared.clone(), Some(root_parent));
		s.cache.sync_cache(&[], &[h1a], vec![], vec![], Some(h1b), Some(1), true);

		let s = CachingState::new(backend.clone(), shared.clone(), Some(h1b));
		assert_eq!(s.storage_hash(&key).unwrap().unwrap(), BlakeTwo256::hash(&vec![1]));
	}

	#[test]
	fn should_track_used_size_correctly() {
		let root_parent = H256::random();
		let shared = new_shared_cache::<Block>(109, ((109 - 36), 109));
		let h0 = H256::random();

		let mut s = CachingState::new(
			InMemoryBackend::<BlakeTwo256>::default(),
			shared.clone(),
			Some(root_parent.clone()),
		);

		let key = H256::random()[..].to_vec();
		let s_key = H256::random()[..].to_vec();
		s.cache.sync_cache(
			&[],
			&[],
			vec![(key.clone(), Some(vec![1, 2, 3]))],
			vec![],
			Some(h0),
			Some(0),
			true,
		);
		// 32 key, 3 byte size
		assert_eq!(shared.read().used_storage_cache_size(), 35 /* bytes */);

		let key = H256::random()[..].to_vec();
		s.cache.sync_cache(
			&[],
			&[],
			vec![],
			vec![(s_key.clone(), vec![(key.clone(), Some(vec![1, 2]))])],
			Some(h0),
			Some(0),
			true,
		);
		// 35 + (2 * 32) key, 2 byte size
		assert_eq!(shared.read().used_storage_cache_size(), 101 /* bytes */);
	}

	#[test]
	fn should_remove_lru_items_based_on_tracking_used_size() {
		let root_parent = H256::random();
		let shared = new_shared_cache::<Block>(36 * 3, (2, 3));
		let h0 = H256::random();

		let mut s = CachingState::new(
			InMemoryBackend::<BlakeTwo256>::default(),
			shared.clone(),
			Some(root_parent),
		);

		let key = H256::random()[..].to_vec();
		s.cache.sync_cache(
			&[],
			&[],
			vec![(key.clone(), Some(vec![1, 2, 3, 4]))],
			vec![],
			Some(h0),
			Some(0),
			true,
		);
		// 32 key, 4 byte size
		assert_eq!(shared.read().used_storage_cache_size(), 36 /* bytes */);

		let key = H256::random()[..].to_vec();
		s.cache.sync_cache(
			&[],
			&[],
			vec![(key.clone(), Some(vec![1, 2]))],
			vec![],
			Some(h0),
			Some(0),
			true,
		);
		// 32 key, 2 byte size
		assert_eq!(shared.read().used_storage_cache_size(), 34 /* bytes */);
	}

	#[test]
	fn fix_storage_mismatch_issue() {
		sp_tracing::try_init_simple();
		let root_parent = H256::random();

		let key = H256::random()[..].to_vec();

		let h0 = H256::random();
		let h1 = H256::random();

		let shared = new_shared_cache::<Block>(256 * 1024, (0, 1));
		let mut s = CachingState::new(
			InMemoryBackend::<BlakeTwo256>::default(),
			shared.clone(),
			Some(root_parent.clone()),
		);
		s.cache.sync_cache(
			&[],
			&[],
			vec![(key.clone(), Some(vec![2]))],
			vec![],
			Some(h0.clone()),
			Some(0),
			true,
		);

		let mut s =
			CachingState::new(InMemoryBackend::<BlakeTwo256>::default(), shared.clone(), Some(h0));
		s.cache.sync_cache(
			&[],
			&[],
			vec![(key.clone(), Some(vec![3]))],
			vec![],
			Some(h1),
			Some(1),
			true,
		);

		let mut s =
			CachingState::new(InMemoryBackend::<BlakeTwo256>::default(), shared.clone(), Some(h1));
		assert_eq!(s.storage(&key).unwrap(), Some(vec![3]));

		// Restart (or unknown block?), clear caches.
		{
			let mut cache = s.cache.shared_cache.write();
			let cache = &mut *cache;
			cache.lru_storage.clear();
			cache.lru_hashes.clear();
			cache.lru_child_storage.clear();
			cache.modifications.clear();
		}

		// New value is written because of cache miss.
		s.cache.local_cache.write().storage.insert(key.clone(), Some(vec![42]));

		// New value is propagated.
		s.cache.sync_cache(&[], &[], vec![], vec![], None, None, true);

		let s =
			CachingState::new(InMemoryBackend::<BlakeTwo256>::default(), shared.clone(), Some(h1));
		assert_eq!(s.storage(&key).unwrap(), None);
	}

	#[test]
	fn same_block_no_changes() {
		sp_tracing::try_init_simple();

		let root_parent = H256::random();
		let key = H256::random()[..].to_vec();
		let h1 = H256::random();
		let h2 = H256::random();

		let shared = new_shared_cache::<Block>(256 * 1024, (0, 1));

		let mut s = CachingState::new(
			InMemoryBackend::<BlakeTwo256>::default(),
			shared.clone(),
			Some(root_parent),
		);
		s.cache.sync_cache(
			&[],
			&[],
			vec![(key.clone(), Some(vec![1]))],
			vec![],
			Some(h1),
			Some(1),
			true,
		);
		assert_eq!(shared.write().lru_storage.get(&key).unwrap(), &Some(vec![1]));

		let mut s =
			CachingState::new(InMemoryBackend::<BlakeTwo256>::default(), shared.clone(), Some(h1));

		// commit as non-best
		s.cache.sync_cache(
			&[],
			&[],
			vec![(key.clone(), Some(vec![2]))],
			vec![],
			Some(h2),
			Some(2),
			false,
		);

		assert_eq!(shared.write().lru_storage.get(&key).unwrap(), &Some(vec![1]));

		let mut s =
			CachingState::new(InMemoryBackend::<BlakeTwo256>::default(), shared.clone(), Some(h1));

		// commit again as best with no changes
		s.cache.sync_cache(&[], &[], vec![], vec![], Some(h2), Some(2), true);
		assert_eq!(s.storage(&key).unwrap(), None);
	}
}

#[cfg(test)]
mod qc {
	use std::collections::{hash_map::Entry, HashMap};

	use quickcheck::{quickcheck, Arbitrary, TestResult};

	use super::*;
	use sp_runtime::{
		testing::{Block as RawBlock, ExtrinsicWrapper, H256},
		traits::BlakeTwo256,
	};
	use sp_state_machine::InMemoryBackend;

	type Block = RawBlock<ExtrinsicWrapper<u32>>;

	type KeySet = Vec<(Vec<u8>, Option<Vec<u8>>)>;

	type KeyMap = HashMap<Vec<u8>, Option<Vec<u8>>>;

	#[derive(Debug, Clone)]
	struct Node {
		hash: H256,
		#[allow(unused)]
		parent: H256,
		state: KeyMap,
		changes: KeySet,
	}

	impl Node {
		fn new_next(&self, hash: H256, changes: KeySet) -> Self {
			let mut state = self.state.clone();

			for (k, v) in self.state.iter() {
				state.insert(k.clone(), v.clone());
			}
			for (k, v) in changes.clone().into_iter() {
				state.insert(k, v);
			}

			Self { hash, parent: self.hash, changes, state }
		}

		fn new(hash: H256, parent: H256, changes: KeySet) -> Self {
			let mut state = KeyMap::new();

			for (k, v) in changes.clone().into_iter() {
				state.insert(k, v);
			}

			Self { hash, parent, state, changes }
		}

		fn purge(&mut self, other_changes: &KeySet) {
			for (k, _) in other_changes.iter() {
				self.state.remove(k);
			}
		}
	}

	#[derive(Debug, Clone)]
	enum Action {
		Next { hash: H256, changes: KeySet },
		Fork { depth: usize, hash: H256, changes: KeySet },
		ReorgWithImport { depth: usize, hash: H256 },
		FinalizationReorg { fork_depth: usize, depth: usize },
	}

	impl Arbitrary for Action {
		fn arbitrary(gen: &mut quickcheck::Gen) -> Self {
			let path = u8::arbitrary(gen);
			let buf = (0..32).map(|_| u8::arbitrary(gen)).collect::<Vec<_>>();

			match path {
				0..=175 => Action::Next {
					hash: H256::from_slice(&buf[..]),
					changes: {
						let mut set = Vec::new();
						for _ in 0..<u32>::arbitrary(gen) / (64 * 256 * 256 * 256) {
							set.push((vec![u8::arbitrary(gen)], Some(vec![u8::arbitrary(gen)])));
						}
						set
					},
				},
				176..=220 => Action::Fork {
					hash: H256::from_slice(&buf[..]),
					depth: ((u8::arbitrary(gen)) / 32) as usize,
					changes: {
						let mut set = Vec::new();
						for _ in 0..<u32>::arbitrary(gen) / (64 * 256 * 256 * 256) {
							set.push((vec![u8::arbitrary(gen)], Some(vec![u8::arbitrary(gen)])));
						}
						set
					},
				},
				221..=240 => {
					Action::ReorgWithImport {
						hash: H256::from_slice(&buf[..]),
						depth: ((u8::arbitrary(gen)) / 32) as usize, // 0-7
					}
				},
				_ => {
					Action::FinalizationReorg {
						fork_depth: ((u8::arbitrary(gen)) / 32) as usize, // 0-7
						depth: ((u8::arbitrary(gen)) / 64) as usize,      // 0-3
					}
				},
			}
		}
	}

	struct Mutator {
		shared: SharedCache<Block>,
		canon: Vec<Node>,
		forks: HashMap<H256, Vec<Node>>,
	}

	impl Mutator {
		fn new_empty() -> Self {
			let shared = new_shared_cache::<Block>(256 * 1024, (0, 1));

			Self { shared, canon: vec![], forks: HashMap::new() }
		}

		fn head_state(&self, hash: H256) -> CachingState<InMemoryBackend<BlakeTwo256>, Block> {
			CachingState::new(
				InMemoryBackend::<BlakeTwo256>::default(),
				self.shared.clone(),
				Some(hash),
			)
		}

		fn canon_head_state(&self) -> CachingState<InMemoryBackend<BlakeTwo256>, Block> {
			self.head_state(self.canon.last().expect("Expected to be one commit").hash)
		}

		fn mutate_static(
			&mut self,
			action: Action,
		) -> CachingState<InMemoryBackend<BlakeTwo256>, Block> {
			self.mutate(action)
				.expect("Expected to provide only valid actions to the mutate_static")
		}

		fn canon_len(&self) -> usize {
			return self.canon.len()
		}

		fn head_storage_ref(&self) -> &KeyMap {
			&self.canon.last().expect("Expected to be one commit").state
		}

		fn key_permutations() -> Vec<Vec<u8>> {
			(0u8..255).map(|x| vec![x]).collect()
		}

		fn mutate(
			&mut self,
			action: Action,
		) -> Result<CachingState<InMemoryBackend<BlakeTwo256>, Block>, ()> {
			let state = match action {
				Action::Fork { depth, hash, changes } => {
					let pos = self.canon.len() as isize - depth as isize;
					if pos < 0 || self.canon.len() == 0 || pos >= (self.canon.len() - 1) as isize
					// no fork on top also, thus len-1
					{
						return Err(())
					}

					let pos = pos as usize;

					let fork_at = self.canon[pos].hash;

					let (total_h, parent) = match self.forks.entry(fork_at) {
						Entry::Occupied(occupied) => {
							let chain = occupied.into_mut();
							let parent =
								chain.last().expect("No empty forks are ever created").clone();
							let mut node = parent.new_next(hash, changes.clone());

							for earlier in chain.iter() {
								node.purge(&earlier.changes.clone());
							}

							chain.push(node);

							(pos + chain.len(), parent.hash)
						},
						Entry::Vacant(vacant) => {
							let canon_parent = &self.canon[pos];
							vacant.insert(vec![canon_parent.new_next(hash, changes.clone())]);

							(pos + 1, fork_at)
						},
					};

					let mut state = CachingState::new(
						InMemoryBackend::<BlakeTwo256>::default(),
						self.shared.clone(),
						Some(parent),
					);

					state.cache.sync_cache(
						&[],
						&[],
						changes,
						vec![],
						Some(hash),
						Some(total_h as u64),
						false,
					);

					state
				},
				Action::Next { hash, changes } => {
					let (next, parent_hash) = match self.canon.last() {
						None => {
							let parent_hash = H256::from(&[0u8; 32]);
							(Node::new(hash, parent_hash, changes.clone()), parent_hash)
						},
						Some(parent) => (parent.new_next(hash, changes.clone()), parent.hash),
					};

					// delete cache entries for earlier
					for node in self.canon.iter_mut() {
						node.purge(&next.changes);
						if let Some(fork) = self.forks.get_mut(&node.hash) {
							for node in fork.iter_mut() {
								node.purge(&next.changes);
							}
						}
					}

					let mut state = CachingState::new(
						InMemoryBackend::<BlakeTwo256>::default(),
						self.shared.clone(),
						Some(parent_hash),
					);

					state.cache.sync_cache(
						&[],
						&[],
						next.changes.clone(),
						vec![],
						Some(hash),
						Some(self.canon.len() as u64 + 1),
						true,
					);

					self.canon.push(next);

					state
				},
				Action::ReorgWithImport { depth, hash } => {
					let pos = self.canon.len() as isize - depth as isize;
					if pos < 0 || pos + 1 >= self.canon.len() as isize {
						return Err(())
					}
					let fork_at = self.canon[pos as usize].hash;
					let pos = pos as usize;

					match self.forks.get_mut(&fork_at) {
						Some(chain) => {
							let mut new_fork = self.canon.drain(pos + 1..).collect::<Vec<Node>>();

							let retracted: Vec<H256> =
								new_fork.iter().map(|node| node.hash).collect();
							let enacted: Vec<H256> = chain.iter().map(|node| node.hash).collect();

							std::mem::swap(chain, &mut new_fork);

							let mut node = new_fork
								.last()
								.map(|node| node.new_next(hash, vec![]))
								.expect("No empty fork ever created!");

							for invalidators in chain.iter().chain(new_fork.iter()) {
								node.purge(&invalidators.changes);
							}

							self.canon.extend(new_fork.into_iter());

							self.canon.push(node);

							let mut state = CachingState::new(
								InMemoryBackend::<BlakeTwo256>::default(),
								self.shared.clone(),
								Some(fork_at),
							);

							let height = pos as u64 + enacted.len() as u64 + 2;
							state.cache.sync_cache(
								&enacted[..],
								&retracted[..],
								vec![],
								vec![],
								Some(hash),
								Some(height),
								true,
							);

							state
						},
						None => {
							return Err(()) // no reorg without a fork atm!
						},
					}
				},
				Action::FinalizationReorg { fork_depth, depth } => {
					let pos = self.canon.len() as isize - fork_depth as isize;
					if pos < 0 || pos + 1 >= self.canon.len() as isize {
						return Err(())
					}
					let fork_at = self.canon[pos as usize].hash;
					let pos = pos as usize;

					match self.forks.get_mut(&fork_at) {
						Some(fork_chain) => {
							let sync_pos = fork_chain.len() as isize -
								fork_chain.len() as isize - depth as isize;
							if sync_pos < 0 || sync_pos >= fork_chain.len() as isize {
								return Err(())
							}
							let sync_pos = sync_pos as usize;

							let mut new_fork = self.canon.drain(pos + 1..).collect::<Vec<Node>>();

							let retracted: Vec<H256> =
								new_fork.iter().map(|node| node.hash).collect();
							let enacted: Vec<H256> = fork_chain
								.iter()
								.take(sync_pos + 1)
								.map(|node| node.hash)
								.collect();

							std::mem::swap(fork_chain, &mut new_fork);

							self.shared.write().sync(&retracted, &enacted);

							self.head_state(
								self.canon
									.last()
									.expect("wasn't forking to emptiness so there should be one!")
									.hash,
							)
						},
						None => {
							return Err(()) // no reorg to nothing pls!
						},
					}
				},
			};

			Ok(state)
		}
	}

	#[test]
	fn smoke() {
		let key = H256::random()[..].to_vec();
		let h0 = H256::random();
		let h1a = H256::random();
		let h1b = H256::random();
		let h2a = H256::random();
		let h2b = H256::random();
		let h3a = H256::random();
		let h3b = H256::random();

		let mut mutator = Mutator::new_empty();
		mutator
			.mutate_static(Action::Next { hash: h0, changes: vec![(key.clone(), Some(vec![2]))] });
		mutator.mutate_static(Action::Next { hash: h1a, changes: vec![] });
		mutator.mutate_static(Action::Fork {
			depth: 2,
			hash: h1b,
			changes: vec![(key.clone(), Some(vec![3]))],
		});
		mutator.mutate_static(Action::Fork {
			depth: 2,
			hash: h2b,
			changes: vec![(key.clone(), Some(vec![4]))],
		});
		mutator
			.mutate_static(Action::Next { hash: h2a, changes: vec![(key.clone(), Some(vec![5]))] });
		mutator.mutate_static(Action::Next { hash: h3a, changes: vec![] });

		assert_eq!(
			mutator.head_state(h3a).storage(&key).unwrap().expect("there should be a value"),
			vec![5]
		);
		assert!(mutator.head_state(h1a).storage(&key).unwrap().is_none());
		assert!(mutator.head_state(h2b).storage(&key).unwrap().is_none());
		assert!(mutator.head_state(h1b).storage(&key).unwrap().is_none());

		mutator.mutate_static(Action::ReorgWithImport { depth: 4, hash: h3b });
		assert!(mutator.head_state(h3a).storage(&key).unwrap().is_none());
	}

	fn is_head_match(mutator: &Mutator) -> bool {
		let head_state = mutator.canon_head_state();

		for key in Mutator::key_permutations() {
			match (head_state.storage(&key).unwrap(), mutator.head_storage_ref().get(&key)) {
				(Some(x), Some(y)) =>
					if Some(&x) != y.as_ref() {
						eprintln!("{:?} != {:?}", x, y);
						return false
					},
				(None, Some(_y)) => {
					// TODO: cache miss is not tracked atm
				},
				(Some(x), None) => {
					eprintln!("{:?} != <missing>", x);
					return false
				},
				_ => continue,
			}
		}
		true
	}

	fn is_canon_match(mutator: &Mutator) -> bool {
		for node in mutator.canon.iter() {
			let head_state = mutator.head_state(node.hash);
			for key in Mutator::key_permutations() {
				match (head_state.storage(&key).unwrap(), node.state.get(&key)) {
					(Some(x), Some(y)) =>
						if Some(&x) != y.as_ref() {
							eprintln!("at [{}]: {:?} != {:?}", node.hash, x, y);
							return false
						},
					(None, Some(_y)) => {
						// cache miss is not tracked atm
					},
					(Some(x), None) => {
						eprintln!("at [{}]: {:?} != <missing>", node.hash, x);
						return false
					},
					_ => continue,
				}
			}
		}
		true
	}

	#[test]
	fn reorg() {
		let key = H256::random()[..].to_vec();
		let h0 = H256::random();
		let h1 = H256::random();
		let h2 = H256::random();
		let h1b = H256::random();
		let h2b = H256::random();

		let mut mutator = Mutator::new_empty();
		mutator.mutate_static(Action::Next { hash: h0, changes: vec![] });
		mutator.mutate_static(Action::Next { hash: h1, changes: vec![] });
		mutator
			.mutate_static(Action::Next { hash: h2, changes: vec![(key.clone(), Some(vec![2]))] });
		mutator.mutate_static(Action::Fork {
			depth: 2,
			hash: h1b,
			changes: vec![(key.clone(), Some(vec![3]))],
		});
		mutator.mutate_static(Action::ReorgWithImport { depth: 2, hash: h2b });

		assert!(is_head_match(&mutator))
	}

	fn key(k: u8) -> Vec<u8> {
		vec![k]
	}
	fn val(v: u8) -> Option<Vec<u8>> {
		Some(vec![v])
	}
	fn keyval(k: u8, v: u8) -> KeySet {
		vec![(key(k), val(v))]
	}

	#[test]
	fn reorg2() {
		let h0 = H256::random();
		let h1a = H256::random();
		let h1b = H256::random();
		let h2b = H256::random();
		let h2a = H256::random();
		let h3a = H256::random();

		let mut mutator = Mutator::new_empty();
		mutator.mutate_static(Action::Next { hash: h0, changes: keyval(1, 1) });
		mutator.mutate_static(Action::Next { hash: h1a, changes: keyval(1, 1) });
		mutator.mutate_static(Action::Fork { depth: 2, hash: h1b, changes: keyval(2, 2) });

		mutator.mutate_static(Action::Next { hash: h2a, changes: keyval(3, 3) });
		mutator.mutate_static(Action::Next { hash: h3a, changes: keyval(4, 4) });
		mutator.mutate_static(Action::ReorgWithImport { depth: 4, hash: h2b });

		assert!(is_head_match(&mutator))
	}

	#[test]
	fn fork2() {
		let h1 = H256::random();
		let h2a = H256::random();
		let h2b = H256::random();
		let h3a = H256::random();
		let h3b = H256::random();

		let mut mutator = Mutator::new_empty();
		mutator.mutate_static(Action::Next { hash: h1, changes: vec![] });
		mutator.mutate_static(Action::Next { hash: h2a, changes: vec![] });
		mutator.mutate_static(Action::Next { hash: h3a, changes: keyval(1, 1) });

		mutator.mutate_static(Action::Fork { depth: 2, hash: h2b, changes: vec![] });
		mutator.mutate_static(Action::Fork { depth: 2, hash: h3b, changes: keyval(1, 2) });

		assert!(is_head_match(&mutator))
	}

	#[test]
	fn fork3() {
		let h1 = H256::random();
		let h2a = H256::random();
		let h2b = H256::random();
		let h3a = H256::random();

		let mut mutator = Mutator::new_empty();
		mutator.mutate_static(Action::Next { hash: h1, changes: keyval(1, 1) });
		mutator.mutate_static(Action::Next { hash: h2a, changes: keyval(2, 2) });
		mutator.mutate_static(Action::Next { hash: h3a, changes: keyval(3, 3) });

		mutator.mutate_static(Action::Fork { depth: 2, hash: h2b, changes: keyval(1, 3) });

		assert!(is_canon_match(&mutator))
	}

	quickcheck! {
		fn head_complete(actions: Vec<Action>) -> TestResult {
			let mut mutator = Mutator::new_empty();

			for action in actions.into_iter() {
				if let Err(_) = mutator.mutate(action) {
					return TestResult::discard();
				}
			}

			if mutator.canon_len() == 0 {
				return TestResult::discard();
			}

			TestResult::from_bool(is_head_match(&mutator))
		}

		fn canon_complete(actions: Vec<Action>) -> TestResult {
			let mut mutator = Mutator::new_empty();

			for action in actions.into_iter() {
				if let Err(_) = mutator.mutate(action) {
					return TestResult::discard();
				}
			}

			if mutator.canon_len() == 0 {
				return TestResult::discard();
			}

			TestResult::from_bool(is_canon_match(&mutator))
		}
	}
}<|MERGE_RESOLUTION|>--- conflicted
+++ resolved
@@ -676,40 +676,24 @@
 	fn storage_root<'a>(
 		&self,
 		delta: impl Iterator<Item = (&'a [u8], Option<&'a [u8]>)>,
-<<<<<<< HEAD
-		state_hash: StateVersion,
-=======
 		state_version: StateVersion,
->>>>>>> 182ec74f
 	) -> (B::Hash, Self::Transaction)
 	where
 		B::Hash: Ord,
 	{
-<<<<<<< HEAD
-		self.state.storage_root(delta, state_hash)
-=======
 		self.state.storage_root(delta, state_version)
->>>>>>> 182ec74f
 	}
 
 	fn child_storage_root<'a>(
 		&self,
 		child_info: &ChildInfo,
 		delta: impl Iterator<Item = (&'a [u8], Option<&'a [u8]>)>,
-<<<<<<< HEAD
-		state_hash: StateVersion,
-=======
 		state_version: StateVersion,
->>>>>>> 182ec74f
 	) -> (B::Hash, bool, Self::Transaction)
 	where
 		B::Hash: Ord,
 	{
-<<<<<<< HEAD
-		self.state.child_storage_root(child_info, delta, state_hash)
-=======
 		self.state.child_storage_root(child_info, delta, state_version)
->>>>>>> 182ec74f
 	}
 
 	fn pairs(&self) -> Vec<(Vec<u8>, Vec<u8>)> {
@@ -892,40 +876,24 @@
 	fn storage_root<'a>(
 		&self,
 		delta: impl Iterator<Item = (&'a [u8], Option<&'a [u8]>)>,
-<<<<<<< HEAD
-		state_hash: StateVersion,
-=======
 		state_version: StateVersion,
->>>>>>> 182ec74f
 	) -> (B::Hash, Self::Transaction)
 	where
 		B::Hash: Ord,
 	{
-<<<<<<< HEAD
-		self.caching_state().storage_root(delta, state_hash)
-=======
 		self.caching_state().storage_root(delta, state_version)
->>>>>>> 182ec74f
 	}
 
 	fn child_storage_root<'a>(
 		&self,
 		child_info: &ChildInfo,
 		delta: impl Iterator<Item = (&'a [u8], Option<&'a [u8]>)>,
-<<<<<<< HEAD
-		state_hash: StateVersion,
-=======
 		state_version: StateVersion,
->>>>>>> 182ec74f
 	) -> (B::Hash, bool, Self::Transaction)
 	where
 		B::Hash: Ord,
 	{
-<<<<<<< HEAD
-		self.caching_state().child_storage_root(child_info, delta, state_hash)
-=======
 		self.caching_state().child_storage_root(child_info, delta, state_version)
->>>>>>> 182ec74f
 	}
 
 	fn pairs(&self) -> Vec<(Vec<u8>, Vec<u8>)> {
