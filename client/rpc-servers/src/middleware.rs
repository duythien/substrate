--- conflicted
+++ resolved
@@ -202,16 +202,10 @@
 			.inc();
 	}
 
-<<<<<<< HEAD
-	fn on_response(&self, _result: &str, started_at: Self::Instant, transport: TransportProtocol) {
-		let transport_label = transport_label_str(transport);
-		log::trace!(target: "rpc_metrics", "[{}] on_response started_at={:?}", transport_label, started_at);
-=======
 	fn on_response(&self, result: &str, started_at: Self::Instant, transport: TransportProtocol) {
 		let transport_label = transport_label_str(transport);
 		log::trace!(target: "rpc_metrics", "[{}] on_response started_at={:?}", transport_label, started_at);
 		log::trace!(target: "rpc_metrics::extra", "[{}] result={:?}", transport_label, result);
->>>>>>> cbd8f1b5
 		self.requests_finished.with_label_values(&[transport_label]).inc();
 	}
 
