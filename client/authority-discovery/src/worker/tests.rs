--- conflicted
+++ resolved
@@ -308,16 +308,12 @@
 		None,
 	);
 
-<<<<<<< HEAD
-	block_on(worker.request_addresses_of_others()).unwrap();
-=======
-	worker.refill_pending_lookups_queue().unwrap();
-
-	futures::executor::block_on(futures::future::poll_fn(|cx| {
-		assert_eq!(Poll::Pending, worker.poll_unpin(cx));
+	block_on(worker.refill_pending_lookups_queue()).unwrap();
+
+	block_on(futures::future::poll_fn(|cx| {
+		assert_eq!(Poll::Pending, worker.run().poll_unpin(cx));
 		Poll::Ready(())
 	}));
->>>>>>> ccd06f06
 
 	// Expect authority discovery to request new records from the dht.
 	assert_eq!(network.get_value_call.lock().unwrap().len(), 2);
@@ -398,13 +394,9 @@
 
 		dht_event_tx.try_send(dht_event.clone()).unwrap();
 
-<<<<<<< HEAD
-=======
-	let f = |cx: &mut Context<'_>| -> Poll<()> {
-		worker.refill_pending_lookups_queue().unwrap();
+		worker.refill_pending_lookups_queue().await.unwrap();
 		worker.start_new_lookups();
 
->>>>>>> ccd06f06
 		// Make authority discovery handle the event.
 		worker.handle_dht_event(dht_event).await;
 
@@ -565,48 +557,11 @@
 		))
 	};
 
-<<<<<<< HEAD
-	let dht_event = {
-		let addresses = vec![
-			sentry_multiaddr.to_vec(),
-			random_multiaddr.to_vec(),
-		];
-
-		let mut serialized_addresses = vec![];
-		schema::AuthorityAddresses { addresses }
-		.encode(&mut serialized_addresses)
-			.map_err(Error::EncodingProto)
-			.unwrap();
-
-		let signature = block_on(validator_key_store
-			.sign_with(
-				key_types::AUTHORITY_DISCOVERY,
-				&validator_public.clone().into(),
-				serialized_addresses.as_slice(),
-			))
-			.map_err(|_| Error::Signing)
-			.unwrap();
-
-		let mut signed_addresses = vec![];
-		schema::SignedAuthorityAddresses {
-			addresses: serialized_addresses.clone(),
-			signature,
-		}
-			.encode(&mut signed_addresses)
-			.map_err(Error::EncodingProto)
-			.unwrap();
-
-		let key = hash_authority_id(&validator_public.to_raw_vec());
-		let value = signed_addresses;
-		(key, value)
-	};
-=======
 	let dht_event = build_dht_event(
 		vec![sentry_multiaddr, random_multiaddr.clone()],
 		validator_public.into(),
 		&validator_key_store,
 	);
->>>>>>> ccd06f06
 
 	let (_dht_event_tx, dht_event_rx) = channel(1);
 	let sentry_test_api = Arc::new(TestApi {
@@ -653,40 +608,6 @@
 		.sr25519_generate_new(key_types::AUTHORITY_DISCOVERY, None))
 		.unwrap();
 
-<<<<<<< HEAD
-	let dht_event = {
-		let addresses = (0..100).map(|_| {
-			let peer_id = PeerId::random();
-			let address: Multiaddr = "/ip6/2001:db8:0:0:0:0:0:1/tcp/30333".parse().unwrap();
-			address.with(multiaddr::Protocol::P2p(
-				peer_id.into(),
-			)).to_vec()
-		}).collect();
-
-		let mut serialized_addresses = vec![];
-		schema::AuthorityAddresses { addresses }
-		.encode(&mut serialized_addresses)
-			.map_err(Error::EncodingProto)
-			.unwrap();
-
-		let signature = block_on(remote_key_store
-			.sign_with(
-				key_types::AUTHORITY_DISCOVERY,
-				&remote_public.clone().into(),
-				serialized_addresses.as_slice(),
-			))
-			.map_err(|_| Error::Signing)
-			.unwrap();
-
-		let mut signed_addresses = vec![];
-		schema::SignedAuthorityAddresses {
-			addresses: serialized_addresses.clone(),
-			signature,
-		}
-			.encode(&mut signed_addresses)
-			.map_err(Error::EncodingProto)
-			.unwrap();
-=======
 	let addresses = (0..100).map(|_| {
 		let peer_id = PeerId::random();
 		let address: Multiaddr = "/ip6/2001:db8:0:0:0:0:0:1/tcp/30333".parse().unwrap();
@@ -694,7 +615,6 @@
 			peer_id.into(),
 		))
 	}).collect();
->>>>>>> ccd06f06
 
 	let dht_event = build_dht_event(
 		addresses,
@@ -741,42 +661,6 @@
 
 	let multiaddr_without_peer_id: Multiaddr = "/ip6/2001:db8:0:0:0:0:0:1/tcp/30333".parse().unwrap();
 
-<<<<<<< HEAD
-	let dht_event = {
-		let addresses = vec![
-			multiaddr_with_peer_id.to_vec(),
-			multiaddr_without_peer_id.to_vec(),
-		];
-
-		let mut serialized_addresses = vec![];
-		schema::AuthorityAddresses { addresses }
-		.encode(&mut serialized_addresses)
-			.map_err(Error::EncodingProto)
-			.unwrap();
-
-		let signature = block_on(remote_key_store
-			.sign_with(
-				key_types::AUTHORITY_DISCOVERY,
-				&remote_public.clone().into(),
-				serialized_addresses.as_slice(),
-			))
-			.map_err(|_| Error::Signing)
-			.unwrap();
-
-		let mut signed_addresses = vec![];
-		schema::SignedAuthorityAddresses {
-			addresses: serialized_addresses.clone(),
-			signature,
-		}
-			.encode(&mut signed_addresses)
-			.map_err(Error::EncodingProto)
-			.unwrap();
-
-		let key = hash_authority_id(&remote_public.to_raw_vec());
-		let value = signed_addresses;
-		(key, value)
-	};
-=======
 	let dht_event = build_dht_event(
 		vec![
 			multiaddr_with_peer_id.clone(),
@@ -785,7 +669,6 @@
 		remote_public.into(),
 		&remote_key_store,
 	);
->>>>>>> ccd06f06
 
 	let (_dht_event_tx, dht_event_rx) = channel(1);
 	let local_test_api = Arc::new(TestApi {
