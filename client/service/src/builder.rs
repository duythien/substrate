--- conflicted
+++ resolved
@@ -690,18 +690,12 @@
 		(chain, state, child_state)
 	};
 
-<<<<<<< HEAD
-	let author =
-		sc_rpc::author::Author::new(client, transaction_pool, subscriptions, keystore, system_rpc_tx.clone(), deny_unsafe);
-	let system = system::System::new(system_info, system_rpc_tx, deny_unsafe);
-=======
 	let transaction_v2 = sc_rpc_spec_v2::transaction::Transaction::new(
 		client.clone(),
 		transaction_pool.clone(),
 		task_executor.clone(),
 	)
 	.into_rpc();
->>>>>>> 2a636e26
 
 	// Maximum pinned blocks per connection.
 	// This number is large enough to consider immediate blocks,
@@ -720,6 +714,7 @@
 		client.clone(),
 		transaction_pool,
 		keystore,
+		system_rpc_tx.clone(),
 		deny_unsafe,
 		task_executor.clone(),
 	)
@@ -909,6 +904,8 @@
 		protocol_config
 	}));
 
+	let (mixnet_tx, mixnet_rx) = tracing_unbounded("mpsc_system_rpc", 1_000);
+
 	let mut network_params = sc_network::config::Params {
 		role: config.role.clone(),
 		executor: {
@@ -925,6 +922,7 @@
 		chain_sync_service: Box::new(chain_sync_service.clone()),
 		metrics_registry: config.prometheus_config.as_ref().map(|config| config.registry.clone()),
 		block_announce_config,
+		mixnet_sink: Some(mixnet_tx),
 		request_response_protocol_configs: request_response_protocol_configs
 			.into_iter()
 			.chain([
@@ -960,6 +958,7 @@
 		network.clone(),
 		Arc::new(TransactionPoolAdapter { pool: transaction_pool, client: client.clone() }),
 		config.prometheus_config.as_ref().map(|config| &config.registry),
+		mixnet_rx,
 	)?;
 
 	spawn_handle.spawn("network-transactions-handler", Some("networking"), tx_handler.run());
