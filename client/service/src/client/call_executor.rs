// This file is part of Substrate.

// Copyright (C) 2017-2022 Parity Technologies (UK) Ltd.
// SPDX-License-Identifier: GPL-3.0-or-later WITH Classpath-exception-2.0

// This program is free software: you can redistribute it and/or modify
// it under the terms of the GNU General Public License as published by
// the Free Software Foundation, either version 3 of the License, or
// (at your option) any later version.

// This program is distributed in the hope that it will be useful,
// but WITHOUT ANY WARRANTY; without even the implied warranty of
// MERCHANTABILITY or FITNESS FOR A PARTICULAR PURPOSE. See the
// GNU General Public License for more details.

// You should have received a copy of the GNU General Public License
// along with this program. If not, see <https://www.gnu.org/licenses/>.

use super::{client::ClientConfig, wasm_override::WasmOverride, wasm_substitutes::WasmSubstitutes};
use sc_client_api::{
	backend, call_executor::CallExecutor, execution_extensions::ExecutionExtensions, HeaderBackend,
};
use sc_executor::{RuntimeVersion, RuntimeVersionOf};
<<<<<<< HEAD
use sp_api::{ProofRecorder, StorageTransactionCache};
use sp_core::traits::{CallContext, CodeExecutor, RuntimeCode, SpawnNamed};
use sp_externalities::Extensions;
=======
use sp_api::{ExecutionContext, ProofRecorder, StorageTransactionCache};
use sp_core::traits::{CodeExecutor, RuntimeCode, SpawnNamed};
>>>>>>> 0ce39208
use sp_runtime::{generic::BlockId, traits::Block as BlockT};
use sp_state_machine::{
	backend::AsTrieBackend, ExecutionStrategy, Ext, OverlayedChanges, StateMachine, StorageProof,
};
use std::{cell::RefCell, sync::Arc};

/// Call executor that executes methods locally, querying all required
/// data from local backend.
pub struct LocalCallExecutor<Block: BlockT, B, E> {
	backend: Arc<B>,
	executor: E,
	wasm_override: Arc<Option<WasmOverride>>,
	wasm_substitutes: WasmSubstitutes<Block, E, B>,
	spawn_handle: Box<dyn SpawnNamed>,
	execution_extensions: Arc<ExecutionExtensions<Block>>,
}

impl<Block: BlockT, B, E> LocalCallExecutor<Block, B, E>
where
	E: CodeExecutor + RuntimeVersionOf + Clone + 'static,
	B: backend::Backend<Block>,
{
	/// Creates new instance of local call executor.
	pub fn new(
		backend: Arc<B>,
		executor: E,
		spawn_handle: Box<dyn SpawnNamed>,
		client_config: ClientConfig<Block>,
		execution_extensions: ExecutionExtensions<Block>,
	) -> sp_blockchain::Result<Self> {
		let wasm_override = client_config
			.wasm_runtime_overrides
			.as_ref()
			.map(|p| WasmOverride::new(p.clone(), &executor))
			.transpose()?;

		let wasm_substitutes = WasmSubstitutes::new(
			client_config.wasm_runtime_substitutes,
			executor.clone(),
			backend.clone(),
		)?;

		Ok(LocalCallExecutor {
			backend,
			executor,
			wasm_override: Arc::new(wasm_override),
			spawn_handle,
			wasm_substitutes,
			execution_extensions: Arc::new(execution_extensions),
		})
	}

	/// Check if local runtime code overrides are enabled and one is available
	/// for the given `BlockId`. If yes, return it; otherwise return the same
	/// `RuntimeCode` instance that was passed.
	fn check_override<'a>(
		&'a self,
		onchain_code: RuntimeCode<'a>,
		hash: <Block as BlockT>::Hash,
	) -> sp_blockchain::Result<(RuntimeCode<'a>, RuntimeVersion)>
	where
		Block: BlockT,
		B: backend::Backend<Block>,
	{
		let on_chain_version = self.on_chain_runtime_version(hash)?;
		let code_and_version = if let Some(d) = self.wasm_override.as_ref().as_ref().and_then(|o| {
			o.get(
				&on_chain_version.spec_version,
				onchain_code.heap_pages,
				&on_chain_version.spec_name,
			)
		}) {
			log::debug!(target: "wasm_overrides", "using WASM override for block {}", hash);
			d
		} else if let Some(s) =
			self.wasm_substitutes
				.get(on_chain_version.spec_version, onchain_code.heap_pages, hash)
		{
			log::debug!(target: "wasm_substitutes", "Using WASM substitute for block {:?}", hash);
			s
		} else {
			log::debug!(
				target: "wasm_overrides",
				"Neither WASM override nor substitute available for block {hash}, using onchain code",
			);
			(onchain_code, on_chain_version)
		};

		Ok(code_and_version)
	}

	/// Returns the on chain runtime version.
	fn on_chain_runtime_version(&self, hash: Block::Hash) -> sp_blockchain::Result<RuntimeVersion> {
		let mut overlay = OverlayedChanges::default();

		let state = self.backend.state_at(hash)?;
		let mut cache = StorageTransactionCache::<Block, B::State>::default();
		let mut ext = Ext::new(&mut overlay, &mut cache, &state, None);
		let state_runtime_code = sp_state_machine::backend::BackendRuntimeCode::new(&state);
		let runtime_code =
			state_runtime_code.runtime_code().map_err(sp_blockchain::Error::RuntimeCode)?;
		self.executor
			.runtime_version(&mut ext, &runtime_code)
			.map_err(|e| sp_blockchain::Error::VersionInvalid(e.to_string()))
	}
}

impl<Block: BlockT, B, E> Clone for LocalCallExecutor<Block, B, E>
where
	E: Clone,
{
	fn clone(&self) -> Self {
		LocalCallExecutor {
			backend: self.backend.clone(),
			executor: self.executor.clone(),
			wasm_override: self.wasm_override.clone(),
			spawn_handle: self.spawn_handle.clone(),
			wasm_substitutes: self.wasm_substitutes.clone(),
			execution_extensions: self.execution_extensions.clone(),
		}
	}
}

impl<B, E, Block> CallExecutor<Block> for LocalCallExecutor<Block, B, E>
where
	B: backend::Backend<Block>,
	E: CodeExecutor + RuntimeVersionOf + Clone + 'static,
	Block: BlockT,
{
	type Error = E::Error;

	type Backend = B;

	fn execution_extensions(&self) -> &ExecutionExtensions<Block> {
		&self.execution_extensions
	}

	fn call(
		&self,
		at_hash: Block::Hash,
		method: &str,
		call_data: &[u8],
		strategy: ExecutionStrategy,
<<<<<<< HEAD
		extensions: Option<Extensions>,
		context: CallContext,
=======
>>>>>>> 0ce39208
	) -> sp_blockchain::Result<Vec<u8>> {
		let mut changes = OverlayedChanges::default();
		let at_number =
			self.backend.blockchain().expect_block_number_from_id(&BlockId::Hash(at_hash))?;
		let state = self.backend.state_at(at_hash)?;

		let state_runtime_code = sp_state_machine::backend::BackendRuntimeCode::new(&state);
		let runtime_code =
			state_runtime_code.runtime_code().map_err(sp_blockchain::Error::RuntimeCode)?;

		let runtime_code = self.check_override(runtime_code, at_hash)?.0;

		let extensions = self.execution_extensions.extensions(
			at_hash,
			at_number,
			ExecutionContext::OffchainCall(None),
		);

		let mut sm = StateMachine::new(
			&state,
			&mut changes,
			&self.executor,
			method,
			call_data,
			extensions,
			&runtime_code,
			self.spawn_handle.clone(),
			context,
		)
		.set_parent_hash(at_hash);

		sm.execute_using_consensus_failure_handler(strategy.get_manager())
			.map_err(Into::into)
	}

	fn contextual_call(
		&self,
		at_hash: Block::Hash,
		method: &str,
		call_data: &[u8],
		changes: &RefCell<OverlayedChanges>,
		storage_transaction_cache: Option<&RefCell<StorageTransactionCache<Block, B::State>>>,
		recorder: &Option<ProofRecorder<Block>>,
<<<<<<< HEAD
		extensions: Option<Extensions>,
		context: CallContext,
	) -> Result<Vec<u8>, sp_blockchain::Error>
	where
		ExecutionManager<EM>: Clone,
	{
=======
		context: ExecutionContext,
	) -> Result<Vec<u8>, sp_blockchain::Error> {
>>>>>>> 0ce39208
		let mut storage_transaction_cache = storage_transaction_cache.map(|c| c.borrow_mut());

		let at_number =
			self.backend.blockchain().expect_block_number_from_id(&BlockId::Hash(at_hash))?;
		let state = self.backend.state_at(at_hash)?;

		let (execution_manager, extensions) =
			self.execution_extensions.manager_and_extensions(at_hash, at_number, context);

		let changes = &mut *changes.borrow_mut();

		// It is important to extract the runtime code here before we create the proof
		// recorder to not record it. We also need to fetch the runtime code from `state` to
		// make sure we use the caching layers.
		let state_runtime_code = sp_state_machine::backend::BackendRuntimeCode::new(&state);

		let runtime_code =
			state_runtime_code.runtime_code().map_err(sp_blockchain::Error::RuntimeCode)?;
		let runtime_code = self.check_override(runtime_code, at_hash)?.0;

		match recorder {
			Some(recorder) => {
				let trie_state = state.as_trie_backend();

				let backend = sp_state_machine::TrieBackendBuilder::wrap(&trie_state)
					.with_recorder(recorder.clone())
					.build();

				let mut state_machine = StateMachine::new(
					&backend,
					changes,
					&self.executor,
					method,
					call_data,
					extensions,
					&runtime_code,
					self.spawn_handle.clone(),
					context,
				)
				.with_storage_transaction_cache(storage_transaction_cache.as_deref_mut())
				.set_parent_hash(at_hash);
				state_machine.execute_using_consensus_failure_handler(execution_manager)
			},
			None => {
				let mut state_machine = StateMachine::new(
					&state,
					changes,
					&self.executor,
					method,
					call_data,
					extensions,
					&runtime_code,
					self.spawn_handle.clone(),
					CallContext::Offchain,
				)
				.with_storage_transaction_cache(storage_transaction_cache.as_deref_mut())
				.set_parent_hash(at_hash);
				state_machine.execute_using_consensus_failure_handler(execution_manager)
			},
		}
		.map_err(Into::into)
	}

	fn runtime_version(&self, at_hash: Block::Hash) -> sp_blockchain::Result<RuntimeVersion> {
		let state = self.backend.state_at(at_hash)?;
		let state_runtime_code = sp_state_machine::backend::BackendRuntimeCode::new(&state);

		let runtime_code =
			state_runtime_code.runtime_code().map_err(sp_blockchain::Error::RuntimeCode)?;
		self.check_override(runtime_code, at_hash).map(|(_, v)| v)
	}

	fn prove_execution(
		&self,
		at_hash: Block::Hash,
		method: &str,
		call_data: &[u8],
	) -> sp_blockchain::Result<(Vec<u8>, StorageProof)> {
		let at_number =
			self.backend.blockchain().expect_block_number_from_id(&BlockId::Hash(at_hash))?;
		let state = self.backend.state_at(at_hash)?;

		let trie_backend = state.as_trie_backend();

		let state_runtime_code = sp_state_machine::backend::BackendRuntimeCode::new(trie_backend);
		let runtime_code =
			state_runtime_code.runtime_code().map_err(sp_blockchain::Error::RuntimeCode)?;
		let runtime_code = self.check_override(runtime_code, at_hash)?.0;

		sp_state_machine::prove_execution_on_trie_backend(
			trie_backend,
			&mut Default::default(),
			&self.executor,
			self.spawn_handle.clone(),
			method,
			call_data,
			&runtime_code,
			self.execution_extensions.extensions(
				at_hash,
				at_number,
				ExecutionContext::OffchainCall(None),
			),
		)
		.map_err(Into::into)
	}
}

impl<B, E, Block> RuntimeVersionOf for LocalCallExecutor<Block, B, E>
where
	E: RuntimeVersionOf,
	Block: BlockT,
{
	fn runtime_version(
		&self,
		ext: &mut dyn sp_externalities::Externalities,
		runtime_code: &sp_core::traits::RuntimeCode,
	) -> Result<sp_version::RuntimeVersion, sc_executor::error::Error> {
		RuntimeVersionOf::runtime_version(&self.executor, ext, runtime_code)
	}
}

impl<Block, B, E> sp_version::GetRuntimeVersionAt<Block> for LocalCallExecutor<Block, B, E>
where
	B: backend::Backend<Block>,
	E: CodeExecutor + RuntimeVersionOf + Clone + 'static,
	Block: BlockT,
{
	fn runtime_version(&self, at: Block::Hash) -> Result<sp_version::RuntimeVersion, String> {
		CallExecutor::runtime_version(self, at).map_err(|e| e.to_string())
	}
}

impl<Block, B, E> sp_version::GetNativeVersion for LocalCallExecutor<Block, B, E>
where
	B: backend::Backend<Block>,
	E: CodeExecutor + sp_version::GetNativeVersion + Clone + 'static,
	Block: BlockT,
{
	fn native_version(&self) -> &sp_version::NativeVersion {
		self.executor.native_version()
	}
}

#[cfg(test)]
mod tests {
	use super::*;
	use backend::Backend;
	use sc_client_api::in_mem;
	use sc_executor::{NativeElseWasmExecutor, WasmExecutionMethod};
	use sp_core::{
		testing::TaskExecutor,
		traits::{FetchRuntimeCode, WrappedRuntimeCode},
	};
	use std::collections::HashMap;
	use substrate_test_runtime_client::{runtime, GenesisInit, LocalExecutorDispatch};

	#[test]
	fn should_get_override_if_exists() {
		let executor = NativeElseWasmExecutor::<LocalExecutorDispatch>::new(
			WasmExecutionMethod::Interpreted,
			Some(128),
			1,
			2,
		);

		let overrides = crate::client::wasm_override::dummy_overrides();
		let onchain_code = WrappedRuntimeCode(substrate_test_runtime::wasm_binary_unwrap().into());
		let onchain_code = RuntimeCode {
			code_fetcher: &onchain_code,
			heap_pages: Some(128),
			hash: vec![0, 0, 0, 0],
		};

		let backend = Arc::new(in_mem::Backend::<runtime::Block>::new());

		// wasm_runtime_overrides is `None` here because we construct the
		// LocalCallExecutor directly later on
		let client_config = ClientConfig::default();

		let genesis_block_builder = crate::GenesisBlockBuilder::new(
			&substrate_test_runtime_client::GenesisParameters::default().genesis_storage(),
			!client_config.no_genesis,
			backend.clone(),
			executor.clone(),
		)
		.expect("Creates genesis block builder");

		// client is used for the convenience of creating and inserting the genesis block.
		let _client =
			crate::client::new_with_backend::<_, _, runtime::Block, _, runtime::RuntimeApi>(
				backend.clone(),
				executor.clone(),
				genesis_block_builder,
				None,
				Box::new(TaskExecutor::new()),
				None,
				None,
				client_config,
			)
			.expect("Creates a client");

		let call_executor = LocalCallExecutor {
			backend: backend.clone(),
			executor: executor.clone(),
			wasm_override: Arc::new(Some(overrides)),
			spawn_handle: Box::new(TaskExecutor::new()),
			wasm_substitutes: WasmSubstitutes::new(
				Default::default(),
				executor.clone(),
				backend.clone(),
			)
			.unwrap(),
			execution_extensions: Arc::new(ExecutionExtensions::new(
				Default::default(),
				None,
				None,
			)),
		};

		let check = call_executor
			.check_override(onchain_code, backend.blockchain().info().genesis_hash)
			.expect("RuntimeCode override")
			.0;

		assert_eq!(Some(vec![2, 2, 2, 2, 2, 2, 2, 2]), check.fetch_runtime_code().map(Into::into));
	}

	#[test]
	fn returns_runtime_version_from_substitute() {
		const SUBSTITUTE_SPEC_NAME: &str = "substitute-spec-name-cool";

		let executor = NativeElseWasmExecutor::<LocalExecutorDispatch>::new(
			WasmExecutionMethod::Interpreted,
			Some(128),
			1,
			2,
		);

		let backend = Arc::new(in_mem::Backend::<runtime::Block>::new());

		// Let's only override the `spec_name` for our testing purposes.
		let substitute = sp_version::embed::embed_runtime_version(
			&substrate_test_runtime::WASM_BINARY_BLOATY.unwrap(),
			sp_version::RuntimeVersion {
				spec_name: SUBSTITUTE_SPEC_NAME.into(),
				..substrate_test_runtime::VERSION
			},
		)
		.unwrap();

		let client_config = crate::client::ClientConfig {
			wasm_runtime_substitutes: vec![(0, substitute)].into_iter().collect::<HashMap<_, _>>(),
			..Default::default()
		};

		let genesis_block_builder = crate::GenesisBlockBuilder::new(
			&substrate_test_runtime_client::GenesisParameters::default().genesis_storage(),
			!client_config.no_genesis,
			backend.clone(),
			executor.clone(),
		)
		.expect("Creates genesis block builder");

		// client is used for the convenience of creating and inserting the genesis block.
		let client =
			crate::client::new_with_backend::<_, _, runtime::Block, _, runtime::RuntimeApi>(
				backend.clone(),
				executor.clone(),
				genesis_block_builder,
				None,
				Box::new(TaskExecutor::new()),
				None,
				None,
				client_config,
			)
			.expect("Creates a client");

		let version = client.runtime_version_at(&BlockId::Number(0)).unwrap();

		assert_eq!(SUBSTITUTE_SPEC_NAME, &*version.spec_name);
	}
}<|MERGE_RESOLUTION|>--- conflicted
+++ resolved
@@ -21,14 +21,8 @@
 	backend, call_executor::CallExecutor, execution_extensions::ExecutionExtensions, HeaderBackend,
 };
 use sc_executor::{RuntimeVersion, RuntimeVersionOf};
-<<<<<<< HEAD
 use sp_api::{ProofRecorder, StorageTransactionCache};
-use sp_core::traits::{CallContext, CodeExecutor, RuntimeCode, SpawnNamed};
-use sp_externalities::Extensions;
-=======
-use sp_api::{ExecutionContext, ProofRecorder, StorageTransactionCache};
-use sp_core::traits::{CodeExecutor, RuntimeCode, SpawnNamed};
->>>>>>> 0ce39208
+use sp_core::{traits::{CallContext, CodeExecutor, RuntimeCode, SpawnNamed}, ExecutionContext};
 use sp_runtime::{generic::BlockId, traits::Block as BlockT};
 use sp_state_machine::{
 	backend::AsTrieBackend, ExecutionStrategy, Ext, OverlayedChanges, StateMachine, StorageProof,
@@ -172,11 +166,7 @@
 		method: &str,
 		call_data: &[u8],
 		strategy: ExecutionStrategy,
-<<<<<<< HEAD
-		extensions: Option<Extensions>,
 		context: CallContext,
-=======
->>>>>>> 0ce39208
 	) -> sp_blockchain::Result<Vec<u8>> {
 		let mut changes = OverlayedChanges::default();
 		let at_number =
@@ -220,22 +210,19 @@
 		changes: &RefCell<OverlayedChanges>,
 		storage_transaction_cache: Option<&RefCell<StorageTransactionCache<Block, B::State>>>,
 		recorder: &Option<ProofRecorder<Block>>,
-<<<<<<< HEAD
-		extensions: Option<Extensions>,
-		context: CallContext,
+		context: ExecutionContext,
 	) -> Result<Vec<u8>, sp_blockchain::Error>
-	where
-		ExecutionManager<EM>: Clone,
 	{
-=======
-		context: ExecutionContext,
-	) -> Result<Vec<u8>, sp_blockchain::Error> {
->>>>>>> 0ce39208
 		let mut storage_transaction_cache = storage_transaction_cache.map(|c| c.borrow_mut());
 
 		let at_number =
 			self.backend.blockchain().expect_block_number_from_id(&BlockId::Hash(at_hash))?;
 		let state = self.backend.state_at(at_hash)?;
+
+		let call_context = match context {
+			ExecutionContext::OffchainCall(_) => CallContext::Offchain,
+			_ => CallContext::Onchain,
+		};
 
 		let (execution_manager, extensions) =
 			self.execution_extensions.manager_and_extensions(at_hash, at_number, context);
@@ -268,7 +255,7 @@
 					extensions,
 					&runtime_code,
 					self.spawn_handle.clone(),
-					context,
+					call_context,
 				)
 				.with_storage_transaction_cache(storage_transaction_cache.as_deref_mut())
 				.set_parent_hash(at_hash);
