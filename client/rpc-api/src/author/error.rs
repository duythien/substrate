--- conflicted
+++ resolved
@@ -57,9 +57,6 @@
 	/// Mixnet subsystem error.
 	#[error("Mixnet error: {}", .0)]
 	Mixnet(String),
-	/// Network subsystem error.
-	#[error("Network error: {}", .0)]
-	Network(Box<dyn std::error::Error + Send>),
 }
 
 //TODO consider removing network error in favor of mixnet one.
@@ -87,13 +84,6 @@
 const POOL_IMMEDIATELY_DROPPED: i32 = POOL_INVALID_TX + 6;
 /// The transaction was not included to the pool since it is unactionable,
 /// it is not propagable and the local node does not author blocks.
-<<<<<<< HEAD
-const POOL_UNACTIONABLE: i64 = POOL_INVALID_TX + 8;
-/// The transaction was not submitted because of the network error.
-const NETWORK_ERROR: i64 = POOL_INVALID_TX + 9;
-/// The transaction was not submitted because of misnet error.
-const MIXNET_ERROR: i64 = POOL_INVALID_TX + 10;
-=======
 const POOL_UNACTIONABLE: i32 = POOL_INVALID_TX + 8;
 /// Transaction does not provide any tags, so the pool can't identify it.
 const POOL_NO_TAGS: i32 = POOL_INVALID_TX + 9;
@@ -101,7 +91,8 @@
 const POOL_INVALID_BLOCK_ID: i32 = POOL_INVALID_TX + 10;
 /// The pool is not accepting future transactions.
 const POOL_FUTURE_TX: i32 = POOL_INVALID_TX + 11;
->>>>>>> c8653447
+/// The transaction was not submitted because of misnet error.
+const MIXNET_ERROR: i32 = POOL_INVALID_TX + 12;
 
 impl From<Error> for JsonRpseeError {
 	fn from(e: Error) -> Self {
@@ -193,23 +184,14 @@
 				))
 			},
 			Error::UnsafeRpcCalled(e) => e.into(),
-<<<<<<< HEAD
-			Error::Network(e) => rpc::Error {
-				code: rpc::ErrorCode::ServerError(NETWORK_ERROR),
-				message: "Unknown key type crypto" .into(),
-				data: Some(format!("Error submitting transaction to the network: {}", e).into()),
+			Error::Mixnet(e) => {
+				CallError::Custom(ErrorObject::owned(
+					MIXNET_ERROR,
+					"Mixnet error for transaction.",
+					Some(format!("{:?}", e)),
+				))
 			},
-			Error::Mixnet(e) => rpc::Error {
-				code: rpc::ErrorCode::ServerError(MIXNET_ERROR),
-				message: "Error from mixnet" .into(),
-				data: Some(format!("Error submitting transaction to the network: {}", e).into()),
-			},
-
-			e => errors::internal(e),
-		}
-=======
 			e => CallError::Failed(e.into()),
 		}.into()
->>>>>>> c8653447
 	}
 }