// This file is part of Substrate.

// Copyright (C) 2021-2022 Parity Technologies (UK) Ltd.
// SPDX-License-Identifier: GPL-3.0-or-later WITH Classpath-exception-2.0

// This program is free software: you can redistribute it and/or modify
// it under the terms of the GNU General Public License as published by
// the Free Software Foundation, either version 3 of the License, or
// (at your option) any later version.

// This program is distributed in the hope that it will be useful,
// but WITHOUT ANY WARRANTY; without even the implied warranty of
// MERCHANTABILITY or FITNESS FOR A PARTICULAR PURPOSE. See the
// GNU General Public License for more details.

// You should have received a copy of the GNU General Public License
// along with this program. If not, see <https://www.gnu.org/licenses/>.

use crate::{
	communication::{
		gossip::{topic, GossipValidator},
		request_response::outgoing_requests_engine::OnDemandJustificationsEngine,
	},
	error::Error,
	justification::BeefyVersionedFinalityProof,
	keystore::{BeefyKeystore, BeefySignatureHasher},
	metric_get, metric_inc, metric_set,
	metrics::VoterMetrics,
	round::{Rounds, VoteImportResult},
	BeefyVoterLinks, LOG_TARGET,
};
use beefy_primitives::{
	check_equivocation_proof,
	crypto::{AuthorityId, Signature},
	BeefyApi, Commitment, ConsensusLog, EquivocationProof, PayloadProvider, ValidatorSet,
	VersionedFinalityProof, VoteMessage, BEEFY_ENGINE_ID,
};
use codec::{Codec, Decode, Encode};
use futures::{stream::Fuse, FutureExt, StreamExt};
use log::{debug, error, info, log_enabled, trace, warn};
use sc_client_api::{Backend, FinalityNotification, FinalityNotifications, HeaderBackend};
use sc_network_gossip::GossipEngine;
use sc_utils::notification::NotificationReceiver;
use sp_api::{BlockId, ProvideRuntimeApi};
use sp_arithmetic::traits::{AtLeast32Bit, Saturating};
use sp_consensus::SyncOracle;
use sp_runtime::{
	generic::OpaqueDigestItemId,
	traits::{Block, ConstU32, Header, NumberFor, Zero},
	BoundedVec, SaturatedConversion,
};
use std::{
	collections::{BTreeMap, BTreeSet, VecDeque},
	fmt::Debug,
	marker::PhantomData,
	sync::Arc,
};

/// Bound for the number of buffered future voting rounds.
const MAX_BUFFERED_VOTE_ROUNDS: usize = 600;
/// Bound for the number of buffered votes per round number.
const MAX_BUFFERED_VOTES_PER_ROUND: u32 = 1000;
/// Bound for the number of pending justifications - use 2400 - the max number
/// of justifications possible in a single session.
const MAX_BUFFERED_JUSTIFICATIONS: usize = 2400;

pub(crate) enum RoundAction {
	Drop,
	Process,
	Enqueue,
}

/// Responsible for the voting strategy.
/// It chooses which incoming votes to accept and which votes to generate.
/// Keeps track of voting seen for current and future rounds.
#[derive(Debug, Decode, Encode, PartialEq)]
pub(crate) struct VoterOracle<B: Block> {
	/// Queue of known sessions. Keeps track of voting rounds (block numbers) within each session.
	///
	/// There are three voter states coresponding to three queue states:
	/// 1. voter uninitialized: queue empty,
	/// 2. up-to-date - all mandatory blocks leading up to current GRANDPA finalized:
	///    queue has ONE element, the 'current session' where `mandatory_done == true`,
	/// 3. lagging behind GRANDPA: queue has [1, N] elements, where all `mandatory_done == false`.
	///    In this state, everytime a session gets its mandatory block BEEFY finalized, it's
	///    popped off the queue, eventually getting to state `2. up-to-date`.
	sessions: VecDeque<Rounds<B>>,
	/// Min delta in block numbers between two blocks, BEEFY should vote on.
	min_block_delta: u32,
}

impl<B: Block> VoterOracle<B> {
	/// Verify provided `sessions` satisfies requirements, then build `VoterOracle`.
	pub fn checked_new(sessions: VecDeque<Rounds<B>>, min_block_delta: u32) -> Option<Self> {
		let mut prev_start = Zero::zero();
		let mut prev_validator_id = None;
		// verifies the
		let mut validate = || -> bool {
			if sessions.is_empty() {
				return false
			}
			for (idx, session) in sessions.iter().enumerate() {
				if session.validators().is_empty() {
					return false
				}
				if session.session_start() <= prev_start {
					return false
				}
				#[cfg(not(test))]
				if let Some(prev_id) = prev_validator_id {
					if session.validator_set_id() <= prev_id {
						return false
					}
				}
				if idx != 0 && session.mandatory_done() {
					return false
				}
				prev_start = session.session_start();
				prev_validator_id = Some(session.validator_set_id());
			}
			true
		};
		if validate() {
			Some(VoterOracle {
				sessions,
				// Always target at least one block better than current best beefy.
				min_block_delta: min_block_delta.max(1),
			})
		} else {
			error!(target: LOG_TARGET, "🥩 Invalid sessions queue: {:?}.", sessions);
			None
		}
	}

	// Return reference to rounds pertaining to first session in the queue.
	// Voting will always happen at the head of the queue.
	fn active_rounds(&self) -> Option<&Rounds<B>> {
		self.sessions.front()
	}

	// Return mutable reference to rounds pertaining to first session in the queue.
	// Voting will always happen at the head of the queue.
	fn active_rounds_mut(&mut self) -> Option<&mut Rounds<B>> {
		self.sessions.front_mut()
	}

	// Prune the sessions queue to keep the Oracle in one of the expected three states.
	//
	// To be called on each BEEFY finality and on each new rounds/session addition.
	fn try_prune(&mut self) {
		if self.sessions.len() > 1 {
			// when there's multiple sessions, only keep the `!mandatory_done()` ones.
			self.sessions.retain(|s| !s.mandatory_done())
		}
	}

	/// Add new observed session to the Oracle.
	pub fn add_session(&mut self, rounds: Rounds<B>) {
		self.sessions.push_back(rounds);
		// Once we add a new session we can drop/prune previous session if it's been finalized.
		self.try_prune();
	}

	/// Finalize a particular block.
	pub fn finalize(&mut self, block: NumberFor<B>) -> Result<(), Error> {
		// Conclude voting round for this block.
		self.active_rounds_mut().ok_or(Error::UninitSession)?.conclude(block);
		// Prune any now "finalized" sessions from queue.
		self.try_prune();
		Ok(())
	}

	/// Return current pending mandatory block, if any, plus its active validator set.
	pub fn mandatory_pending(&self) -> Option<(NumberFor<B>, ValidatorSet<AuthorityId>)> {
		self.sessions.front().and_then(|round| {
			if round.mandatory_done() {
				None
			} else {
				Some((round.session_start(), round.validator_set().clone()))
			}
		})
	}

	/// Return `(A, B)` tuple representing inclusive [A, B] interval of votes to accept.
	pub fn accepted_interval(
		&self,
		best_grandpa: NumberFor<B>,
	) -> Result<(NumberFor<B>, NumberFor<B>), Error> {
		let rounds = self.sessions.front().ok_or(Error::UninitSession)?;

		if rounds.mandatory_done() {
			// There's only one session active and its mandatory is done.
			// Accept any GRANDPA finalized vote.
			Ok((rounds.session_start(), best_grandpa.into()))
		} else {
			// There's at least one session with mandatory not done.
			// Only accept votes for the mandatory block in the front of queue.
			Ok((rounds.session_start(), rounds.session_start()))
		}
	}

	/// Utility function to quickly decide what to do for each round.
	pub fn triage_round(
		&self,
		round: NumberFor<B>,
		best_grandpa: NumberFor<B>,
	) -> Result<RoundAction, Error> {
		let (start, end) = self.accepted_interval(best_grandpa)?;
		if start <= round && round <= end {
			Ok(RoundAction::Process)
		} else if round > end {
			Ok(RoundAction::Enqueue)
		} else {
			Ok(RoundAction::Drop)
		}
	}

	/// Return `Some(number)` if we should be voting on block `number`,
	/// return `None` if there is no block we should vote on.
	pub fn voting_target(
		&self,
		best_beefy: NumberFor<B>,
		best_grandpa: NumberFor<B>,
	) -> Option<NumberFor<B>> {
		let rounds = if let Some(r) = self.sessions.front() {
			r
		} else {
			debug!(target: LOG_TARGET, "🥩 No voting round started");
			return None
		};

		// `target` is guaranteed > `best_beefy` since `min_block_delta` is at least `1`.
		let target =
			vote_target(best_grandpa, best_beefy, rounds.session_start(), self.min_block_delta);
		trace!(
			target: LOG_TARGET,
			"🥩 best beefy: #{:?}, best finalized: #{:?}, current_vote_target: {:?}",
			best_beefy,
			best_grandpa,
			target
		);
		target
	}
}

<<<<<<< HEAD
pub(crate) struct WorkerParams<B: Block, BE, P, S> {
	pub backend: Arc<BE>,
	pub payload_provider: P,
	pub sync: Arc<S>,
=======
pub(crate) struct WorkerParams<B: Block, BE, P, R, N> {
	pub backend: Arc<BE>,
	pub payload_provider: P,
	pub runtime: Arc<R>,
	pub network: N,
>>>>>>> 63a24581
	pub key_store: BeefyKeystore,
	pub gossip_engine: GossipEngine<B>,
	pub gossip_validator: Arc<GossipValidator<B>>,
	pub on_demand_justifications: OnDemandJustificationsEngine<B>,
	pub links: BeefyVoterLinks<B>,
	pub metrics: Option<VoterMetrics>,
	pub persisted_state: PersistedState<B>,
}

#[derive(Debug, Decode, Encode, PartialEq)]
pub(crate) struct PersistedState<B: Block> {
	/// Best block we received a GRANDPA finality for.
	best_grandpa_block_header: <B as Block>::Header,
	/// Best block a BEEFY voting round has been concluded for.
	best_beefy_block: NumberFor<B>,
	/// Best block we voted on.
	best_voted: NumberFor<B>,
	/// Chooses which incoming votes to accept and which votes to generate.
	/// Keeps track of voting seen for current and future rounds.
	voting_oracle: VoterOracle<B>,
}

impl<B: Block> PersistedState<B> {
	pub fn checked_new(
		grandpa_header: <B as Block>::Header,
		best_beefy: NumberFor<B>,
		sessions: VecDeque<Rounds<B>>,
		min_block_delta: u32,
	) -> Option<Self> {
		VoterOracle::checked_new(sessions, min_block_delta).map(|voting_oracle| PersistedState {
			best_grandpa_block_header: grandpa_header,
			best_beefy_block: best_beefy,
			best_voted: Zero::zero(),
			voting_oracle,
		})
	}

	pub(crate) fn set_min_block_delta(&mut self, min_block_delta: u32) {
		self.voting_oracle.min_block_delta = min_block_delta.max(1);
	}

	pub(crate) fn set_best_grandpa(&mut self, best_grandpa: <B as Block>::Header) {
		self.best_grandpa_block_header = best_grandpa;
	}
}

/// A BEEFY worker plays the BEEFY protocol
<<<<<<< HEAD
pub(crate) struct BeefyWorker<B: Block, BE, P, S> {
	// utilities
	backend: Arc<BE>,
	payload_provider: P,
	sync: Arc<S>,
=======
pub(crate) struct BeefyWorker<B: Block, BE, P, RuntimeApi, N> {
	// utilities
	backend: Arc<BE>,
	payload_provider: P,
	runtime: Arc<RuntimeApi>,
	network: N,
>>>>>>> 63a24581
	key_store: BeefyKeystore,

	// communication
	gossip_engine: GossipEngine<B>,
	gossip_validator: Arc<GossipValidator<B>>,
	on_demand_justifications: OnDemandJustificationsEngine<B>,

	// channels
	/// Links between the block importer, the background voter and the RPC layer.
	links: BeefyVoterLinks<B>,

	// voter state
	/// BEEFY client metrics.
	metrics: Option<VoterMetrics>,
	/// Buffer holding votes for future processing.
	pending_votes: BTreeMap<
		NumberFor<B>,
		BoundedVec<
			VoteMessage<NumberFor<B>, AuthorityId, Signature>,
			ConstU32<MAX_BUFFERED_VOTES_PER_ROUND>,
		>,
	>,
	/// Buffer holding justifications for future processing.
	pending_justifications: BTreeMap<NumberFor<B>, BeefyVersionedFinalityProof<B>>,
	/// Persisted voter state.
	persisted_state: PersistedState<B>,
}

<<<<<<< HEAD
impl<B, BE, P, S> BeefyWorker<B, BE, P, S>
=======
impl<B, BE, P, R, N> BeefyWorker<B, BE, P, R, N>
>>>>>>> 63a24581
where
	B: Block + Codec,
	BE: Backend<B>,
	P: PayloadProvider<B>,
<<<<<<< HEAD
	S: SyncOracle,
=======
	R: ProvideRuntimeApi<B>,
	R::Api: BeefyApi<B>,
	N: NetworkEventStream + NetworkRequest + SyncOracle + Send + Sync + Clone + 'static,
>>>>>>> 63a24581
{
	/// Return a new BEEFY worker instance.
	///
	/// Note that a BEEFY worker is only fully functional if a corresponding
	/// BEEFY pallet has been deployed on-chain.
	///
	/// The BEEFY pallet is needed in order to keep track of the BEEFY authority set.
<<<<<<< HEAD
	pub(crate) fn new(worker_params: WorkerParams<B, BE, P, S>) -> Self {
=======
	pub(crate) fn new(worker_params: WorkerParams<B, BE, P, R, N>) -> Self {
>>>>>>> 63a24581
		let WorkerParams {
			backend,
			payload_provider,
			runtime,
			key_store,
			sync,
			gossip_engine,
			gossip_validator,
			on_demand_justifications,
			links,
			metrics,
			persisted_state,
		} = worker_params;

		BeefyWorker {
			backend,
			payload_provider,
<<<<<<< HEAD
			sync,
=======
			runtime,
			network,
>>>>>>> 63a24581
			key_store,
			gossip_engine,
			gossip_validator,
			on_demand_justifications,
			links,
			metrics,
			pending_votes: BTreeMap::new(),
			pending_justifications: BTreeMap::new(),
			persisted_state,
		}
	}

	fn best_grandpa_block(&self) -> NumberFor<B> {
		*self.persisted_state.best_grandpa_block_header.number()
	}

	fn best_beefy_block(&self) -> NumberFor<B> {
		self.persisted_state.best_beefy_block
	}

	fn voting_oracle(&self) -> &VoterOracle<B> {
		&self.persisted_state.voting_oracle
	}

	fn active_rounds(&mut self) -> Option<&Rounds<B>> {
		self.persisted_state.voting_oracle.active_rounds()
	}

	/// Verify `active` validator set for `block` against the key store
	///
	/// We want to make sure that we have _at least one_ key in our keystore that
	/// is part of the validator set, that's because if there are no local keys
	/// then we can't perform our job as a validator.
	///
	/// Note that for a non-authority node there will be no keystore, and we will
	/// return an error and don't check. The error can usually be ignored.
	fn verify_validator_set(
		&self,
		block: &NumberFor<B>,
		active: &ValidatorSet<AuthorityId>,
	) -> Result<(), Error> {
		let active: BTreeSet<&AuthorityId> = active.validators().iter().collect();

		let public_keys = self.key_store.public_keys()?;
		let store: BTreeSet<&AuthorityId> = public_keys.iter().collect();

		if store.intersection(&active).count() == 0 {
			let msg = "no authority public key found in store".to_string();
			debug!(target: LOG_TARGET, "🥩 for block {:?} {}", block, msg);
			metric_inc!(self, beefy_no_authority_found_in_store);
			Err(Error::Keystore(msg))
		} else {
			Ok(())
		}
	}

	/// Handle session changes by starting new voting round for mandatory blocks.
	fn init_session_at(
		&mut self,
		validator_set: ValidatorSet<AuthorityId>,
		new_session_start: NumberFor<B>,
	) {
		debug!(target: LOG_TARGET, "🥩 New active validator set: {:?}", validator_set);

		// BEEFY should finalize a mandatory block during each session.
		if let Some(active_session) = self.active_rounds() {
			if !active_session.mandatory_done() {
				debug!(
					target: LOG_TARGET,
					"🥩 New session {} while active session {} is still lagging.",
					validator_set.id(),
					active_session.validator_set_id(),
				);
				metric_inc!(self, beefy_lagging_sessions);
			}
		}

		if log_enabled!(target: LOG_TARGET, log::Level::Debug) {
			// verify the new validator set - only do it if we're also logging the warning
			let _ = self.verify_validator_set(&new_session_start, &validator_set);
		}

		let id = validator_set.id();
		self.persisted_state
			.voting_oracle
			.add_session(Rounds::new(new_session_start, validator_set));
		metric_set!(self, beefy_validator_set_id, id);
		info!(
			target: LOG_TARGET,
			"🥩 New Rounds for validator set id: {:?} with session_start {:?}",
			id,
			new_session_start
		);
	}

	fn handle_finality_notification(&mut self, notification: &FinalityNotification<B>) {
		debug!(target: LOG_TARGET, "🥩 Finality notification: {:?}", notification);
		let header = &notification.header;

		if *header.number() > self.best_grandpa_block() {
			// update best GRANDPA finalized block we have seen
			self.persisted_state.best_grandpa_block_header = header.clone();

			// Check all (newly) finalized blocks for new session(s).
			let backend = self.backend.clone();
			for header in notification
				.tree_route
				.iter()
				.map(|hash| {
					backend
						.blockchain()
						.expect_header(*hash)
						.expect("just finalized block should be available; qed.")
				})
				.chain(std::iter::once(header.clone()))
			{
				if let Some(new_validator_set) = find_authorities_change::<B>(&header) {
					self.init_session_at(new_validator_set, *header.number());
				}
			}
		}
	}

	/// Based on [VoterOracle] this vote is either processed here or enqueued for later.
	fn triage_incoming_vote(
		&mut self,
		vote: VoteMessage<NumberFor<B>, AuthorityId, Signature>,
	) -> Result<(), Error> {
		let block_num = vote.commitment.block_number;
		let best_grandpa = self.best_grandpa_block();
		self.gossip_validator.note_round(block_num);
		match self.voting_oracle().triage_round(block_num, best_grandpa)? {
			RoundAction::Process => self.handle_vote(vote)?,
			RoundAction::Enqueue => {
				debug!(target: LOG_TARGET, "🥩 Buffer vote for round: {:?}.", block_num);
				if self.pending_votes.len() < MAX_BUFFERED_VOTE_ROUNDS {
					let votes_vec = self.pending_votes.entry(block_num).or_default();
					if votes_vec.try_push(vote).is_ok() {
						metric_inc!(self, beefy_buffered_votes);
					} else {
						warn!(
							target: LOG_TARGET,
							"🥩 Buffer vote dropped for round: {:?}", block_num
						);
						metric_inc!(self, beefy_buffered_votes_dropped);
					}
				} else {
					warn!(target: LOG_TARGET, "🥩 Buffer vote dropped for round: {:?}.", block_num);
					metric_inc!(self, beefy_buffered_votes_dropped);
				}
			},
			RoundAction::Drop => metric_inc!(self, beefy_stale_votes),
		};
		Ok(())
	}

	/// Based on [VoterOracle] this justification is either processed here or enqueued for later.
	///
	/// Expects `justification` to be valid.
	fn triage_incoming_justif(
		&mut self,
		justification: BeefyVersionedFinalityProof<B>,
	) -> Result<(), Error> {
		let signed_commitment = match justification {
			VersionedFinalityProof::V1(ref sc) => sc,
		};
		let block_num = signed_commitment.commitment.block_number;
		let best_grandpa = self.best_grandpa_block();
		match self.voting_oracle().triage_round(block_num, best_grandpa)? {
			RoundAction::Process => {
				debug!(target: LOG_TARGET, "🥩 Process justification for round: {:?}.", block_num);
				metric_inc!(self, beefy_imported_justifications);
				self.finalize(justification)?
			},
			RoundAction::Enqueue => {
				debug!(target: LOG_TARGET, "🥩 Buffer justification for round: {:?}.", block_num);
				if self.pending_justifications.len() < MAX_BUFFERED_JUSTIFICATIONS {
					self.pending_justifications.entry(block_num).or_insert(justification);
					metric_inc!(self, beefy_buffered_justifications);
				} else {
					metric_inc!(self, beefy_buffered_justifications_dropped);
					warn!(
						target: LOG_TARGET,
						"🥩 Buffer justification dropped for round: {:?}.", block_num
					);
				}
			},
			RoundAction::Drop => metric_inc!(self, beefy_stale_justifications),
		};
		Ok(())
	}

	fn handle_vote(
		&mut self,
		vote: VoteMessage<NumberFor<B>, AuthorityId, Signature>,
	) -> Result<(), Error> {
		let rounds = self
			.persisted_state
			.voting_oracle
			.active_rounds_mut()
			.ok_or(Error::UninitSession)?;

		let block_number = vote.commitment.block_number;
		match rounds.add_vote(vote) {
			VoteImportResult::RoundConcluded(signed_commitment) => {
				let finality_proof = VersionedFinalityProof::V1(signed_commitment);
				info!(
					target: LOG_TARGET,
					"🥩 Round #{} concluded, finality_proof: {:?}.", block_number, finality_proof
				);
				// We created the `finality_proof` and know to be valid.
				// New state is persisted after finalization.
				self.finalize(finality_proof)?;
				metric_inc!(self, beefy_good_votes_processed);
			},
			VoteImportResult::Ok => {
				// Persist state after handling mandatory block vote.
				if self
					.voting_oracle()
					.mandatory_pending()
					.map(|(mandatory_num, _)| mandatory_num == block_number)
					.unwrap_or(false)
				{
					crate::aux_schema::write_voter_state(&*self.backend, &self.persisted_state)
						.map_err(|e| Error::Backend(e.to_string()))?;
				}
				metric_inc!(self, beefy_good_votes_processed);
			},
			VoteImportResult::Equivocation(proof) => {
				metric_inc!(self, beefy_equivocation_votes);
				self.report_equivocation(proof)?;
			},
			VoteImportResult::Invalid => metric_inc!(self, beefy_invalid_votes),
			VoteImportResult::Stale => metric_inc!(self, beefy_stale_votes),
		};
		Ok(())
	}

	/// Provide BEEFY finality for block based on `finality_proof`:
	/// 1. Prune now-irrelevant past sessions from the oracle,
	/// 2. Set BEEFY best block,
	/// 3. Persist voter state,
	/// 4. Send best block hash and `finality_proof` to RPC worker.
	///
	/// Expects `finality proof` to be valid.
	fn finalize(&mut self, finality_proof: BeefyVersionedFinalityProof<B>) -> Result<(), Error> {
		let block_num = match finality_proof {
			VersionedFinalityProof::V1(ref sc) => sc.commitment.block_number,
		};

		// Finalize inner round and update voting_oracle state.
		self.persisted_state.voting_oracle.finalize(block_num)?;
		self.gossip_validator.conclude_round(block_num);

		if block_num > self.best_beefy_block() {
			// Set new best BEEFY block number.
			self.persisted_state.best_beefy_block = block_num;
			crate::aux_schema::write_voter_state(&*self.backend, &self.persisted_state)
				.map_err(|e| Error::Backend(e.to_string()))?;

			metric_set!(self, beefy_best_block, block_num);

			self.on_demand_justifications.cancel_requests_older_than(block_num);

			if let Err(e) = self
				.backend
				.blockchain()
				.expect_block_hash_from_id(&BlockId::Number(block_num))
				.and_then(|hash| {
					self.links
						.to_rpc_best_block_sender
						.notify(|| Ok::<_, ()>(hash))
						.expect("forwards closure result; the closure always returns Ok; qed.");

					self.backend
						.append_justification(hash, (BEEFY_ENGINE_ID, finality_proof.encode()))
				}) {
				error!(
					target: LOG_TARGET,
					"🥩 Error {:?} on appending justification: {:?}", e, finality_proof
				);
			}

			self.links
				.to_rpc_justif_sender
				.notify(|| Ok::<_, ()>(finality_proof))
				.expect("forwards closure result; the closure always returns Ok; qed.");
		} else {
			debug!(target: LOG_TARGET, "🥩 Can't set best beefy to old: {}", block_num);
			metric_set!(self, beefy_best_block_set_last_failure, block_num);
		}
		Ok(())
	}

	/// Handle previously buffered justifications and votes that now land in the voting interval.
	fn try_pending_justif_and_votes(&mut self) -> Result<(), Error> {
		let best_grandpa = self.best_grandpa_block();
		let _ph = PhantomData::<B>::default();

		fn to_process_for<B: Block, T>(
			pending: &mut BTreeMap<NumberFor<B>, T>,
			(start, end): (NumberFor<B>, NumberFor<B>),
			_: PhantomData<B>,
		) -> BTreeMap<NumberFor<B>, T> {
			// These are still pending.
			let still_pending = pending.split_off(&end.saturating_add(1u32.into()));
			// These can be processed.
			let to_handle = pending.split_off(&start);
			// The rest can be dropped.
			*pending = still_pending;
			// Return ones to process.
			to_handle
		}
		// Interval of blocks for which we can process justifications and votes right now.
		let mut interval = self.voting_oracle().accepted_interval(best_grandpa)?;

		// Process pending justifications.
		if !self.pending_justifications.is_empty() {
			let justifs_to_handle = to_process_for(&mut self.pending_justifications, interval, _ph);
			for (num, justification) in justifs_to_handle.into_iter() {
				debug!(target: LOG_TARGET, "🥩 Handle buffered justification for: {:?}.", num);
				metric_inc!(self, beefy_imported_justifications);
				if let Err(err) = self.finalize(justification) {
					error!(target: LOG_TARGET, "🥩 Error finalizing block: {}", err);
				}
			}
			metric_set!(self, beefy_buffered_justifications, self.pending_justifications.len());
			// Possibly new interval after processing justifications.
			interval = self.voting_oracle().accepted_interval(best_grandpa)?;
		}

		// Process pending votes.
		if !self.pending_votes.is_empty() {
			let mut processed = 0u64;
			let votes_to_handle = to_process_for(&mut self.pending_votes, interval, _ph);
			for (num, votes) in votes_to_handle.into_iter() {
				debug!(target: LOG_TARGET, "🥩 Handle buffered votes for: {:?}.", num);
				processed += votes.len() as u64;
				for v in votes.into_iter() {
					if let Err(err) = self.handle_vote(v) {
						error!(target: LOG_TARGET, "🥩 Error handling buffered vote: {}", err);
					};
				}
			}
			if let Some(previous) = metric_get!(self, beefy_buffered_votes) {
				previous.sub(processed);
				metric_set!(self, beefy_buffered_votes, previous.get());
			}
		}
		Ok(())
	}

	/// Decide if should vote, then vote.. or don't..
	fn try_to_vote(&mut self) -> Result<(), Error> {
		// Vote if there's now a new vote target.
		if let Some(target) = self
			.voting_oracle()
			.voting_target(self.best_beefy_block(), self.best_grandpa_block())
		{
			metric_set!(self, beefy_should_vote_on, target);
			if target > self.persisted_state.best_voted {
				self.do_vote(target)?;
			}
		}
		Ok(())
	}

	/// Create and gossip Signed Commitment for block number `target_number`.
	///
	/// Also handle this self vote by calling `self.handle_vote()` for it.
	fn do_vote(&mut self, target_number: NumberFor<B>) -> Result<(), Error> {
		debug!(target: LOG_TARGET, "🥩 Try voting on {}", target_number);

		// Most of the time we get here, `target` is actually `best_grandpa`,
		// avoid getting header from backend in that case.
		let target_header = if target_number == self.best_grandpa_block() {
			self.persisted_state.best_grandpa_block_header.clone()
		} else {
			let hash = self
				.backend
				.blockchain()
				.expect_block_hash_from_id(&BlockId::Number(target_number))
				.map_err(|err| {
					let err_msg = format!(
						"Couldn't get hash for block #{:?} (error: {:?}), skipping vote..",
						target_number, err
					);
					Error::Backend(err_msg)
				})?;

			self.backend.blockchain().expect_header(hash).map_err(|err| {
				let err_msg = format!(
					"Couldn't get header for block #{:?} ({:?}) (error: {:?}), skipping vote..",
					target_number, hash, err
				);
				Error::Backend(err_msg)
			})?
		};
		let target_hash = target_header.hash();

		let payload = if let Some(hash) = self.payload_provider.payload(&target_header) {
			hash
		} else {
			warn!(target: LOG_TARGET, "🥩 No MMR root digest found for: {:?}", target_hash);
			return Ok(())
		};

		let rounds = self
			.persisted_state
			.voting_oracle
			.active_rounds_mut()
			.ok_or(Error::UninitSession)?;
		let (validators, validator_set_id) = (rounds.validators(), rounds.validator_set_id());

		let authority_id = if let Some(id) = self.key_store.authority_id(validators) {
			debug!(target: LOG_TARGET, "🥩 Local authority id: {:?}", id);
			id
		} else {
			debug!(
				target: LOG_TARGET,
				"🥩 Missing validator id - can't vote for: {:?}", target_hash
			);
			return Ok(())
		};

		let commitment = Commitment { payload, block_number: target_number, validator_set_id };
		let encoded_commitment = commitment.encode();

		let signature = match self.key_store.sign(&authority_id, &encoded_commitment) {
			Ok(sig) => sig,
			Err(err) => {
				warn!(target: LOG_TARGET, "🥩 Error signing commitment: {:?}", err);
				return Ok(())
			},
		};

		trace!(
			target: LOG_TARGET,
			"🥩 Produced signature using {:?}, is_valid: {:?}",
			authority_id,
			BeefyKeystore::verify(&authority_id, &signature, &encoded_commitment)
		);

		let message = VoteMessage { commitment, id: authority_id, signature };

		let encoded_message = message.encode();

		metric_inc!(self, beefy_votes_sent);

		debug!(target: LOG_TARGET, "🥩 Sent vote message: {:?}", message);

		if let Err(err) = self.handle_vote(message) {
			error!(target: LOG_TARGET, "🥩 Error handling self vote: {}", err);
		}

		self.gossip_engine.gossip_message(topic::<B>(), encoded_message, false);

		// Persist state after vote to avoid double voting in case of voter restarts.
		self.persisted_state.best_voted = target_number;
		metric_set!(self, beefy_best_voted, target_number);
		crate::aux_schema::write_voter_state(&*self.backend, &self.persisted_state)
			.map_err(|e| Error::Backend(e.to_string()))
	}

	fn process_new_state(&mut self) {
		// Handle pending justifications and/or votes for now GRANDPA finalized blocks.
		if let Err(err) = self.try_pending_justif_and_votes() {
			debug!(target: LOG_TARGET, "🥩 {}", err);
		}

		// Don't bother voting or requesting justifications during major sync.
		if !self.sync.is_major_syncing() {
			// There were external events, 'state' is changed, author a vote if needed/possible.
			if let Err(err) = self.try_to_vote() {
				debug!(target: LOG_TARGET, "🥩 {}", err);
			}
			// If the current target is a mandatory block,
			// make sure there's also an on-demand justification request out for it.
			if let Some((block, active)) = self.voting_oracle().mandatory_pending() {
				// This only starts new request if there isn't already an active one.
				self.on_demand_justifications.request(block, active);
			}
		}
	}

	/// Main loop for BEEFY worker.
	///
	/// Run the main async loop which is driven by finality notifications and gossiped votes.
	pub(crate) async fn run(
		mut self,
		mut block_import_justif: Fuse<NotificationReceiver<BeefyVersionedFinalityProof<B>>>,
		mut finality_notifications: Fuse<FinalityNotifications<B>>,
	) {
		info!(
			target: LOG_TARGET,
			"🥩 run BEEFY worker, best grandpa: #{:?}.",
			self.best_grandpa_block()
		);

		let mut votes = Box::pin(
			self.gossip_engine
				.messages_for(topic::<B>())
				.filter_map(|notification| async move {
					trace!(target: LOG_TARGET, "🥩 Got vote message: {:?}", notification);

					VoteMessage::<NumberFor<B>, AuthorityId, Signature>::decode(
						&mut &notification.message[..],
					)
					.ok()
				})
				.fuse(),
		);

		loop {
			// Act on changed 'state'.
			self.process_new_state();

			let mut gossip_engine = &mut self.gossip_engine;
			// Wait for, and handle external events.
			// The branches below only change 'state', actual voting happens afterwards,
			// based on the new resulting 'state'.
			futures::select_biased! {
				// Use `select_biased!` to prioritize order below.
				// Make sure to pump gossip engine.
				_ = gossip_engine => {
					error!(target: LOG_TARGET, "🥩 Gossip engine has terminated, closing worker.");
					return;
				},
				// Process finality notifications first since these drive the voter.
				notification = finality_notifications.next() => {
					if let Some(notification) = notification {
						self.handle_finality_notification(&notification);
					} else {
						error!(target: LOG_TARGET, "🥩 Finality stream terminated, closing worker.");
						return;
					}
				},
				// Process incoming justifications as these can make some in-flight votes obsolete.
				justif = self.on_demand_justifications.next().fuse() => {
					if let Some(justif) = justif {
						if let Err(err) = self.triage_incoming_justif(justif) {
							debug!(target: LOG_TARGET, "🥩 {}", err);
						}
					}
				},
				justif = block_import_justif.next() => {
					if let Some(justif) = justif {
						// Block import justifications have already been verified to be valid
						// by `BeefyBlockImport`.
						if let Err(err) = self.triage_incoming_justif(justif) {
							debug!(target: LOG_TARGET, "🥩 {}", err);
						}
					} else {
						error!(target: LOG_TARGET, "🥩 Block import stream terminated, closing worker.");
						return;
					}
				},
				// Finally process incoming votes.
				vote = votes.next() => {
					if let Some(vote) = vote {
						// Votes have already been verified to be valid by the gossip validator.
						if let Err(err) = self.triage_incoming_vote(vote) {
							debug!(target: LOG_TARGET, "🥩 {}", err);
						}
					} else {
						error!(target: LOG_TARGET, "🥩 Votes gossiping stream terminated, closing worker.");
						return;
					}
				},
			}
		}
	}

	/// Report the given equivocation to the BEEFY runtime module. This method
	/// generates a session membership proof of the offender and then submits an
	/// extrinsic to report the equivocation. In particular, the session membership
	/// proof must be generated at the block at which the given set was active which
	/// isn't necessarily the best block if there are pending authority set changes.
	pub(crate) fn report_equivocation(
		&self,
		proof: EquivocationProof<NumberFor<B>, AuthorityId, Signature>,
	) -> Result<(), Error> {
		let rounds =
			self.persisted_state.voting_oracle.active_rounds().ok_or(Error::UninitSession)?;
		let (validators, validator_set_id) = (rounds.validators(), rounds.validator_set_id());
		let offender_id = proof.offender_id().clone();

		if !check_equivocation_proof::<_, _, BeefySignatureHasher>(&proof) {
			debug!(target: LOG_TARGET, "🥩 Skip report for bad equivocation {:?}", proof);
			return Ok(())
		} else if let Some(local_id) = self.key_store.authority_id(validators) {
			if offender_id == local_id {
				debug!(target: LOG_TARGET, "🥩 Skip equivocation report for own equivocation");
				return Ok(())
			}
		}

		let number = *proof.round_number();
		let runtime_api = self.runtime.runtime_api();
		// generate key ownership proof at that block
		let key_owner_proof = match runtime_api
			.generate_key_ownership_proof(&BlockId::Number(number), validator_set_id, offender_id)
			.map_err(Error::RuntimeApi)?
		{
			Some(proof) => proof,
			None => {
				debug!(
					target: LOG_TARGET,
					"🥩 Equivocation offender not part of the authority set."
				);
				return Ok(())
			},
		};

		// submit equivocation report at **best** block
		let best_block_hash = self.backend.blockchain().info().best_hash;
		runtime_api
			.submit_report_equivocation_unsigned_extrinsic(
				&BlockId::Hash(best_block_hash),
				proof,
				key_owner_proof,
			)
			.map_err(Error::RuntimeApi)?;

		Ok(())
	}
}

/// Scan the `header` digest log for a BEEFY validator set change. Return either the new
/// validator set or `None` in case no validator set change has been signaled.
pub(crate) fn find_authorities_change<B>(header: &B::Header) -> Option<ValidatorSet<AuthorityId>>
where
	B: Block,
{
	let id = OpaqueDigestItemId::Consensus(&BEEFY_ENGINE_ID);

	let filter = |log: ConsensusLog<AuthorityId>| match log {
		ConsensusLog::AuthoritiesChange(validator_set) => Some(validator_set),
		_ => None,
	};
	header.digest().convert_first(|l| l.try_to(id).and_then(filter))
}

/// Calculate next block number to vote on.
///
/// Return `None` if there is no voteable target yet.
fn vote_target<N>(best_grandpa: N, best_beefy: N, session_start: N, min_delta: u32) -> Option<N>
where
	N: AtLeast32Bit + Copy + Debug,
{
	// if the mandatory block (session_start) does not have a beefy justification yet,
	// we vote on it
	let target = if best_beefy < session_start {
		debug!(target: LOG_TARGET, "🥩 vote target - mandatory block: #{:?}", session_start,);
		session_start
	} else {
		let diff = best_grandpa.saturating_sub(best_beefy) + 1u32.into();
		let diff = diff.saturated_into::<u32>() / 2;
		let target = best_beefy + min_delta.max(diff.next_power_of_two()).into();
		trace!(
			target: LOG_TARGET,
			"🥩 vote target - diff: {:?}, next_power_of_two: {:?}, target block: #{:?}",
			diff,
			diff.next_power_of_two(),
			target,
		);

		target
	};

	// Don't vote for targets until they've been finalized
	// (`target` can be > `best_grandpa` when `min_delta` is big enough).
	if target > best_grandpa {
		None
	} else {
		Some(target)
	}
}

#[cfg(test)]
pub(crate) mod tests {
	use super::*;
	use crate::{
		communication::notification::{BeefyBestBlockStream, BeefyVersionedFinalityProofStream},
		tests::{
			create_beefy_keystore, get_beefy_streams, make_beefy_ids, BeefyPeer, BeefyTestNet,
			TestApi,
		},
		BeefyRPCLinks, KnownPeers,
	};
	use beefy_primitives::{
		generate_equivocation_proof, known_payloads, known_payloads::MMR_ROOT_ID,
		mmr::MmrRootProvider, Keyring, Payload, SignedCommitment,
	};
	use futures::{future::poll_fn, task::Poll};
	use parking_lot::Mutex;
	use sc_client_api::{Backend as BackendT, HeaderBackend};
	use sc_network_sync::SyncingService;
	use sc_network_test::TestNetFactory;
	use sp_api::HeaderT;
	use sp_blockchain::Backend as BlockchainBackendT;
	use sp_runtime::traits::One;
	use substrate_test_runtime_client::{
		runtime::{Block, Digest, DigestItem, Header},
		Backend,
	};

	impl<B: super::Block> PersistedState<B> {
		pub fn voting_oracle(&self) -> &VoterOracle<B> {
			&self.voting_oracle
		}

		pub fn active_round(&self) -> Option<&Rounds<B>> {
			self.voting_oracle.active_rounds()
		}

		pub fn best_beefy_block(&self) -> NumberFor<B> {
			self.best_beefy_block
		}

		pub fn best_grandpa_block(&self) -> NumberFor<B> {
			*self.best_grandpa_block_header.number()
		}
	}

	impl<B: super::Block> VoterOracle<B> {
		pub fn sessions(&self) -> &VecDeque<Rounds<B>> {
			&self.sessions
		}
	}

	fn create_beefy_worker(
		peer: &BeefyPeer,
		key: &Keyring,
		min_block_delta: u32,
		genesis_validator_set: ValidatorSet<AuthorityId>,
<<<<<<< HEAD
	) -> BeefyWorker<Block, Backend, MmrRootProvider<Block, TestApi>, Arc<SyncingService<Block>>> {
=======
	) -> BeefyWorker<
		Block,
		Backend,
		MmrRootProvider<Block, TestApi>,
		TestApi,
		Arc<NetworkService<Block, H256>>,
	> {
>>>>>>> 63a24581
		let keystore = create_beefy_keystore(*key);

		let (to_rpc_justif_sender, from_voter_justif_stream) =
			BeefyVersionedFinalityProofStream::<Block>::channel();
		let (to_rpc_best_block_sender, from_voter_best_beefy_stream) =
			BeefyBestBlockStream::<Block>::channel();
		let (_, from_block_import_justif_stream) =
			BeefyVersionedFinalityProofStream::<Block>::channel();

		let beefy_rpc_links =
			BeefyRPCLinks { from_voter_justif_stream, from_voter_best_beefy_stream };
		*peer.data.beefy_rpc_links.lock() = Some(beefy_rpc_links);

		let links = BeefyVoterLinks {
			from_block_import_justif_stream,
			to_rpc_justif_sender,
			to_rpc_best_block_sender,
		};

		let backend = peer.client().as_backend();
		let api = Arc::new(TestApi::with_validator_set(&genesis_validator_set));
		let network = peer.network_service().clone();
		let sync = peer.sync_service().clone();
		let known_peers = Arc::new(Mutex::new(KnownPeers::new()));
		let gossip_validator = Arc::new(GossipValidator::new(known_peers.clone()));
<<<<<<< HEAD
		let gossip_engine = GossipEngine::new(
			network.clone(),
			sync.clone(),
			"/beefy/1",
			gossip_validator.clone(),
			None,
		);
=======
		let gossip_engine =
			GossipEngine::new(network.clone(), "/beefy/1", gossip_validator.clone(), None);
		let metrics = None;
>>>>>>> 63a24581
		let on_demand_justifications = OnDemandJustificationsEngine::new(
			network.clone(),
			"/beefy/justifs/1".into(),
			known_peers,
			None,
		);
		let genesis_header = backend
			.blockchain()
			.expect_header(backend.blockchain().info().genesis_hash)
			.unwrap();
		let persisted_state = PersistedState::checked_new(
			genesis_header,
			Zero::zero(),
			vec![Rounds::new(One::one(), genesis_validator_set)].into(),
			min_block_delta,
		)
		.unwrap();
		let payload_provider = MmrRootProvider::new(api.clone());
		let worker_params = crate::worker::WorkerParams {
			backend,
			payload_provider,
			runtime: api,
			key_store: Some(keystore).into(),
			links,
			gossip_engine,
			gossip_validator,
<<<<<<< HEAD
			metrics: None,
			sync: Arc::new(sync),
=======
			metrics,
			network,
>>>>>>> 63a24581
			on_demand_justifications,
			persisted_state,
		};
		BeefyWorker::<_, _, _, _, _>::new(worker_params)
	}

	#[test]
	fn vote_on_min_block_delta() {
		let t = vote_target(1u32, 1, 1, 4);
		assert_eq!(None, t);
		let t = vote_target(2u32, 1, 1, 4);
		assert_eq!(None, t);
		let t = vote_target(4u32, 2, 1, 4);
		assert_eq!(None, t);
		let t = vote_target(6u32, 2, 1, 4);
		assert_eq!(Some(6), t);

		let t = vote_target(9u32, 4, 1, 4);
		assert_eq!(Some(8), t);

		let t = vote_target(10u32, 10, 1, 8);
		assert_eq!(None, t);
		let t = vote_target(12u32, 10, 1, 8);
		assert_eq!(None, t);
		let t = vote_target(18u32, 10, 1, 8);
		assert_eq!(Some(18), t);
	}

	#[test]
	fn vote_on_power_of_two() {
		let t = vote_target(1008u32, 1000, 1, 4);
		assert_eq!(Some(1004), t);

		let t = vote_target(1016u32, 1000, 1, 4);
		assert_eq!(Some(1008), t);

		let t = vote_target(1032u32, 1000, 1, 4);
		assert_eq!(Some(1016), t);

		let t = vote_target(1064u32, 1000, 1, 4);
		assert_eq!(Some(1032), t);

		let t = vote_target(1128u32, 1000, 1, 4);
		assert_eq!(Some(1064), t);

		let t = vote_target(1256u32, 1000, 1, 4);
		assert_eq!(Some(1128), t);

		let t = vote_target(1512u32, 1000, 1, 4);
		assert_eq!(Some(1256), t);

		let t = vote_target(1024u32, 1, 1, 4);
		assert_eq!(Some(513), t);
	}

	#[test]
	fn vote_on_target_block() {
		let t = vote_target(1008u32, 1002, 1, 4);
		assert_eq!(Some(1006), t);
		let t = vote_target(1010u32, 1002, 1, 4);
		assert_eq!(Some(1006), t);

		let t = vote_target(1016u32, 1006, 1, 4);
		assert_eq!(Some(1014), t);
		let t = vote_target(1022u32, 1006, 1, 4);
		assert_eq!(Some(1014), t);

		let t = vote_target(1032u32, 1012, 1, 4);
		assert_eq!(Some(1028), t);
		let t = vote_target(1044u32, 1012, 1, 4);
		assert_eq!(Some(1028), t);

		let t = vote_target(1064u32, 1014, 1, 4);
		assert_eq!(Some(1046), t);
		let t = vote_target(1078u32, 1014, 1, 4);
		assert_eq!(Some(1046), t);

		let t = vote_target(1128u32, 1008, 1, 4);
		assert_eq!(Some(1072), t);
		let t = vote_target(1136u32, 1008, 1, 4);
		assert_eq!(Some(1072), t);
	}

	#[test]
	fn vote_on_mandatory_block() {
		let t = vote_target(1008u32, 1002, 1004, 4);
		assert_eq!(Some(1004), t);
		let t = vote_target(1016u32, 1006, 1007, 4);
		assert_eq!(Some(1007), t);
		let t = vote_target(1064u32, 1014, 1063, 4);
		assert_eq!(Some(1063), t);
		let t = vote_target(1320u32, 1012, 1234, 4);
		assert_eq!(Some(1234), t);

		let t = vote_target(1128u32, 1008, 1008, 4);
		assert_eq!(Some(1072), t);
	}

	#[test]
	fn should_vote_target() {
		let mut oracle = VoterOracle::<Block> { min_block_delta: 1, sessions: VecDeque::new() };

		// rounds not initialized -> should vote: `None`
		assert_eq!(oracle.voting_target(0, 1), None);

		let keys = &[Keyring::Alice];
		let validator_set = ValidatorSet::new(make_beefy_ids(keys), 0).unwrap();

		oracle.add_session(Rounds::new(1, validator_set.clone()));

		// under min delta
		oracle.min_block_delta = 4;
		assert_eq!(oracle.voting_target(1, 1), None);
		assert_eq!(oracle.voting_target(2, 5), None);

		// vote on min delta
		assert_eq!(oracle.voting_target(4, 9), Some(8));
		oracle.min_block_delta = 8;
		assert_eq!(oracle.voting_target(10, 18), Some(18));

		// vote on power of two
		oracle.min_block_delta = 1;
		assert_eq!(oracle.voting_target(1000, 1008), Some(1004));
		assert_eq!(oracle.voting_target(1000, 1016), Some(1008));

		// nothing new to vote on
		assert_eq!(oracle.voting_target(1000, 1000), None);

		// vote on mandatory
		oracle.sessions.clear();
		oracle.add_session(Rounds::new(1000, validator_set.clone()));
		assert_eq!(oracle.voting_target(0, 1008), Some(1000));
		oracle.sessions.clear();
		oracle.add_session(Rounds::new(1001, validator_set.clone()));
		assert_eq!(oracle.voting_target(1000, 1008), Some(1001));
	}

	#[test]
	fn test_oracle_accepted_interval() {
		let keys = &[Keyring::Alice];
		let validator_set = ValidatorSet::new(make_beefy_ids(keys), 0).unwrap();

		let mut oracle = VoterOracle::<Block> { min_block_delta: 1, sessions: VecDeque::new() };

		// rounds not initialized -> should accept votes: `None`
		assert!(oracle.accepted_interval(1).is_err());

		let session_one = 1;
		oracle.add_session(Rounds::new(session_one, validator_set.clone()));
		// mandatory not done, only accept mandatory
		for i in 0..15 {
			assert_eq!(oracle.accepted_interval(i), Ok((session_one, session_one)));
		}

		// add more sessions, nothing changes
		let session_two = 11;
		let session_three = 21;
		oracle.add_session(Rounds::new(session_two, validator_set.clone()));
		oracle.add_session(Rounds::new(session_three, validator_set.clone()));
		// mandatory not done, should accept mandatory for session_one
		for i in session_three..session_three + 15 {
			assert_eq!(oracle.accepted_interval(i), Ok((session_one, session_one)));
		}

		// simulate finish mandatory for session one, prune oracle
		oracle.sessions.front_mut().unwrap().test_set_mandatory_done(true);
		oracle.try_prune();
		// session_one pruned, should accept mandatory for session_two
		for i in session_three..session_three + 15 {
			assert_eq!(oracle.accepted_interval(i), Ok((session_two, session_two)));
		}

		// simulate finish mandatory for session two, prune oracle
		oracle.sessions.front_mut().unwrap().test_set_mandatory_done(true);
		oracle.try_prune();
		// session_two pruned, should accept mandatory for session_three
		for i in session_three..session_three + 15 {
			assert_eq!(oracle.accepted_interval(i), Ok((session_three, session_three)));
		}

		// simulate finish mandatory for session three
		oracle.sessions.front_mut().unwrap().test_set_mandatory_done(true);
		// verify all other blocks in this session are now open to voting
		for i in session_three..session_three + 15 {
			assert_eq!(oracle.accepted_interval(i), Ok((session_three, i)));
		}
		// pruning does nothing in this case
		oracle.try_prune();
		for i in session_three..session_three + 15 {
			assert_eq!(oracle.accepted_interval(i), Ok((session_three, i)));
		}

		// adding new session automatically prunes "finalized" previous session
		let session_four = 31;
		oracle.add_session(Rounds::new(session_four, validator_set.clone()));
		assert_eq!(oracle.sessions.front().unwrap().session_start(), session_four);
		assert_eq!(oracle.accepted_interval(session_four + 10), Ok((session_four, session_four)));
	}

	#[test]
	fn extract_authorities_change_digest() {
		let mut header = Header::new(
			1u32.into(),
			Default::default(),
			Default::default(),
			Default::default(),
			Digest::default(),
		);

		// verify empty digest shows nothing
		assert!(find_authorities_change::<Block>(&header).is_none());

		let peers = &[Keyring::One, Keyring::Two];
		let id = 42;
		let validator_set = ValidatorSet::new(make_beefy_ids(peers), id).unwrap();
		header.digest_mut().push(DigestItem::Consensus(
			BEEFY_ENGINE_ID,
			ConsensusLog::<AuthorityId>::AuthoritiesChange(validator_set.clone()).encode(),
		));

		// verify validator set is correctly extracted from digest
		let extracted = find_authorities_change::<Block>(&header);
		assert_eq!(extracted, Some(validator_set));
	}

	#[tokio::test]
	async fn keystore_vs_validator_set() {
		let keys = &[Keyring::Alice];
		let validator_set = ValidatorSet::new(make_beefy_ids(keys), 0).unwrap();
		let mut net = BeefyTestNet::new(1);
		let mut worker = create_beefy_worker(&net.peer(0), &keys[0], 1, validator_set.clone());

		// keystore doesn't contain other keys than validators'
		assert_eq!(worker.verify_validator_set(&1, &validator_set), Ok(()));

		// unknown `Bob` key
		let keys = &[Keyring::Bob];
		let validator_set = ValidatorSet::new(make_beefy_ids(keys), 0).unwrap();
		let err_msg = "no authority public key found in store".to_string();
		let expected = Err(Error::Keystore(err_msg));
		assert_eq!(worker.verify_validator_set(&1, &validator_set), expected);

		// worker has no keystore
		worker.key_store = None.into();
		let expected_err = Err(Error::Keystore("no Keystore".into()));
		assert_eq!(worker.verify_validator_set(&1, &validator_set), expected_err);
	}

	#[tokio::test]
	async fn should_finalize_correctly() {
		let keys = [Keyring::Alice];
		let validator_set = ValidatorSet::new(make_beefy_ids(&keys), 0).unwrap();
		let mut net = BeefyTestNet::new(1);
		let backend = net.peer(0).client().as_backend();
		let mut worker = create_beefy_worker(&net.peer(0), &keys[0], 1, validator_set.clone());
		// remove default session, will manually add custom one.
		worker.persisted_state.voting_oracle.sessions.clear();

		let keys = keys.iter().cloned().enumerate();
		let (mut best_block_streams, mut finality_proofs) =
			get_beefy_streams(&mut net, keys.clone());
		let mut best_block_stream = best_block_streams.drain(..).next().unwrap();
		let mut finality_proof = finality_proofs.drain(..).next().unwrap();

		let create_finality_proof = |block_num: NumberFor<Block>| {
			let commitment = Commitment {
				payload: Payload::from_single_entry(known_payloads::MMR_ROOT_ID, vec![]),
				block_number: block_num,
				validator_set_id: validator_set.id(),
			};
			VersionedFinalityProof::V1(SignedCommitment { commitment, signatures: vec![None] })
		};

		// no 'best beefy block' or finality proofs
		assert_eq!(worker.best_beefy_block(), 0);
		poll_fn(move |cx| {
			assert_eq!(best_block_stream.poll_next_unpin(cx), Poll::Pending);
			assert_eq!(finality_proof.poll_next_unpin(cx), Poll::Pending);
			Poll::Ready(())
		})
		.await;

		// unknown hash for block #1
		let (mut best_block_streams, mut finality_proofs) =
			get_beefy_streams(&mut net, keys.clone());
		let mut best_block_stream = best_block_streams.drain(..).next().unwrap();
		let mut finality_proof = finality_proofs.drain(..).next().unwrap();
		let justif = create_finality_proof(1);
		// create new session at block #1
		worker
			.persisted_state
			.voting_oracle
			.add_session(Rounds::new(1, validator_set.clone()));
		// try to finalize block #1
		worker.finalize(justif.clone()).unwrap();
		// verify block finalized
		assert_eq!(worker.best_beefy_block(), 1);
		poll_fn(move |cx| {
			// unknown hash -> nothing streamed
			assert_eq!(best_block_stream.poll_next_unpin(cx), Poll::Pending);
			// commitment streamed
			match finality_proof.poll_next_unpin(cx) {
				// expect justification
				Poll::Ready(Some(received)) => assert_eq!(received, justif),
				v => panic!("unexpected value: {:?}", v),
			}
			Poll::Ready(())
		})
		.await;

		// generate 2 blocks, try again expect success
		let (mut best_block_streams, _) = get_beefy_streams(&mut net, keys);
		let mut best_block_stream = best_block_streams.drain(..).next().unwrap();
		let hashes = net.peer(0).push_blocks(2, false);
		// finalize 1 and 2 without justifications (hashes does not contain genesis)
		let hashof1 = hashes[0];
		let hashof2 = hashes[1];
		backend.finalize_block(hashof1, None).unwrap();
		backend.finalize_block(hashof2, None).unwrap();

		let justif = create_finality_proof(2);
		// create new session at block #2
		worker.persisted_state.voting_oracle.add_session(Rounds::new(2, validator_set));
		worker.finalize(justif).unwrap();
		// verify old session pruned
		assert_eq!(worker.voting_oracle().sessions.len(), 1);
		// new session starting at #2 is in front
		assert_eq!(worker.active_rounds().unwrap().session_start(), 2);
		// verify block finalized
		assert_eq!(worker.best_beefy_block(), 2);
		poll_fn(move |cx| {
			match best_block_stream.poll_next_unpin(cx) {
				// expect Some(hash-of-block-2)
				Poll::Ready(Some(hash)) => {
					let block_num = net.peer(0).client().as_client().number(hash).unwrap();
					assert_eq!(block_num, Some(2));
				},
				v => panic!("unexpected value: {:?}", v),
			}
			Poll::Ready(())
		})
		.await;

		// check BEEFY justifications are also appended to backend
		let justifs = backend.blockchain().justifications(hashof2).unwrap().unwrap();
		assert!(justifs.get(BEEFY_ENGINE_ID).is_some())
	}

	#[tokio::test]
	async fn should_init_session() {
		let keys = &[Keyring::Alice, Keyring::Bob];
		let validator_set = ValidatorSet::new(make_beefy_ids(keys), 0).unwrap();
		let mut net = BeefyTestNet::new(1);
		let mut worker = create_beefy_worker(&net.peer(0), &keys[0], 1, validator_set.clone());

		let worker_rounds = worker.active_rounds().unwrap();
		assert_eq!(worker_rounds.session_start(), 1);
		assert_eq!(worker_rounds.validators(), validator_set.validators());
		assert_eq!(worker_rounds.validator_set_id(), validator_set.id());

		// new validator set
		let keys = &[Keyring::Bob];
		let new_validator_set = ValidatorSet::new(make_beefy_ids(keys), 1).unwrap();

		worker.init_session_at(new_validator_set.clone(), 11);
		// Since mandatory is not done for old rounds, we still get those.
		let rounds = worker.persisted_state.voting_oracle.active_rounds_mut().unwrap();
		assert_eq!(rounds.validator_set_id(), validator_set.id());
		// Let's finalize mandatory.
		rounds.test_set_mandatory_done(true);
		worker.persisted_state.voting_oracle.try_prune();
		// Now we should get the next round.
		let rounds = worker.active_rounds().unwrap();
		// Expect new values.
		assert_eq!(rounds.session_start(), 11);
		assert_eq!(rounds.validators(), new_validator_set.validators());
		assert_eq!(rounds.validator_set_id(), new_validator_set.id());
	}

	#[tokio::test]
	async fn should_triage_votes_and_process_later() {
		let keys = &[Keyring::Alice, Keyring::Bob];
		let validator_set = ValidatorSet::new(make_beefy_ids(keys), 0).unwrap();
		let mut net = BeefyTestNet::new(1);
		let mut worker = create_beefy_worker(&net.peer(0), &keys[0], 1, validator_set.clone());
		// remove default session, will manually add custom one.
		worker.persisted_state.voting_oracle.sessions.clear();

		fn new_vote(
			block_number: NumberFor<Block>,
		) -> VoteMessage<NumberFor<Block>, AuthorityId, Signature> {
			let commitment = Commitment {
				payload: Payload::from_single_entry(*b"BF", vec![]),
				block_number,
				validator_set_id: 0,
			};
			VoteMessage {
				commitment,
				id: Keyring::Alice.public(),
				signature: Keyring::Alice.sign(b"I am committed"),
			}
		}

		// best grandpa is 20
		let best_grandpa_header = Header::new(
			20u32.into(),
			Default::default(),
			Default::default(),
			Default::default(),
			Digest::default(),
		);

		worker
			.persisted_state
			.voting_oracle
			.add_session(Rounds::new(10, validator_set.clone()));
		worker.persisted_state.best_grandpa_block_header = best_grandpa_header;

		// triage votes for blocks 10..13
		worker.triage_incoming_vote(new_vote(10)).unwrap();
		worker.triage_incoming_vote(new_vote(11)).unwrap();
		worker.triage_incoming_vote(new_vote(12)).unwrap();
		// triage votes for blocks 20..23
		worker.triage_incoming_vote(new_vote(20)).unwrap();
		worker.triage_incoming_vote(new_vote(21)).unwrap();
		worker.triage_incoming_vote(new_vote(22)).unwrap();

		// vote for 10 should have been handled, while the rest buffered for later processing
		let mut votes = worker.pending_votes.values();
		assert_eq!(votes.next().unwrap().first().unwrap().commitment.block_number, 11);
		assert_eq!(votes.next().unwrap().first().unwrap().commitment.block_number, 12);
		assert_eq!(votes.next().unwrap().first().unwrap().commitment.block_number, 20);
		assert_eq!(votes.next().unwrap().first().unwrap().commitment.block_number, 21);
		assert_eq!(votes.next().unwrap().first().unwrap().commitment.block_number, 22);
		assert!(votes.next().is_none());

		// simulate mandatory done, and retry buffered votes
		worker
			.persisted_state
			.voting_oracle
			.active_rounds_mut()
			.unwrap()
			.test_set_mandatory_done(true);
		worker.try_pending_justif_and_votes().unwrap();
		// all blocks <= grandpa finalized should have been handled, rest still buffered
		let mut votes = worker.pending_votes.values();
		assert_eq!(votes.next().unwrap().first().unwrap().commitment.block_number, 21);
		assert_eq!(votes.next().unwrap().first().unwrap().commitment.block_number, 22);
	}

	#[tokio::test]
	async fn should_not_report_bad_old_or_self_equivocations() {
		let block_num = 1;
		let set_id = 1;
		let keys = [Keyring::Alice];
		let validator_set = ValidatorSet::new(make_beefy_ids(&keys), set_id).unwrap();
		// Alice votes on good MMR roots, equivocations are allowed/expected
		let mut api_alice = TestApi::with_validator_set(&validator_set);
		api_alice.allow_equivocations();
		let api_alice = Arc::new(api_alice);

		let mut net = BeefyTestNet::new(1);
		let mut worker = create_beefy_worker(&net.peer(0), &keys[0], 1, validator_set.clone());
		worker.runtime = api_alice.clone();

		let payload1 = Payload::from_single_entry(MMR_ROOT_ID, vec![42]);
		let payload2 = Payload::from_single_entry(MMR_ROOT_ID, vec![128]);

		// generate an equivocation proof, with Bob as perpetrator
		let good_proof = generate_equivocation_proof(
			(block_num, payload1.clone(), set_id, &Keyring::Bob),
			(block_num, payload2.clone(), set_id, &Keyring::Bob),
		);
		{
			// expect voter (Alice) to successfully report it
			assert_eq!(worker.report_equivocation(good_proof.clone()), Ok(()));
			// verify Alice reports Bob equivocation to runtime
			let reported = api_alice.reported_equivocations.as_ref().unwrap().lock();
			assert_eq!(reported.len(), 1);
			assert_eq!(*reported.get(0).unwrap(), good_proof);
		}
		api_alice.reported_equivocations.as_ref().unwrap().lock().clear();

		// now let's try with a bad proof
		let mut bad_proof = good_proof.clone();
		bad_proof.first.id = Keyring::Charlie.public();
		// bad proofs are simply ignored
		assert_eq!(worker.report_equivocation(bad_proof), Ok(()));
		// verify nothing reported to runtime
		assert!(api_alice.reported_equivocations.as_ref().unwrap().lock().is_empty());

		// now let's try with old set it
		let mut old_proof = good_proof.clone();
		old_proof.first.commitment.validator_set_id = 0;
		old_proof.second.commitment.validator_set_id = 0;
		// old proofs are simply ignored
		assert_eq!(worker.report_equivocation(old_proof), Ok(()));
		// verify nothing reported to runtime
		assert!(api_alice.reported_equivocations.as_ref().unwrap().lock().is_empty());

		// now let's try reporting a self-equivocation
		let self_proof = generate_equivocation_proof(
			(block_num, payload1.clone(), set_id, &Keyring::Alice),
			(block_num, payload2.clone(), set_id, &Keyring::Alice),
		);
		// equivocations done by 'self' are simply ignored (not reported)
		assert_eq!(worker.report_equivocation(self_proof), Ok(()));
		// verify nothing reported to runtime
		assert!(api_alice.reported_equivocations.as_ref().unwrap().lock().is_empty());
	}
}<|MERGE_RESOLUTION|>--- conflicted
+++ resolved
@@ -243,18 +243,11 @@
 	}
 }
 
-<<<<<<< HEAD
-pub(crate) struct WorkerParams<B: Block, BE, P, S> {
-	pub backend: Arc<BE>,
-	pub payload_provider: P,
-	pub sync: Arc<S>,
-=======
-pub(crate) struct WorkerParams<B: Block, BE, P, R, N> {
+pub(crate) struct WorkerParams<B: Block, BE, P, R, S> {
 	pub backend: Arc<BE>,
 	pub payload_provider: P,
 	pub runtime: Arc<R>,
-	pub network: N,
->>>>>>> 63a24581
+	pub sync: Arc<S>,
 	pub key_store: BeefyKeystore,
 	pub gossip_engine: GossipEngine<B>,
 	pub gossip_validator: Arc<GossipValidator<B>>,
@@ -302,20 +295,12 @@
 }
 
 /// A BEEFY worker plays the BEEFY protocol
-<<<<<<< HEAD
-pub(crate) struct BeefyWorker<B: Block, BE, P, S> {
-	// utilities
-	backend: Arc<BE>,
-	payload_provider: P,
-	sync: Arc<S>,
-=======
-pub(crate) struct BeefyWorker<B: Block, BE, P, RuntimeApi, N> {
+pub(crate) struct BeefyWorker<B: Block, BE, P, RuntimeApi, S> {
 	// utilities
 	backend: Arc<BE>,
 	payload_provider: P,
 	runtime: Arc<RuntimeApi>,
-	network: N,
->>>>>>> 63a24581
+	sync: Arc<S>,
 	key_store: BeefyKeystore,
 
 	// communication
@@ -344,22 +329,14 @@
 	persisted_state: PersistedState<B>,
 }
 
-<<<<<<< HEAD
-impl<B, BE, P, S> BeefyWorker<B, BE, P, S>
-=======
-impl<B, BE, P, R, N> BeefyWorker<B, BE, P, R, N>
->>>>>>> 63a24581
+impl<B, BE, P, R, S> BeefyWorker<B, BE, P, R, S>
 where
 	B: Block + Codec,
 	BE: Backend<B>,
 	P: PayloadProvider<B>,
-<<<<<<< HEAD
 	S: SyncOracle,
-=======
 	R: ProvideRuntimeApi<B>,
 	R::Api: BeefyApi<B>,
-	N: NetworkEventStream + NetworkRequest + SyncOracle + Send + Sync + Clone + 'static,
->>>>>>> 63a24581
 {
 	/// Return a new BEEFY worker instance.
 	///
@@ -367,11 +344,7 @@
 	/// BEEFY pallet has been deployed on-chain.
 	///
 	/// The BEEFY pallet is needed in order to keep track of the BEEFY authority set.
-<<<<<<< HEAD
-	pub(crate) fn new(worker_params: WorkerParams<B, BE, P, S>) -> Self {
-=======
-	pub(crate) fn new(worker_params: WorkerParams<B, BE, P, R, N>) -> Self {
->>>>>>> 63a24581
+	pub(crate) fn new(worker_params: WorkerParams<B, BE, P, R, S>) -> Self {
 		let WorkerParams {
 			backend,
 			payload_provider,
@@ -389,12 +362,8 @@
 		BeefyWorker {
 			backend,
 			payload_provider,
-<<<<<<< HEAD
+			runtime,
 			sync,
-=======
-			runtime,
-			network,
->>>>>>> 63a24581
 			key_store,
 			gossip_engine,
 			gossip_validator,
@@ -1131,17 +1100,13 @@
 		key: &Keyring,
 		min_block_delta: u32,
 		genesis_validator_set: ValidatorSet<AuthorityId>,
-<<<<<<< HEAD
-	) -> BeefyWorker<Block, Backend, MmrRootProvider<Block, TestApi>, Arc<SyncingService<Block>>> {
-=======
 	) -> BeefyWorker<
 		Block,
 		Backend,
 		MmrRootProvider<Block, TestApi>,
 		TestApi,
-		Arc<NetworkService<Block, H256>>,
+		Arc<SyncingService<Block>>,
 	> {
->>>>>>> 63a24581
 		let keystore = create_beefy_keystore(*key);
 
 		let (to_rpc_justif_sender, from_voter_justif_stream) =
@@ -1167,7 +1132,6 @@
 		let sync = peer.sync_service().clone();
 		let known_peers = Arc::new(Mutex::new(KnownPeers::new()));
 		let gossip_validator = Arc::new(GossipValidator::new(known_peers.clone()));
-<<<<<<< HEAD
 		let gossip_engine = GossipEngine::new(
 			network.clone(),
 			sync.clone(),
@@ -1175,11 +1139,7 @@
 			gossip_validator.clone(),
 			None,
 		);
-=======
-		let gossip_engine =
-			GossipEngine::new(network.clone(), "/beefy/1", gossip_validator.clone(), None);
 		let metrics = None;
->>>>>>> 63a24581
 		let on_demand_justifications = OnDemandJustificationsEngine::new(
 			network.clone(),
 			"/beefy/justifs/1".into(),
@@ -1206,13 +1166,8 @@
 			links,
 			gossip_engine,
 			gossip_validator,
-<<<<<<< HEAD
-			metrics: None,
+			metrics,
 			sync: Arc::new(sync),
-=======
-			metrics,
-			network,
->>>>>>> 63a24581
 			on_demand_justifications,
 			persisted_state,
 		};
