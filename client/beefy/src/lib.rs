--- conflicted
+++ resolved
@@ -292,12 +292,8 @@
 	let worker_params = worker::WorkerParams {
 		backend,
 		payload_provider,
-<<<<<<< HEAD
+		runtime,
 		sync,
-=======
-		runtime,
-		network,
->>>>>>> 63a24581
 		key_store: key_store.into(),
 		gossip_engine,
 		gossip_validator,
