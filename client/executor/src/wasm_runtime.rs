--- conflicted
+++ resolved
@@ -307,13 +307,8 @@
 
 			sc_executor_wasmi::create_runtime(
 				blob,
-<<<<<<< HEAD
-				heap_pages as u32,
-				host_functions,
-=======
 				heap_pages,
 				H::host_functions(),
->>>>>>> 9461b2de
 				allow_missing_func_imports,
 				None,
 			)
