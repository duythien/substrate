--- conflicted
+++ resolved
@@ -18,12 +18,5 @@
 wasmi = { version = "0.13.2", features = [ "virtual_memory" ] }
 sc-allocator = { version = "4.1.0-dev", path = "../../allocator" }
 sc-executor-common = { version = "0.10.0-dev", path = "../common" }
-<<<<<<< HEAD
-sp-runtime-interface = { version = "6.0.0", path = "../../../primitives/runtime-interface" }
-sp-sandbox = { version = "0.10.0-dev", path = "../../../primitives/sandbox" }
-sp-wasm-interface = { version = "6.0.0", path = "../../../primitives/wasm-interface" }
-libc = "0.2.121"
-=======
 sp-runtime-interface = { version = "7.0.0", path = "../../../primitives/runtime-interface" }
-sp-wasm-interface = { version = "7.0.0", path = "../../../primitives/wasm-interface" }
->>>>>>> 0ce39208
+sp-wasm-interface = { version = "7.0.0", path = "../../../primitives/wasm-interface" }