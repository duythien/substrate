--- conflicted
+++ resolved
@@ -45,11 +45,7 @@
 pub use jsonrpsee::{
 	core::{
 		client::{ClientT, Subscription, SubscriptionClientT},
-<<<<<<< HEAD
-		Error, RpcResult,
-=======
 		params::BatchRequestBuilder,
->>>>>>> 93fa104f
 	},
 	rpc_params,
 	ws_client::{WsClient, WsClientBuilder},
